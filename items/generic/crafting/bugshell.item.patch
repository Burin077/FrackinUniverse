[
  [
    { "op": "test", "path": "/learnBlueprintsOnPickup", "inverse" : true },
    { "op": "add", "path": "/learnBlueprintsOnPickup", "value": [] }
  ],
  [
    { "op" : "add", "path" : "/learnBlueprintsOnPickup/-", "value" : "fudesertwalkerhead" },
    { "op" : "add", "path" : "/learnBlueprintsOnPickup/-", "value" : "fudesertwalkerchest" },
    { "op" : "add", "path" : "/learnBlueprintsOnPickup/-", "value" : "fudesertwalkerpants" },
<<<<<<< HEAD
    { "op" : "add", "path" : "/learnBlueprintsOnPickup/-", "value" : "fuhellclaw" }
=======
    { "op" : "add", "path" : "/learnBlueprintsOnPickup/-", "value" : "fuhellclaw" },
    { "op" : "add", "path" : "/learnBlueprintsOnPickup/-", "value" : "warspinner" }
>>>>>>> d203af90
  ]
]<|MERGE_RESOLUTION|>--- conflicted
+++ resolved
@@ -7,11 +7,7 @@
     { "op" : "add", "path" : "/learnBlueprintsOnPickup/-", "value" : "fudesertwalkerhead" },
     { "op" : "add", "path" : "/learnBlueprintsOnPickup/-", "value" : "fudesertwalkerchest" },
     { "op" : "add", "path" : "/learnBlueprintsOnPickup/-", "value" : "fudesertwalkerpants" },
-<<<<<<< HEAD
-    { "op" : "add", "path" : "/learnBlueprintsOnPickup/-", "value" : "fuhellclaw" }
-=======
     { "op" : "add", "path" : "/learnBlueprintsOnPickup/-", "value" : "fuhellclaw" },
     { "op" : "add", "path" : "/learnBlueprintsOnPickup/-", "value" : "warspinner" }
->>>>>>> d203af90
   ]
 ]