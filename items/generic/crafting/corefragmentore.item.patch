[
 // [
  //  { "op": "test", "path": "/learnBlueprintsOnPickup", "inverse" : true },
  //  { "op": "add", "path": "/learnBlueprintsOnPickup", "value": [] }
  //],
  //[
   // { "op" : "add", "path" : "/learnBlueprintsOnPickup/-", "value" : "fuautohookshot" },
   // { "op" : "add", "path" : "/learnBlueprintsOnPickup/-", "value" : "fuflamewand" },
   // { "op" : "add", "path" : "/learnBlueprintsOnPickup/-", "value" : "fucopperbomb" },
   // { "op" : "add", "path" : "/learnBlueprintsOnPickup/-", "value" : "fuironbomb" },
   // { "op" : "add", "path" : "/learnBlueprintsOnPickup/-", "value" : "craftsawblade" },
   // { "op" : "add", "path" : "/learnBlueprintsOnPickup/-", "value" : "emergencybounce_tech" },
   // { "op" : "add", "path" : "/learnBlueprintsOnPickup/-", "value" : "coreshortspear" },
   // { "op" : "add", "path" : "/learnBlueprintsOnPickup/-", "value" : "lavaspear" },
   // { "op" : "add", "path" : "/learnBlueprintsOnPickup/-", "value" : "bloodhoundchest" },
   // { "op" : "add", "path" : "/learnBlueprintsOnPickup/-", "value" : "bloodhoundlegs" },
   // { "op" : "add", "path" : "/learnBlueprintsOnPickup/-", "value" : "bloodhoundhead" }
<<<<<<< HEAD
 // ]
=======
  //]
>>>>>>> 81c3798b
]<|MERGE_RESOLUTION|>--- conflicted
+++ resolved
@@ -15,9 +15,6 @@
    // { "op" : "add", "path" : "/learnBlueprintsOnPickup/-", "value" : "bloodhoundchest" },
    // { "op" : "add", "path" : "/learnBlueprintsOnPickup/-", "value" : "bloodhoundlegs" },
    // { "op" : "add", "path" : "/learnBlueprintsOnPickup/-", "value" : "bloodhoundhead" }
-<<<<<<< HEAD
  // ]
-=======
-  //]
->>>>>>> 81c3798b
+ 
 ]