{
  "itemName" : "soylentgnome",
  "rarity" : "Common",
  "price" : 40,
  "category" : "food",
  "inventoryIcon" : "soylentgnome.png",
<<<<<<< HEAD
  "description" : "Canned, processed gnome corpses. Never goes bad! \n^red;-^white;5% ^red;HP^gray; (^white;1m^gray;)^reset;",
=======
  "description" : "Canned, processed gnome corpses. Never goes bad! \n^red;-^white;5% ^red;HP^reset; (1m)",
>>>>>>> a851dda2
  "shortdescription" : "Soylent Gnome",
  "foodValue" : 40,
  "tooltipKind" : "food",
  "builder" : "/items/buildscripts/buildfood.lua",
  "maxStack" : 1000,
  "effects" : [ [
    {
        "effect" : "negativehealth5",
        "duration" : 60
    } 
  ] ],  
  "blockingEffects" : [
    "wellfed","negativehealth5" 
  ]
}<|MERGE_RESOLUTION|>--- conflicted
+++ resolved
@@ -4,11 +4,7 @@
   "price" : 40,
   "category" : "food",
   "inventoryIcon" : "soylentgnome.png",
-<<<<<<< HEAD
-  "description" : "Canned, processed gnome corpses. Never goes bad! \n^red;-^white;5% ^red;HP^gray; (^white;1m^gray;)^reset;",
-=======
   "description" : "Canned, processed gnome corpses. Never goes bad! \n^red;-^white;5% ^red;HP^reset; (1m)",
->>>>>>> a851dda2
   "shortdescription" : "Soylent Gnome",
   "foodValue" : 40,
   "tooltipKind" : "food",
