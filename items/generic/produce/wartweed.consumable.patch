--- conflicted
+++ resolved
@@ -2,13 +2,8 @@
 	[
 		{
 			"op" : "add",
-<<<<<<< HEAD
-			"path" : "/effects/-",
-			"value" : [ "plant_food" ]
-=======
 			"path" : "/effects/0/0",
 			"value" : "plant_food"
->>>>>>> b715f2e4
 		},
 		{
 			"op" : "replace",
