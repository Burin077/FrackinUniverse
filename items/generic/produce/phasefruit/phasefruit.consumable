{
  "itemName" : "phasefruit",
  "rarity" : "Uncommon",
  "category" : "food",
  "maxStack" : 20,
  "eventCategory" : "eventCrop",
  "inventoryIcon" : "phasefruit.png",
  "description" : "^gray;Effect:^reset;
  +20% ^cyan;Run Boost^reset ^gray;for^reset; 40 seconds^gray;.^reset;

  ^gray;\"Has it just melted my teeth?!\"^reset",
  "shortdescription" : "Phasefruit",
  "price" : 40,
  "foodValue" : 10,
  "tooltipKind" : "food",
  "builder" : "/items/buildscripts/buildfood.lua",
<<<<<<< HEAD
=======
  "itemAgingScripts" : ["/scripts/items/rotting.lua"],
  "rottingMultiplier" : 5,
>>>>>>> cebbcce2
  "effects" : [ [
    {
        "effect" : "runboostfood",
        "duration" : 40
    },
    {
        "effect" : "burning",
        "duration" : 10
    }
  ] ],
  "blockingEffects" : [
    "wellfed"
  ]
}<|MERGE_RESOLUTION|>--- conflicted
+++ resolved
@@ -14,11 +14,6 @@
   "foodValue" : 10,
   "tooltipKind" : "food",
   "builder" : "/items/buildscripts/buildfood.lua",
-<<<<<<< HEAD
-=======
-  "itemAgingScripts" : ["/scripts/items/rotting.lua"],
-  "rottingMultiplier" : 5,
->>>>>>> cebbcce2
   "effects" : [ [
     {
         "effect" : "runboostfood",
