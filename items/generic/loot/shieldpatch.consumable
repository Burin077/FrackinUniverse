--- conflicted
+++ resolved
@@ -4,11 +4,7 @@
   "category": "medicine",
   "price": 200,
   "inventoryIcon": "shieldpatch.png",
-<<<<<<< HEAD
-  "description": "^green;Repair ^white;140% ^green;Shield HP^reset;, and gain +^cyan;42^reset;% Defense Tech Efficiency (^white;30s^gray;)^reset;",
-=======
   "description": "^green;Repair ^white;140% ^green;Shield HP^reset;, and gain +^cyan;42^reset;% Defense Tech Efficiency (^white;30s^reset;)",
->>>>>>> a851dda2
   "shortdescription": "Shield Patch",
   "effects": [["shieldregen2","defensetechbonus"]],
   "tooltipKind": "food",
