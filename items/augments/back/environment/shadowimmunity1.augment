--- conflicted
+++ resolved
@@ -9,11 +9,8 @@
 
   "augment" : {
     "type" : "back",
-<<<<<<< HEAD
+
     "name" : "shadowimmunityaug",
-=======
-    "name" : "shadowimmunity1",
->>>>>>> b99d7f40
     "displayName" : "Shadow Shield",
     "displayIcon" : "/items/augments/back/environment/shadowaugment.png",
     "effects" : [ "shadowimmunity" ]
