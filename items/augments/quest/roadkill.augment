{
  "itemName" : "roadkillaugment",
  "price" : 5000,
  "rarity" : "common",
  "category" : "eppAugment",
  "inventoryIcon" : "roadkill.png",
  "description" : "A dead animal. What's wrong with you?
<<<<<<< HEAD
+^green;10^reset;% Poison Resist
^cyan;Haunting Meow^reset;",
=======
^green;+10%^reset; Poison Resist",
>>>>>>> 52445587
  "shortdescription" : "A Dead Animal",
  "tooltipKind" : "eppaugment",
  "augment" : {
    "type" : "back",
    "name" : "roadkillaugment",
    "displayName" : "A Dead Animal",
    "displayIcon" : "/items/augments/quest/roadkill.png",
    "effects" : [ "roadkillaugment" ]
  },

  "radioMessagesOnPickup" : [ "pickupaugment" ],
  "learnBlueprintsOnPickup" : [ "roadkillaugment" ],
  
  "scripts" : [ "/scripts/augments/augment.lua" ]
}<|MERGE_RESOLUTION|>--- conflicted
+++ resolved
@@ -5,12 +5,7 @@
   "category" : "eppAugment",
   "inventoryIcon" : "roadkill.png",
   "description" : "A dead animal. What's wrong with you?
-<<<<<<< HEAD
-+^green;10^reset;% Poison Resist
-^cyan;Haunting Meow^reset;",
-=======
 ^green;+10%^reset; Poison Resist",
->>>>>>> 52445587
   "shortdescription" : "A Dead Animal",
   "tooltipKind" : "eppaugment",
   "augment" : {
