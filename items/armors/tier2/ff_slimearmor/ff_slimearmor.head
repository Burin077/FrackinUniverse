--- conflicted
+++ resolved
@@ -3,23 +3,14 @@
   "inventoryIcon" : "icons.png:head",
   "dropCollision" : [-4.0, -3.0, 4.0, 3.0],
   "maxStack" : 1,
-<<<<<<< HEAD
   "rarity" : "Common",
   "description" : "^red;+7% Poison Resist^reset;
 Set Bonuses:
 ^cyan;Immune: Slime, Mud, Clay^reset;
 ^#a00000;Spawns minions^reset;
-^green;Slime weapons: +10% Dmg, +6% Crit Chance^reset;",
+^green;Slime weapons: +10% Dmg, +5% Crit Chance^reset;",
 
   "shortdescription" : "Slime Helm",
-=======
-  "rarity" : "Rare",
-  "description" : "Set Bonus:
-^cyan;+21% Poison Resist, +10% Damage & +5% Crit (Slime weapons). ^reset;
-^#e43774;Immune: Mud, Slime, Clay, Ice.
-^green;Spawns minions.^reset;",
-"shortdescription" : "Slime Helm",
->>>>>>> 089a848c
   "category" : "t2armoru",
   "learnBlueprintsOnPickup" : [
     "ff_slimechest2",
