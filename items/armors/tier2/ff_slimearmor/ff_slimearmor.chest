--- conflicted
+++ resolved
@@ -3,21 +3,13 @@
   "inventoryIcon" : "icons.png:chest",
   "dropCollision" : [-4.0, -3.0, 4.0, 3.0],
   "maxStack" : 1,
-<<<<<<< HEAD
   "rarity" : "Common",
   "description" : "^red;+7% Poison Resist^reset;
 Set Bonuses:
 ^cyan;Immune: Slime, Mud, Clay^reset;
 ^#a00000;Spawns minions^reset;
-^green;Slime weapons: +10% Dmg, +6% Crit Chance^reset;",
+^green;Slime weapons: +10% Dmg, +5% Crit Chance^reset;",
 
-=======
-  "rarity" : "Rare",
-  "description" : "Set Bonus:
-^cyan;+21% Poison Resist, +10% Damage & +5% Crit (Slime weapons). ^reset;
-^#e43774;Immune: Mud, Slime, Clay, Ice.
-^green;Spawns minions. +Slime Weapon Damage^reset;",
->>>>>>> 089a848c
   "shortdescription" : "Slime Chest",
   "category" : "t2armoru",
   "learnBlueprintsOnPickup" : [
