{
  "itemName" : "quiverback2",
  "price" : 400,
  "inventoryIcon" : "icon.png",
  "rarity" : "uncommon",
  "shortdescription" : "Quality Quiver",
  "description": "+^green;15^reset;% Damage (Bows)
+^green;15^reset;% Draw Speed (Bows)
+^green;4^reset;% Airborne Damage (Bows)
-^green;3^reset; Energy Per Shot (Bows)",
  "category" : "enviroProtectionPack",
  "tooltipKind" : "baseaugment",
  "acceptsAugmentType" : "back",

  "maleFrames" : "back.png",
  "femaleFrames" : "back.png",
  "maxStack" : 1,
<<<<<<< HEAD

 // "learnBlueprintsOnPickup" : [
 // 	"quiverback3",
//  	"quiverback4",
 // 	"quiverback5",
 // 	"quiverbackspeed",
 // 	"quiverbackpower",
//  	"quiverbackair",
 // 	"quiverbackenergy"
 // ],

=======
  
>>>>>>> b333db39
  "statusEffects" : [
    {
      "stat" : "bowDrawTimeBonus",
      "amount" : 0.15
    },  
    {
      "stat" : "nebsrngbowdamagebonus",
      "amount" : 0.15
    },
    {
      "stat" : "bowAirBonus",
      "amount" : 0.04
    },
    {
      "stat" : "bowEnergyBonus",
      "amount" : 3
    }       
  ],

  "colorOptions" : [
    // RED
    { "ffca8a" : "f4988c", "e0975c" : "d93a3a", "a85636" : "932625", "6f2919" : "601119" },
    // BLACK
    { "ffca8a" : "838383", "e0975c" : "555555", "a85636" : "383838", "6f2919" : "151515" },
    // GREY
    { "ffca8a" : "b5b5b5", "e0975c" : "808080", "a85636" : "555555", "6f2919" : "303030" },
    // WHITE
    { "ffca8a" : "e6e6e6", "e0975c" : "b6b6b6", "a85636" : "7b7b7b", "6f2919" : "373737" },
    // RED
    { "ffca8a" : "f4988c", "e0975c" : "d93a3a", "a85636" : "932625", "6f2919" : "601119" },
    // ORANGE
    { "ffca8a" : "ffd495", "e0975c" : "ea9931", "a85636" : "af4e00", "6f2919" : "6e2900" },
    // YELLOW
    { "ffca8a" : "ffffa7", "e0975c" : "e2c344", "a85636" : "a46e06", "6f2919" : "642f00" },
    // GREEN
    { "ffca8a" : "b2e89d", "e0975c" : "51bd3b", "a85636" : "247824", "6f2919" : "144216" },
    // BLUE
    { "ffca8a" : "96cbe7", "e0975c" : "5588d4", "a85636" : "344495", "6f2919" : "1a1c51" },
    // PURPLE
    { "ffca8a" : "d29ce7", "e0975c" : "a451c4", "a85636" : "6a2284", "6f2919" : "320c40" },
    // PINK
    { "ffca8a" : "eab3db", "e0975c" : "d35eae", "a85636" : "97276d", "6f2919" : "59163f" },
    // BROWN
    { "ffca8a" : "ccae7c", "e0975c" : "a47844", "a85636" : "754c23", "6f2919" : "472b13" }
  ]
}<|MERGE_RESOLUTION|>--- conflicted
+++ resolved
@@ -15,21 +15,7 @@
   "maleFrames" : "back.png",
   "femaleFrames" : "back.png",
   "maxStack" : 1,
-<<<<<<< HEAD
-
- // "learnBlueprintsOnPickup" : [
- // 	"quiverback3",
-//  	"quiverback4",
- // 	"quiverback5",
- // 	"quiverbackspeed",
- // 	"quiverbackpower",
-//  	"quiverbackair",
- // 	"quiverbackenergy"
- // ],
-
-=======
   
->>>>>>> b333db39
   "statusEffects" : [
     {
       "stat" : "bowDrawTimeBonus",
@@ -48,7 +34,7 @@
       "amount" : 3
     }       
   ],
-
+  
   "colorOptions" : [
     // RED
     { "ffca8a" : "f4988c", "e0975c" : "d93a3a", "a85636" : "932625", "6f2919" : "601119" },
