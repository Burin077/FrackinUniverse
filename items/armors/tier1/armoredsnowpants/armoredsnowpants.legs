--- conflicted
+++ resolved
@@ -8,13 +8,12 @@
 +^green;15^reset;% Ice Resist
 ^cyan;Immune: Snow, Ice and Slush^reset;",
 
-<<<<<<< HEAD
 	"shortdescription" : "Reinforced Snowpants",
 	"category" : "legarmour",
 	"tooltipKind" : "armornew2",
 	"maleFrames" : "pants.png",
 	"femaleFrames" : "pants.png",
-	"itemTags" : [ "upgradeableWeapon" ],
+	"itemTags" : [ "upgradeableWeapon", "explorer" ],
 	"level" : 1,
 		"leveledStatusEffects" : [
 		{
@@ -47,46 +46,6 @@
 			"slushslowimmunity",
 			"snowslowimmunity"
 	],
-=======
-  "shortdescription" : "Reinforced Snowpants",
-  "category" : "legarmour",
-  "tooltipKind" : "armornew2",
-  "maleFrames" : "pants.png",
-  "femaleFrames" : "pants.png",
-  "itemTags" : [ "upgradeableWeapon", "explorer" ],
-  "level" : 1,
-    "leveledStatusEffects" : [
-    {
-      "levelFunction" : "standardArmorLevelPowerMultiplierMultiplier",
-      "stat" : "powerMultiplier",
-      "baseMultiplier" : 1.05
-    },
-    {
-      "levelFunction" : "standardArmorLevelProtectionMultiplier",
-      "stat" : "protection",
-      "amount" : 0.2
-    },
-    {
-      "levelFunction" : "standardArmorLevelMaxEnergyMultiplier",
-      "stat" : "maxEnergy",
-      "amount" : 1
-    },
-    {
-      "levelFunction" : "standardArmorLevelMaxHealthMultiplier",
-      "stat" : "maxHealth",
-      "amount" : 2
-    }
-  ],
-  "statusEffects" : [
-      {
-        "stat" : "iceResistance",
-        "amount" : 0.15
-      },
-      "iceslipimmunity",
-      "slushslowimmunity",
-      "snowslowimmunity"
-  ],
->>>>>>> d914d0ab
 
 	"colorOptions" : [
 		{ "ffca8a" : "fffdb0", "e0975c" : "cbc234", "a85636" : "926e19", "6f2919" : "563f0f" },
