
{
  "itemName" : "statustablet",
  "shortdescription" : "Personal Tricorder",
<<<<<<< HEAD
  "description" : "^cyan;Primary^reset;: Check Status
^yellow;Secondary^reset;: Quest Menu
^green;Shift + Primary^reset;: Research Tree
^orange;Shift + Secondary^reset;: Configure MM",
=======
  "description" : "Your ^red;most important^reset; piece of equipment. Used for all core ^cyan;FrackinUniverse^reset; functions.

^green;Left Click^reset;: Main Menu
^green;Right Click^reset;: Quest Menu
^green;Shift + Click^reset;: Configure MM",
>>>>>>> 789d4e85
  "price" : 44,
  "maxStack" : 1,
  "rarity" : "essential",
  "category" : "Console",
  "twoHanded" : true,
  "itemTags" : ["tool"],
  "inventoryIcon" : "statustablet.png",
  "animation" : "statustablet.animation",
  "radioMessagesOnPickup": ["fu_start_Complete2","fu_start_Complete2a","fu_start_Complete2b","fu_start_Complete3","fu_start_Complete3a","fu_start_Complete3b"],
  "scripts" : ["statustablet.lua"]//,
 // "learnBlueprintsOnPickup" : [ 
 //   "racialspacestationconsole_military",
 //   "racialspacestationconsole_medical",
//    "racialspacestationconsole_trading",
//    "racialspacestationconsole_scientific" 
//  ]
}<|MERGE_RESOLUTION|>--- conflicted
+++ resolved
@@ -2,18 +2,12 @@
 {
   "itemName" : "statustablet",
   "shortdescription" : "Personal Tricorder",
-<<<<<<< HEAD
+  
   "description" : "^cyan;Primary^reset;: Check Status
 ^yellow;Secondary^reset;: Quest Menu
 ^green;Shift + Primary^reset;: Research Tree
 ^orange;Shift + Secondary^reset;: Configure MM",
-=======
-  "description" : "Your ^red;most important^reset; piece of equipment. Used for all core ^cyan;FrackinUniverse^reset; functions.
 
-^green;Left Click^reset;: Main Menu
-^green;Right Click^reset;: Quest Menu
-^green;Shift + Click^reset;: Configure MM",
->>>>>>> 789d4e85
   "price" : 44,
   "maxStack" : 1,
   "rarity" : "essential",
