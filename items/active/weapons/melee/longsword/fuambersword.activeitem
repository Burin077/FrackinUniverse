{
  "itemName" : "fuambersword",
  "price" : 1500,
  "level" : 4,
  "maxStack" : 1,
  "rarity" : "uncommon",
  "description" : "Made from finely honed amber",
  "shortdescription" : "Amber Blade",
  "tooltipKind" : "sword2",
  "category" : "longsword",
  "twoHanded" : false,
  "itemTags" : ["weapon","melee","broadsword", "longsword", "upgradeableWeapon"],
  "collectablesOnPickup" : { "fu_weaponbroadsword" : "fuambersword" },
  "inventoryIcon" : "fuambersword.png",

  "animation" : "combolongsword.animation",
  "animationParts" : {
    "handle" : "",
    "blade" : "fuambersword.png"
  },
  "animationCustom" : { },

  "scripts" : ["/items/active/weapons/melee/meleeweapon.lua"],

  "elementalType" : "physical",

  "primaryAbilityType" : "battlebladecombo",
  "primaryAbility" : {
    "fireTime" : 0.83,
    "baseDps" : 9
  },

<<<<<<< HEAD
  "critChance" : 2,
  "critBonus" : 5,   
  "builder" : "/items/buildscripts/buildunrandweapon.lua",
    "collectablesOnPickup" : { "fu_warrior" : "fuambersword" }
=======
  "critChance" : 2, 
  "critBonus" : 7, 
  "builder" : "/items/buildscripts/buildunrandweapon.lua"
>>>>>>> 17a4d3f2
}<|MERGE_RESOLUTION|>--- conflicted
+++ resolved
@@ -30,14 +30,9 @@
     "baseDps" : 9
   },
 
-<<<<<<< HEAD
   "critChance" : 2,
   "critBonus" : 5,   
   "builder" : "/items/buildscripts/buildunrandweapon.lua",
     "collectablesOnPickup" : { "fu_warrior" : "fuambersword" }
-=======
-  "critChance" : 2, 
-  "critBonus" : 7, 
-  "builder" : "/items/buildscripts/buildunrandweapon.lua"
->>>>>>> 17a4d3f2
+
 }