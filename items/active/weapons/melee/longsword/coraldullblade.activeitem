{
  "itemName" : "coraldullblade",
  "price" : 1500,
  "level" : 4,
  "maxStack" : 1,
  "rarity" : "uncommon",
  "description" : "Made from the depths. And hate. Lots and lots of hate.
^cyan;Inflicts Poison^reset;",
  "shortdescription" : "Coral Longsword",
  "tooltipKind" : "sword2",
  "category" : "longsword",
  "twoHanded" : false,
  "itemTags" : ["weapon","melee","broadsword", "longsword", "upgradeableWeapon"],
  "inventoryIcon" : "coraldullblade.png",

  "animation" : "combolongsword.animation",
  "animationParts" : {
    "handle" : "",
    "blade" : "coraldullblade.png"
  },
  "animationCustom" : { },

  "scripts" : ["/items/active/weapons/melee/meleeweapon.lua"],

  "elementalType" : "poison",

  "primaryAbilityType" : "battlebladecombo",
  "primaryAbility" : {
    "fireTime" : 0.9,
    "baseDps" : 8.2,
    "damageConfig" : {
      "damageSourceKind" : "poison",
      "statusEffects" : [ "weakpoison" ]
    }
  },

  "critChance" : 2, 
<<<<<<< HEAD
  "critBonus" : 6, 
  "builder" : "/items/buildscripts/buildunrandweapon.lua",
    "collectablesOnPickup" : { "fu_warrior" : "coraldullblade" }
=======
  "critBonus" : 4, 
  "builder" : "/items/buildscripts/buildunrandweapon.lua"
>>>>>>> 17a4d3f2
}<|MERGE_RESOLUTION|>--- conflicted
+++ resolved
@@ -34,13 +34,8 @@
     }
   },
 
-  "critChance" : 2, 
-<<<<<<< HEAD
+  "critChance" : 1, 
   "critBonus" : 6, 
   "builder" : "/items/buildscripts/buildunrandweapon.lua",
     "collectablesOnPickup" : { "fu_warrior" : "coraldullblade" }
-=======
-  "critBonus" : 4, 
-  "builder" : "/items/buildscripts/buildunrandweapon.lua"
->>>>>>> 17a4d3f2
 }