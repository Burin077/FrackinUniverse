{
  "itemName" : "swtjc_ewg_rareminirocketlauncher",
  "price" : 1440,
  "maxStack" : 1,
  "rarity" : "Rare",
  "description" : "Launches smaller anti-personnel rockets in fairly quick succession.",
  "shortdescription" : "Rare Mini-Rocket Launcher",
  "tooltipKind" : "gun2",
  "category" : "swtjc_ewg_miniRocketLauncher",
  "twoHanded" : true,
  "itemTags" : ["weapon","ranged","rocketlauncher","upgradeableWeapon","explosive"],
  "level" : 1,

  "animation" : "/items/active/weapons/ranged/gun.animation",
  "animationParts" : {},
  "animationCustom" : {
    "particleEmitters" : {
      "muzzleFlash" : {
        "particles" : [
          { "particle" : "rocketbarrelpuff", "offset" : [0.0, 0.0] },
          { "particle" : "rocketbarrelpuff", "offset" : [0.0, 0.0] },
          { "particle" : "rocketbarrelpuff", "offset" : [0.0, 0.0] }
        ]
      }
    },
    "sounds" : {
      "fire" : [ "/sfx/gun/plasma_sniper4.ogg" ]
    }
  },
  "baseOffset" : [-2.5, 0.375],
  "muzzleOffset" : [0.0, 0.125],

  "scripts" : ["/items/active/weapons/ranged/gun.lua"],

  "primaryAbility" : {
    "scripts" : ["/items/active/weapons/ranged/gunfire.lua"],
    "class" : "GunFire",

    "fireTime" : [0.5, 1.5],
    "baseDps" : [7.5, 10.5],
    "energyUsage" : [34, 38],
    "inaccuracy" : 0.04,

    "projectileParameters" : {
      "knockback" : 20
    },

    "stances" : {
      "idle" : {
        "armRotation" : 0,
        "weaponRotation" : 0,
        "weaponOffset" : [0, 0],
        "twoHanded" : true,

        "allowRotate" : true,
        "allowFlip" : true
      },
      "fire" : {
        "duration" : 0,
        "armRotation" : 0,
        "weaponRotation" : 0,
        "weaponOffset" : [-0.1, 0],
        "twoHanded" : true,

        "allowRotate" : false,
        "allowFlip" : false
      },
      "cooldown" : {
        "duration" : 0.3,
        "armRotation" : 0,
        "weaponRotation" : 0,
        "weaponOffset" : [-0.1, 0],
        "twoHanded" : true,

        "allowRotate" : false,
        "allowFlip" : false
      }
    }
  },

  "critChance" : 1,
  "critBonus" : 12,
<<<<<<< HEAD
  "isAmmoBased": [0,1],
  "magazineSize" : [1,5],
  "reloadTime" : [1.7,2.8],
=======
  "isAmmoBased" : 1,
  "magazineSize" : [2,8],
  "reloadTime" : [1.0,2.5],
>>>>>>> ee683e7b
  "isRocketLauncher" : 1,

  "builder" : "/items/buildscripts/buildweapon.lua",
  "builderConfig" : [{
    "nameGenerator" : "swtjc_ewg_minirocketnames.config:nameGen",
    "elementalType" : [
      "fire",
      "ice",
      "electric",
      "poison",
      "radioactive",
      "shadow",
      "cosmic"
    ],
    "elementalConfig" : {
      "fire" : {
        "primaryAbility" : { "projectileType" : "fireplasmarocketstatus" },
        "fireSounds" : [ "/sfx/gun/rocket_fire1.ogg" ]
      },
      "ice" : {
        "primaryAbility" : { "projectileType" : "iceplasmarocketstatus" },
        "fireSounds" : [ "/sfx/gun/rocket_ice1.ogg" ]
      },
      "poison" : {
        "primaryAbility" : { "projectileType" : "poisonplasmarocketstatus" },
        "fireSounds" : [ "/sfx/gun/rocket_poison1.ogg" ]
      },
      "electric" : {
        "primaryAbility" : { "projectileType" : "electricplasmarocketstatus" },
        "fireSounds" : [ "/sfx/gun/rocket_electric1.ogg" ]
      },
      "radioactive" : {
        "primaryAbility" : { "projectileType" : "radioactiveplasmarocket" },
        "fireSounds" : [ "/sfx/gun/rocket_electric1.ogg" ]
      },
      "shadow" : {
        "primaryAbility" : { "projectileType" : "shadowplasmarocket" },
        "fireSounds" : [ "/sfx/gun/rocket_electric1.ogg" ]
      },
      "cosmic" : {
        "primaryAbility" : { "projectileType" : "cosmicplasmarocket" },
        "fireSounds" : [ "/sfx/gun/rocket_electric1.ogg" ]
      } 
    },
    "animationParts" : {
      "butt" : {
        "path" : "/items/active/weapons/ranged/rocketlauncher/butt/<variant>.png",
        "variants" : 20,
        "paletteSwap" : true
      },
      "middle" : {
        "path" : "/items/active/weapons/ranged/rocketlauncher/middle/<variant>.png",
        "variants" : 20,
        "paletteSwap" : true
      },
      "barrel" : {
        "path" : "/items/active/weapons/ranged/grenadelauncher/barrel/<variant>.png",
        "variants" : 20,
        "paletteSwap" : true
      },
      "muzzleFlash" : ""
    },
    "gunParts" : ["butt", "middle", "barrel"],
    "elementalFireSounds" : {
      "physical" : [ "/sfx/gun/rocket2.ogg" ],
      "fire" : [ "/sfx/gun/rocket_fire1.ogg" ],
      "electric" : [ "/sfx/gun/rocket_electric1.ogg" ],
      "ice" : [ "/sfx/gun/rocket_ice1.ogg" ],
      "poison" : [ "/sfx/gun/rocket_poison1.ogg" ]
    },
    "altAbilities" : [
      "deathbomb",
      "exmachinarocket",
      "explosiveburst",
      "grenadelauncher",
      "guidedrocket",
      "homingrocket",
      "lance",
      "shrapnelbomb",

      "swtjc_ewg_bouncingspray",
      "swtjc_ewg_bouncingspread",
      "swtjc_ewg_bouncingpiercingspray",
      "swtjc_ewg_bouncingpiercingspread",
      "swtjc_ewg_explosivebouncingspray",
      "swtjc_ewg_explosivebouncingspread",
      "swtjc_ewg_explosivespray",
      "swtjc_ewg_explosivespread",
      "swtjc_ewg_piercingspray",
      "swtjc_ewg_piercingspread",
      "swtjc_ewg_railgun",
      "swtjc_ewg_stickyspray",
      "swtjc_ewg_stickyspread",

      "swtjc_ewg_clusterbomb",
      "swtjc_ewg_exmachinarocketfast",
      "swtjc_ewg_guidedrocketfast",
      "swtjc_ewg_homingrocketfast",
      "swtjc_ewg_proximitymines",

      "swtjc_ewg_bouncingorbitals",
      "swtjc_ewg_cellspray",
      "swtjc_ewg_cellspread",
      "swtjc_ewg_darkplasma",
      "swtjc_ewg_elementalspray",
      "swtjc_ewg_explosivebubbles",
      "swtjc_ewg_forceshield",
      "swtjc_ewg_globelauncher",
      "swtjc_ewg_phaseburst",
      "swtjc_ewg_rocketjump",
      "swtjc_ewg_shattershot",
      "forcebubble"
    ],
    "palette" : "/items/active/weapons/colors/ranged.weaponcolors",
    "iconDrawables" : ["butt", "middle", "barrel"]
  }]
}<|MERGE_RESOLUTION|>--- conflicted
+++ resolved
@@ -80,15 +80,9 @@
 
   "critChance" : 1,
   "critBonus" : 12,
-<<<<<<< HEAD
   "isAmmoBased": [0,1],
-  "magazineSize" : [1,5],
-  "reloadTime" : [1.7,2.8],
-=======
-  "isAmmoBased" : 1,
   "magazineSize" : [2,8],
   "reloadTime" : [1.0,2.5],
->>>>>>> ee683e7b
   "isRocketLauncher" : 1,
 
   "builder" : "/items/buildscripts/buildweapon.lua",
@@ -131,7 +125,7 @@
       "cosmic" : {
         "primaryAbility" : { "projectileType" : "cosmicplasmarocket" },
         "fireSounds" : [ "/sfx/gun/rocket_electric1.ogg" ]
-      } 
+      }
     },
     "animationParts" : {
       "butt" : {
