{
  "itemName" : "swtjc_ewg_uncommonminirocketlauncher",
  "price" : 1320,
  "maxStack" : 1,
  "rarity" : "Uncommon",
  "description" : "Launches smaller anti-personnel rockets in fairly quick succession.",
  "shortdescription" : "Uncommon Mini-Rocket Launcher",
  "tooltipKind" : "gun2",
  "category" : "swtjc_ewg_miniRocketLauncher",
  "twoHanded" : true,
  "itemTags" : ["weapon","ranged","rocketlauncher","upgradeableWeapon","explosive"],
  "level" : 1,

  "animation" : "/items/active/weapons/ranged/gun.animation",
  "animationParts" : { },
  "animationCustom" : {
    "particleEmitters" : {
      "muzzleFlash" : {
        "burstCount" : 3,
        "particles" : [
          { "particle" : "rocketbarrelpuff" }
        ]
      }
    },
    "sounds" : {
      "fire" : [ "/sfx/gun/rocket1.ogg" ]
    }
  },
  "baseOffset" : [-2.5, 0.375],
  "muzzleOffset" : [0.0, 0.125],

  "scripts" : ["/items/active/weapons/ranged/gun.lua"],

  "primaryAbility" : {
    "scripts" : ["/items/active/weapons/ranged/gunfire.lua"],
    "class" : "GunFire",

    "fireTime" : [0.5, 1.5],
    "baseDps" : [7.3, 10.4],
    "energyUsage" : [34, 38],
    "inaccuracy" : 0.04,

    "projectileParameters" : {
      "knockback" : 20
    },

    "stances" : {
      "idle" : {
        "armRotation" : 0,
        "weaponRotation" : 0,
        "weaponOffset" : [0, 0],
        "twoHanded" : true,

        "allowRotate" : true,
        "allowFlip" : true
      },
      "fire" : {
        "duration" : 0,
        "armRotation" : 0,
        "weaponRotation" : 0,
        "weaponOffset" : [-0.1, 0],
        "twoHanded" : true,

        "allowRotate" : false,
        "allowFlip" : false
      },
      "cooldown" : {
        "duration" : 0.3,
        "armRotation" : 0,
        "weaponRotation" : 0,
        "weaponOffset" : [-0.1, 0],
        "twoHanded" : true,

        "allowRotate" : false,
        "allowFlip" : false
      }
    }
  },


  "critChance" : 1,
  "critBonus" : 8,
<<<<<<< HEAD
  "isAmmoBased": [0,1],
  "magazineSize" : [1,5],
  "reloadTime" : [1.99,2.99],
=======
  "isAmmoBased" : 1,
  "magazineSize" : [2,7],
  "reloadTime" : [1.2,2.6],
>>>>>>> ee683e7b
  "isRocketLauncher" : 1,

  "builder" : "/items/buildscripts/buildweapon.lua",
  "builderConfig" : [{
    "nameGenerator" : "swtjc_ewg_minirocketnames.config:nameGen",
    "elementalType" : [
      "fire",
      "ice",
      "electric",
      "poison",
      "radioactive",
      "shadow",
      "cosmic"
    ],
    "elementalConfig" : {
      "fire" : {
        "primaryAbility" : { "projectileType" : "fireplasmarocket" },
        "fireSounds" : [ "/sfx/gun/rocket_fire1.ogg" ]
      },
      "ice" : {
        "primaryAbility" : { "projectileType" : "iceplasmarocket" },
        "fireSounds" : [ "/sfx/gun/rocket_ice1.ogg" ]
      },
      "poison" : {
        "primaryAbility" : { "projectileType" : "poisonplasmarocket" },
        "fireSounds" : [ "/sfx/gun/rocket_poison1.ogg" ]
      },
      "electric" : {
        "primaryAbility" : { "projectileType" : "electricplasmarocket" },
        "fireSounds" : [ "/sfx/gun/rocket_electric1.ogg" ]
      },
      "radioactive" : {
        "primaryAbility" : { "projectileType" : "radioactiveplasmarocket" },
        "fireSounds" : [ "/sfx/gun/rocket_electric1.ogg" ]
      },
      "shadow" : {
        "primaryAbility" : { "projectileType" : "shadowplasmarocket" },
        "fireSounds" : [ "/sfx/gun/rocket_electric1.ogg" ]
      },
      "cosmic" : {
        "primaryAbility" : { "projectileType" : "cosmicplasmarocket" },
        "fireSounds" : [ "/sfx/gun/rocket_electric1.ogg" ]
      }    
    },
    "animationParts" : {
      "butt" : {
        "path" : "/items/active/weapons/ranged/rocketlauncher/butt/<variant>.png",
        "variants" : 20,
        "paletteSwap" : true
      },
      "middle" : {
        "path" : "/items/active/weapons/ranged/rocketlauncher/middle/<variant>.png",
        "variants" : 20,
        "paletteSwap" : true
      },
      "barrel" : {
        "path" : "/items/active/weapons/ranged/grenadelauncher/barrel/<variant>.png",
        "variants" : 20,
        "paletteSwap" : true
      },
      "muzzleFlash" : ""
    },
    "gunParts" : ["butt", "middle", "barrel"],
    "elementalFireSounds" : {
      "physical" : [ "/sfx/gun/rocket2.ogg" ],
      "fire" : [ "/sfx/gun/rocket_fire1.ogg" ],
      "electric" : [ "/sfx/gun/rocket_electric1.ogg" ],
      "ice" : [ "/sfx/gun/rocket_ice1.ogg" ],
      "poison" : [ "/sfx/gun/rocket_poison1.ogg" ]
    },
    "altAbilities" : [
      "deathbomb",
      "exmachinarocket",
      "explosiveburst",
      "grenadelauncher",
      "guidedrocket",
      "homingrocket",
      "lance",
      "shrapnelbomb",

      "swtjc_ewg_bouncingspray",
      "swtjc_ewg_bouncingspread",
      "swtjc_ewg_explosivespray",
      "swtjc_ewg_explosivespread",
      "swtjc_ewg_piercingspray",
      "swtjc_ewg_piercingspread",
      "swtjc_ewg_railgun",
      "swtjc_ewg_stickyspray",
      "swtjc_ewg_stickyspread",

      "swtjc_ewg_clusterbomb",
      "swtjc_ewg_exmachinarocketfast",
      "swtjc_ewg_guidedrocketfast",
      "swtjc_ewg_homingrocketfast",
      "swtjc_ewg_proximitymines",

      "swtjc_ewg_bouncingorbitals",
      "swtjc_ewg_cellspray",
      "swtjc_ewg_cellspread",
      "swtjc_ewg_darkplasma",
      "swtjc_ewg_elementalspray",
      "swtjc_ewg_explosivebubbles",
      "swtjc_ewg_forceshield",
      "swtjc_ewg_globelauncher",
      "swtjc_ewg_phaseburst",
      "swtjc_ewg_rocketjump",
      "swtjc_ewg_shattershot",
      "forcebubble"
    ],
    "palette" : "/items/active/weapons/colors/ranged.weaponcolors",
    "iconDrawables" : ["butt", "middle", "barrel"]
  }]
}<|MERGE_RESOLUTION|>--- conflicted
+++ resolved
@@ -80,15 +80,9 @@
 
   "critChance" : 1,
   "critBonus" : 8,
-<<<<<<< HEAD
   "isAmmoBased": [0,1],
-  "magazineSize" : [1,5],
-  "reloadTime" : [1.99,2.99],
-=======
-  "isAmmoBased" : 1,
   "magazineSize" : [2,7],
   "reloadTime" : [1.2,2.6],
->>>>>>> ee683e7b
   "isRocketLauncher" : 1,
 
   "builder" : "/items/buildscripts/buildweapon.lua",
@@ -131,7 +125,7 @@
       "cosmic" : {
         "primaryAbility" : { "projectileType" : "cosmicplasmarocket" },
         "fireSounds" : [ "/sfx/gun/rocket_electric1.ogg" ]
-      }    
+      }
     },
     "animationParts" : {
       "butt" : {
