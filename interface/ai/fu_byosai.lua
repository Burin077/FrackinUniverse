--- conflicted
+++ resolved
@@ -1,493 +1,481 @@
-require "/scripts/util.lua"
-require "/scripts/pathutil.lua"
-require "/interface/objectcrafting/fu_racialiser/fu_racialiser.lua"
-require "/zb/zb_textTyper.lua"
-require "/zb/zb_util.lua"
-require "/scripts/messageutil.lua"
-
-function init()
-	textUpdateDelay = config.getParameter("textUpdateDelay")
-	chatterSound = config.getParameter("chatterSound")
-	local sailImages = root.assetJson("/ai/ai.config").species
-	local race = player.species()
-	local aiImageFile = sailImages[race].aiFrames
-	sailImage = config.getParameter("sailImage")
-	sailImage.aiImage.talk.image = sailImage.aiImage.talk.image:gsub("<fileName>", aiImageFile)
-	sailImage.aiImage.talk.defaultUpdateTime = sailImage.aiImage.talk.updateTime
-	sailImage.aiImage.talk.currentFrame = 0
-	sailImage.aiImage.idle.image = sailImage.aiImage.idle.image:gsub("<fileName>", aiImageFile)
-	sailImage.aiImage.idle.defaultUpdateTime = sailImage.aiImage.idle.updateTime
-	sailImage.aiImage.idle.currentFrame = 0
-	sailImage.scanlines.defaultUpdateTime = sailImage.scanlines.updateTime
-	sailImage.scanlines.currentFrame = 0
-	sailImage.static.image = sailImage.static.image:gsub("<fileName>", sailImages[race].staticFrames)
-	sailImage.static.defaultUpdateTime = sailImage.static.updateTime
-	sailImage.static.currentFrame = 0
-	sailImage.aiFaceCanvas = widget.bindCanvas("aiFaceCanvas")
-	states = config.getParameter("states")
-	state = {}
-	if world.getProperty("fuChosenShip") then
-		changeState("shipChosen")
-	else
-		changeState("initial")
-	end
-	updateAiImage()
-
-	pane.playSound(chatterSound, -1)
-
-	ship = {}
-	ship.shipConfig = root.assetJson("/frackinship/configs/ships.config")
-	generateShipLists()
-<<<<<<< HEAD
-
-=======
-	
->>>>>>> 438c9058
-	ship.miscConfig = root.assetJson("/frackinship/configs/misc.config")
-	ship.disableUnlockableShips = true
-	promises:add(world.sendEntityMessage("frackinshiphandler", "checkUnlockableShipDisabled"), function(results)
-		ship.disableUnlockableShips = results.disableUnlockableShips
-		ship.universeFlags = results.universeFlags
-		generateShipLists()
-		-- Repopulate the list to add unlockable ships if it's the current state
-		if state.state == "frackinShipChoice" then
-			if ship.selectedShip and ship.selectedShip.mode == "Upgradable" then
-				buttonPress("buttonUpgradable")
-			else
-				buttonPress("buttonByos")
-			end
-		end
-	end)
-<<<<<<< HEAD
-
-=======
-	
->>>>>>> 438c9058
-	ship.notInitial = config.getParameter("notInitial")
-	ship.shipResetConfirmationDialogs = ship.miscConfig.shipResetConfirmationDialogs
-end
-
-function generateShipLists()
-	ship.buildableShips = {}
-	ship.upgradableShips = {}
-	local playerRace = player.species()
-	for id, data in pairs (ship.shipConfig) do
-		local addShip = true
-		if data.universeFlag then
-			addShip = false
-			if not ship.disableUnlockableShips then
-				for _, flag in ipairs (ship.universeFlags or {}) do
-					if flag == data.universeFlag then
-						addShip = true
-						break
-					end
-				end
-			end
-		end
-		if addShip then
-			if id == "vanilla" then
-				ship.vanillaShip = data
-			elseif id == "racial" then
-				--[[local racialShipData = root.assetJson("/universe_server.config").speciesShips
-				local raceOverrides = root.assetJson("/interface/objectcrafting/fu_racializer/fu_racializer_racetableoverride.config")
-				local races
-				if data.disallowOtherRaceShips then
-					races = {playerRace}
-				elseif data.whitelistedRaces or data.blacklistedRaces then
-					local allRaces = root.assetJson("/interface/windowconfig/charcreation.config").speciesOrdering
-					races = {}
-					for _, race in ipairs (allRaces) do
-						if data.whitelistedRaces then
-							if data.whitelistedRaces[race] or race == playerRace then
-								table.insert(races, race)
-							end
-						else	-- blacklistedRaces
-							if not data.blacklistedRaces[race] or race == playerRace then
-								table.insert(races, race)
-							end
-						end
-					end
-				else
-					races = root.assetJson("/interface/windowconfig/charcreation.config").speciesOrdering
-				end
-				for _, race in ipairs (races) do
-					local shipData = {}
-					shipData.type = racialShipData[race]
-					shipData.startingLevel = ship.shipConfig.racial.shipLevel + 1
-					local succeded, raceData = pcall(root.assetJson, "/species/" .. race .. ".species")
-					if succeded and raceData then
-						shipData.name = raceData.charCreationTooltip.title
-					else
-						shipData.name = race
-					end
-					shipData.icon = race .. "male.png"
-					local succeded2, previewImage = pcall(getShipImage, shipData.type[shipData.startingLevel])
-					if succeded2 then
-						shipData.previewImage = previewImage
-					else
-						sb.logInfo(sb.printJson(previewImage))
-					end
-					shipData.mode = "Upgradable"
-					if raceOverrides[race] then
-						shipData.name = raceOverrides[race].name or shipData.name
-						shipData.icon = raceOverrides[race].icon or shipData.icon
-					end
-					shipData.name = shipData.name .. " Racial Ship"
-					shipData.icon = "/interface/title/" .. shipData.icon
-					shipData.id = race .. "racial"
-					table.insert(ship.upgradableShips, shipData)
-				end ]]--
-			else
-				local addShip = true
-				if data.universeFlag then
-					addShip = false
-					if not ship.disableUnlockableShips then
-						for _, flag in ipairs (ship.universeFlags or {}) do
-							if flag == data.universeFlag then
-								addShip = true
-								break
-							end
-						end
-					end
-				end
-				local ignoreShip = false
-				if data.raceWhitelist and not data.raceWhitelist[playerRace] then
-					ignoreShip = true
-				elseif data.raceBlacklist and data.raceBlacklist[playerRace]  and not data.raceWhitelist then
-					ignoreShip = true
-				end
-<<<<<<< HEAD
-
-=======
-				
->>>>>>> 438c9058
-				if addShip and not ignoreShip then
-					data.id = id
-					if type(data.ship) == "table" then
-						data.mode = "Upgradable"
-						data.previewImage = getShipImage(data.ship[1])
-						table.insert(ship.upgradableShips, data)
-					else
-						data.mode = "Buildable"
-						if string.find(data.ship, "/") then
-							data.previewImage = getShipImage(data.ship)
-							data = nil
-							sb.logWarn("Structure file BYOS ships not yet implemented, removing " .. id)
-						end
-						table.insert(ship.buildableShips, data)
-					end
-				end
-			end
-		end
-	end
-
-	table.sort(ship.buildableShips, compareByName)
-	table.sort(ship.upgradableShips, compareByName)
-end
-
-function update(dt)
-	promises:update()
-
-	-- Text typing and AI animation
-	if not textData.isFinished then
-		if textUpdateDelay <= 0 then
-			textTyper.update(textData, "root.text")
-			textUpdateDelay = config.getParameter("textUpdateDelay")
-		else
-			textUpdateDelay = textUpdateDelay - 1
-		end
-		if sailImage.aiImage[sailImage.aiImage.mode].updateTime <= 0 then
-			sailImage.aiImage[sailImage.aiImage.mode].currentFrame = updateFrame(sailImage.aiImage[sailImage.aiImage.mode])
-			sailImage.aiImage[sailImage.aiImage.mode].updateTime = sailImage.aiImage[sailImage.aiImage.mode].defaultUpdateTime
-		else
-			sailImage.aiImage[sailImage.aiImage.mode].updateTime = sailImage.aiImage[sailImage.aiImage.mode].updateTime - dt
-		end
-	else
-		pane.stopAllSounds(chatterSound)
-		-- change the ai image to the idle one if there is no text being typed
-		if sailImage.aiImage[sailImage.aiImage.mode].updateTime <= 0 then
-			sailImage.aiImage.mode = "idle"
-			sailImage.aiImage[sailImage.aiImage.mode].currentFrame = updateFrame(sailImage.aiImage[sailImage.aiImage.mode])
-			sailImage.aiImage[sailImage.aiImage.mode].updateTime = sailImage.aiImage[sailImage.aiImage.mode].defaultUpdateTime
-		else
-			sailImage.aiImage[sailImage.aiImage.mode].updateTime = sailImage.aiImage[sailImage.aiImage.mode].updateTime - dt
-		end
-		if not world.getProperty("fuChosenShip") then
-			widget.setButtonEnabled("showMissions", true)
-			widget.setButtonEnabled("showCrew", true)
-		end
-	end
-
-	-- Scan lines animation
-	if sailImage.scanlines.updateTime <= 0 then
-		sailImage.scanlines.currentFrame = updateFrame(sailImage.scanlines)
-		sailImage.scanlines.updateTime = sailImage.scanlines.defaultUpdateTime
-	else
-		sailImage.scanlines.updateTime = sailImage.scanlines.updateTime - dt
-	end
-
-	-- Static animation
-	if sailImage.static.updateTime <= 0 then
-		sailImage.static.currentFrame = updateFrame(sailImage.static)
-		sailImage.static.updateTime = sailImage.static.defaultUpdateTime
-	else
-		sailImage.static.updateTime = sailImage.static.updateTime - dt
-	end
-
-	updateAiImage()
-end
-
-function changeState(newState)
-	if states[newState] then
-		-- Generic state change stuff
-		state = states[newState]
-		state.state = newState
-		if state.previousState then
-			widget.setButtonEnabled("buttonBack", true)
-		else
-			widget.setButtonEnabled("buttonBack", false)
-		end
-		if state.buttons then
-			for i = 1, 3 do
-				if state.buttons[i] then
-					widget.setButtonEnabled("button" .. i, true)
-					widget.setText("button" .. i, state.buttons[i].name)
-				else
-					widget.setButtonEnabled("button" .. i, false)
-					widget.setText("button" .. i, "")
-				end
-			end
-		else
-			for i = 1, 3 do
-				widget.setButtonEnabled("button" .. i, false)
-				widget.setText("button" .. i, "")
-			end
-		end
-		widget.setVisible("root", true)
-		widget.setVisible("buttonByos", false)
-		widget.setVisible("buttonUpgradable", false)
-		widget.setVisible("root.shipList", false)
-		widget.setVisible("preview", false)
-		widget.setSize("root", {144,136})
-		widget.clearListItems("root.shipList")
-		-- to allow gsubing without changing the original value
-		local text = state.text
-		local path = state.path
-
-		-- State specific state change stuff
-		if newState == "frackinShipChosen" then
-			if ship.notInitial then
-				promises:add(player.confirm(ship.shipResetConfirmationDialogs.skipRepairs), function (choice)
-					if state.state == "frackinShipChosen" then
-						if choice then
-							createShip()
-							changeState("shipChosen")
-						else
-							changeState(state.previousState)
-						end
-					end
-				end)
-			else
-				createShip()
-				changeState("shipChosen")
-			end
-			return
-		elseif newState == "vanillaShipChosen" then
-			createShip(true)
-			changeState("shipChosen")
-			return
-		elseif newState == "frackinShipSelected" then
-			if text and ship.selectedShip then
-				text = text:gsub("<shipName>", tostring(ship.selectedShip.name)):gsub("<shipMode>", tostring(ship.selectedShip.mode))
-			end
-			if path and ship.selectedShip then
-				path = path:gsub("<shipMode>", string.lower(tostring(ship.selectedShip.mode)))
-			end
-		elseif newState == "frackinShipChoice" then
-			--widget.setVisible("buttonByos", true)
-			--widget.setVisible("buttonUpgradable", true)
-			widget.setVisible("root.shipList", true)
-			for i = 1, 3 do
-				widget.setButtonEnabled("button" .. i, false)
-			end
-			--widget.setSize("root", {144,118})
-			if ship.selectedShip and ship.selectedShip.mode == "Upgradable" then
-				buttonPress("buttonUpgradable")
-			else
-				buttonPress("buttonByos")
-			end
-		elseif newState == "frackinShipPreview" then
-			widget.setVisible("root", false)
-			if ship.selectedShip then
-				widget.setVisible("preview", true)
-				widget.setImage("preview", ship.selectedShip.previewImage or "")
-			end
-		elseif newState == "repairsSkipped" then
-			promises:add(player.confirm(ship.shipResetConfirmationDialogs.skipRepairs), function (choice)
-				if state.state == "repairsSkipped" then
-					if choice then
-						world.setProperty("fu_byos", true)
-						pane.dismiss()
-					else
-						changeState(state.previousState)
-					end
-				end
-			end)
-		end
-
-		if path then
-			widget.setText("path", path)
-		end
-		typeText(text or "WARNING! MISSING TEXT FOR STATE " .. tostring(newState))
-	else
-		typeText(textData, "ERROR! " .. tostring(newState) .. " STATE NOT DEFINED")
-	end
-end
-
-function typeText(text)
-	sailImage.aiImage.mode = "talk"
-	textData = {}
-	textTyper.init(textData, text)
-	pane.playSound(chatterSound, -1)
-end
-
-function updateFrame(imageTable)
-	imageTable.currentFrame = imageTable.currentFrame + 1
-	if imageTable.currentFrame >= imageTable.frames then
-		imageTable.currentFrame = 0
-	end
-	return imageTable.currentFrame
-end
-
-function updateAiImage()
-	sailImage.aiFaceCanvas:clear()
-	sailImage.aiFaceCanvas:drawImage(sailImage.aiImage[sailImage.aiImage.mode].image:gsub("<frame>", sailImage.aiImage[sailImage.aiImage.mode].currentFrame), {0,0})
-	sailImage.aiFaceCanvas:drawImage(sailImage.scanlines.image:gsub("<frame>", sailImage.scanlines.currentFrame), {0,0}, nil, "#FFFFFF"..zbutil.ValToHex(sailImage.scanlines.opacity), false)
-	sailImage.aiFaceCanvas:drawImage(sailImage.static.image:gsub("<frame>", sailImage.static.currentFrame), {0,0}, nil, "#FFFFFF"..zbutil.ValToHex(sailImage.static.opacity), false)
-end
-
-function uninit()
-	pane.stopAllSounds(chatterSound)
-end
-
-function buttonPress(button)
-	if button then
-		local buttonType = button:gsub("button", "")
-		if buttonType == "1" then
-			changeState(state.buttons[1].newState)
-		elseif buttonType == "2" then
-			changeState(state.buttons[2].newState)
-		elseif buttonType == "3" then
-			changeState(state.buttons[3].newState)
-		elseif buttonType == "Back" then
-			changeState(state.previousState)
-		elseif buttonType == "Byos" then
-			widget.setButtonEnabled("buttonByos", false)
-			widget.setButtonEnabled("buttonUpgradable", true)
-			populateShipList(ship.buildableShips)
-		elseif buttonType == "Upgradable" then
-			widget.setButtonEnabled("buttonByos", true)
-			widget.setButtonEnabled("buttonUpgradable", false)
-			populateShipList(ship.upgradableShips)
-		else
-			typeText("ERROR! INVALID BUTTON PRESSED")
-		end
-	end
-end
-
-function shipSelected(args)
-	local selected = widget.getListSelected("root.shipList")
-	if selected then
-		selected = "root.shipList."..selected
-		ship.selectedShip = widget.getData(selected)
-		for i = 1, 2 do
-			widget.setButtonEnabled("button" .. i, true)
-		end
-	end
-end
-
-function populateShipList(shipList)
-	widget.clearListItems("root.shipList")
-	for _, shipData in ipairs (shipList) do
-		local listItemName = widget.addListItem("root.shipList")
-		local listItem = "root.shipList."..listItemName
-		local shipName = shipData.name
-		if shipData.universeFlag then
-			shipName = sb.replaceTags(ship.miscConfig.unlockableShipNameModifier, {shipName = shipName})
-		end
-		widget.setText(listItem..".name", shipName)
-		widget.setData(listItem, shipData)
-		if shipData.icon then
-			widget.setImage(listItem..".icon", shipData.icon)
-		end
-		if ship.selectedShip and shipData.id == ship.selectedShip.id then
-			widget.setListSelected("root.shipList", listItemName)
-			shipSelected("shipList")
-		end
-	end
-end
-
-function createShip(vanilla)
-	if not world.getProperty("fuChosenShip") then
-		world.setProperty("fuChosenShip", true)
-		if vanilla then
-			player.upgradeShip(ship.vanillaShip.shipUpgrades)
-			-- remove after restoring T0 ships
-			race = player.species()
-			count = racialiserBootUp()
-			parameters = getBYOSParameters("techstation", true, _)
-			player.giveItem({name = "fu_byostechstation", count = 1, parameters = parameters})
-		else
-			if ship.selectedShip.mode == "Buildable" then
-				if string.find(ship.selectedShip.ship, "/") then
-					sb.logWarn("STRUCTURE FILE SHIP SUPPORT NOT YET IMPLEMENTED")
-				else
-					world.sendEntityMessage("frackinshiphandler", "createShip", ship.selectedShip, player.species())
-				end
-			elseif ship.selectedShip.mode == "Upgradable" then
-				sb.logWarn("UPGRADABLE SHIPS NOT YET IMPLEMENTED")
-			else
-				sb.logError("INVALID SHIP MODE DETECTED")
-			end
-			player.startQuest("fu_byos")
-		end
-	end
-	pane.dismiss()
-end
-
-function getShipImage(file)
-	if file then
-		local shipConfig = root.assetJson(file)
-		local shipImage = shipConfig.backgroundOverlays[1].image
-		if string.sub(shipImage, 1, 1) ~= "/" then
-			local reversedFile = string.reverse(file)
-			local snipLocation = string.find(reversedFile, "/")
-			local shipImagePathGsub = string.sub(file, -snipLocation + 1)
-			shipImage = file:gsub(shipImagePathGsub, shipImage)
-		end
-		return shipImage
-	end
-end
-
--- Copied from terminal code
-function compareByName(shipA, shipB)
-	local a = comparableName(shipA.name)
-	local b = comparableName(shipB.name)
-	return a < b
-end
-
-function comparableName(name)
-	return name:gsub('%^#?%w+;', '') -- removes the color encoding from names, e.g. ^blue;Madness^reset; -> Madness
-		:gsub('ū', 'u')
-		:upper()
-end
-
-function racialiserBootUp()
-	raceInfo = root.assetJson("/interface/objectcrafting/fu_racialiser/fu_raceinfo.config").raceInfo
-	for num, info in pairs (raceInfo) do
-		if info.race == race then
-			return num
-		end
-	end
-	return 0
+require "/scripts/util.lua"
+require "/scripts/pathutil.lua"
+require "/interface/objectcrafting/fu_racialiser/fu_racialiser.lua"
+require "/zb/zb_textTyper.lua"
+require "/zb/zb_util.lua"
+require "/scripts/messageutil.lua"
+
+function init()
+	textUpdateDelay = config.getParameter("textUpdateDelay")
+	chatterSound = config.getParameter("chatterSound")
+	local sailImages = root.assetJson("/ai/ai.config").species
+	local race = player.species()
+	local aiImageFile = sailImages[race].aiFrames
+	sailImage = config.getParameter("sailImage")
+	sailImage.aiImage.talk.image = sailImage.aiImage.talk.image:gsub("<fileName>", aiImageFile)
+	sailImage.aiImage.talk.defaultUpdateTime = sailImage.aiImage.talk.updateTime
+	sailImage.aiImage.talk.currentFrame = 0
+	sailImage.aiImage.idle.image = sailImage.aiImage.idle.image:gsub("<fileName>", aiImageFile)
+	sailImage.aiImage.idle.defaultUpdateTime = sailImage.aiImage.idle.updateTime
+	sailImage.aiImage.idle.currentFrame = 0
+	sailImage.scanlines.defaultUpdateTime = sailImage.scanlines.updateTime
+	sailImage.scanlines.currentFrame = 0
+	sailImage.static.image = sailImage.static.image:gsub("<fileName>", sailImages[race].staticFrames)
+	sailImage.static.defaultUpdateTime = sailImage.static.updateTime
+	sailImage.static.currentFrame = 0
+	sailImage.aiFaceCanvas = widget.bindCanvas("aiFaceCanvas")
+	states = config.getParameter("states")
+	state = {}
+	if world.getProperty("fuChosenShip") then
+		changeState("shipChosen")
+	else
+		changeState("initial")
+	end
+	updateAiImage()
+	
+	pane.playSound(chatterSound, -1)
+	
+	ship = {}
+	ship.shipConfig = root.assetJson("/frackinship/configs/ships.config")
+	generateShipLists()
+	
+	ship.miscConfig = root.assetJson("/frackinship/configs/misc.config")
+	ship.disableUnlockableShips = true
+	promises:add(world.sendEntityMessage("frackinshiphandler", "checkUnlockableShipDisabled"), function(results)
+		ship.disableUnlockableShips = results.disableUnlockableShips
+		ship.universeFlags = results.universeFlags
+		generateShipLists()
+		-- Repopulate the list to add unlockable ships if it's the current state
+		if state.state == "frackinShipChoice" then
+			if ship.selectedShip and ship.selectedShip.mode == "Upgradable" then
+				buttonPress("buttonUpgradable")
+			else
+				buttonPress("buttonByos")
+			end
+		end
+	end)
+	
+	ship.notInitial = config.getParameter("notInitial")
+	ship.shipResetConfirmationDialogs = ship.miscConfig.shipResetConfirmationDialogs
+end
+
+function generateShipLists()
+	ship.buildableShips = {}
+	ship.upgradableShips = {}
+	local playerRace = player.species()
+	for id, data in pairs (ship.shipConfig) do
+		local addShip = true
+		if data.universeFlag then
+			addShip = false
+			if not ship.disableUnlockableShips then
+				for _, flag in ipairs (ship.universeFlags or {}) do
+					if flag == data.universeFlag then
+						addShip = true
+						break
+					end
+				end
+			end
+		end
+		if addShip then
+			if id == "vanilla" then
+				ship.vanillaShip = data
+			elseif id == "racial" then
+				--[[local racialShipData = root.assetJson("/universe_server.config").speciesShips
+				local raceOverrides = root.assetJson("/interface/objectcrafting/fu_racializer/fu_racializer_racetableoverride.config")
+				local races
+				if data.disallowOtherRaceShips then
+					races = {playerRace}
+				elseif data.whitelistedRaces or data.blacklistedRaces then
+					local allRaces = root.assetJson("/interface/windowconfig/charcreation.config").speciesOrdering
+					races = {}
+					for _, race in ipairs (allRaces) do
+						if data.whitelistedRaces then
+							if data.whitelistedRaces[race] or race == playerRace then
+								table.insert(races, race)
+							end
+						else	-- blacklistedRaces
+							if not data.blacklistedRaces[race] or race == playerRace then
+								table.insert(races, race)
+							end
+						end
+					end
+				else
+					races = root.assetJson("/interface/windowconfig/charcreation.config").speciesOrdering
+				end
+				for _, race in ipairs (races) do
+					local shipData = {}
+					shipData.type = racialShipData[race]
+					shipData.startingLevel = ship.shipConfig.racial.shipLevel + 1
+					local succeded, raceData = pcall(root.assetJson, "/species/" .. race .. ".species")
+					if succeded and raceData then
+						shipData.name = raceData.charCreationTooltip.title
+					else
+						shipData.name = race
+					end
+					shipData.icon = race .. "male.png"
+					local succeded2, previewImage = pcall(getShipImage, shipData.type[shipData.startingLevel])
+					if succeded2 then
+						shipData.previewImage = previewImage
+					else
+						sb.logInfo(sb.printJson(previewImage))
+					end
+					shipData.mode = "Upgradable"
+					if raceOverrides[race] then
+						shipData.name = raceOverrides[race].name or shipData.name
+						shipData.icon = raceOverrides[race].icon or shipData.icon
+					end
+					shipData.name = shipData.name .. " Racial Ship"
+					shipData.icon = "/interface/title/" .. shipData.icon
+					shipData.id = race .. "racial"
+					table.insert(ship.upgradableShips, shipData)
+				end ]]--
+			else
+				local addShip = true
+				if data.universeFlag then
+					addShip = false
+					if not ship.disableUnlockableShips then
+						for _, flag in ipairs (ship.universeFlags or {}) do
+							if flag == data.universeFlag then
+								addShip = true
+								break
+							end
+						end
+					end
+				end
+				local ignoreShip = false
+				if data.raceWhitelist and not data.raceWhitelist[playerRace] then
+					ignoreShip = true
+				elseif data.raceBlacklist and data.raceBlacklist[playerRace]  and not data.raceWhitelist then
+					ignoreShip = true
+				end
+				
+				if addShip and not ignoreShip then
+					data.id = id
+					if type(data.ship) == "table" then
+						data.mode = "Upgradable"
+						data.previewImage = getShipImage(data.ship[1])
+						table.insert(ship.upgradableShips, data)
+					else
+						data.mode = "Buildable"
+						if string.find(data.ship, "/") then
+							data.previewImage = getShipImage(data.ship)
+							data = nil
+							sb.logWarn("Structure file BYOS ships not yet implemented, removing " .. id)
+						end
+						table.insert(ship.buildableShips, data)
+					end
+				end
+			end
+		end
+	end
+
+	table.sort(ship.buildableShips, compareByName)
+	table.sort(ship.upgradableShips, compareByName)
+end
+
+function update(dt)
+	promises:update()
+
+	-- Text typing and AI animation
+	if not textData.isFinished then
+		if textUpdateDelay <= 0 then
+			textTyper.update(textData, "root.text")
+			textUpdateDelay = config.getParameter("textUpdateDelay")
+		else
+			textUpdateDelay = textUpdateDelay - 1
+		end
+		if sailImage.aiImage[sailImage.aiImage.mode].updateTime <= 0 then
+			sailImage.aiImage[sailImage.aiImage.mode].currentFrame = updateFrame(sailImage.aiImage[sailImage.aiImage.mode])
+			sailImage.aiImage[sailImage.aiImage.mode].updateTime = sailImage.aiImage[sailImage.aiImage.mode].defaultUpdateTime
+		else
+			sailImage.aiImage[sailImage.aiImage.mode].updateTime = sailImage.aiImage[sailImage.aiImage.mode].updateTime - dt
+		end
+	else
+		pane.stopAllSounds(chatterSound)
+		-- change the ai image to the idle one if there is no text being typed
+		if sailImage.aiImage[sailImage.aiImage.mode].updateTime <= 0 then
+			sailImage.aiImage.mode = "idle"
+			sailImage.aiImage[sailImage.aiImage.mode].currentFrame = updateFrame(sailImage.aiImage[sailImage.aiImage.mode])
+			sailImage.aiImage[sailImage.aiImage.mode].updateTime = sailImage.aiImage[sailImage.aiImage.mode].defaultUpdateTime
+		else
+			sailImage.aiImage[sailImage.aiImage.mode].updateTime = sailImage.aiImage[sailImage.aiImage.mode].updateTime - dt
+		end
+		if not world.getProperty("fuChosenShip") then
+			widget.setButtonEnabled("showMissions", true)
+			widget.setButtonEnabled("showCrew", true)
+		end
+	end
+	
+	-- Scan lines animation
+	if sailImage.scanlines.updateTime <= 0 then
+		sailImage.scanlines.currentFrame = updateFrame(sailImage.scanlines)
+		sailImage.scanlines.updateTime = sailImage.scanlines.defaultUpdateTime
+	else
+		sailImage.scanlines.updateTime = sailImage.scanlines.updateTime - dt
+	end
+	
+	-- Static animation
+	if sailImage.static.updateTime <= 0 then
+		sailImage.static.currentFrame = updateFrame(sailImage.static)
+		sailImage.static.updateTime = sailImage.static.defaultUpdateTime
+	else
+		sailImage.static.updateTime = sailImage.static.updateTime - dt
+	end
+	
+	updateAiImage()
+end
+
+function changeState(newState)
+	if states[newState] then
+		-- Generic state change stuff
+		state = states[newState]
+		state.state = newState
+		if state.previousState then
+			widget.setButtonEnabled("buttonBack", true)
+		else
+			widget.setButtonEnabled("buttonBack", false)
+		end
+		if state.buttons then
+			for i = 1, 3 do
+				if state.buttons[i] then
+					widget.setButtonEnabled("button" .. i, true)
+					widget.setText("button" .. i, state.buttons[i].name)
+				else
+					widget.setButtonEnabled("button" .. i, false)
+					widget.setText("button" .. i, "")
+				end
+			end
+		else
+			for i = 1, 3 do
+				widget.setButtonEnabled("button" .. i, false)
+				widget.setText("button" .. i, "")
+			end
+		end
+		widget.setVisible("root", true)
+		widget.setVisible("buttonByos", false)
+		widget.setVisible("buttonUpgradable", false)
+		widget.setVisible("root.shipList", false)
+		widget.setVisible("preview", false)
+		widget.setSize("root", {144,136})
+		widget.clearListItems("root.shipList")
+		-- to allow gsubing without changing the original value
+		local text = state.text
+		local path = state.path
+		
+		-- State specific state change stuff
+		if newState == "frackinShipChosen" then
+			if ship.notInitial then
+				promises:add(player.confirm(ship.shipResetConfirmationDialogs.skipRepairs), function (choice)
+					if state.state == "frackinShipChosen" then
+						if choice then
+							createShip()
+							changeState("shipChosen")
+						else
+							changeState(state.previousState)
+						end
+					end
+				end)
+			else
+				createShip()
+				changeState("shipChosen")
+			end
+			return
+		elseif newState == "vanillaShipChosen" then
+			createShip(true)
+			changeState("shipChosen")
+			return
+		elseif newState == "frackinShipSelected" then
+			if text and ship.selectedShip then
+				text = text:gsub("<shipName>", tostring(ship.selectedShip.name)):gsub("<shipMode>", tostring(ship.selectedShip.mode))
+			end
+			if path and ship.selectedShip then
+				path = path:gsub("<shipMode>", string.lower(tostring(ship.selectedShip.mode)))
+			end
+		elseif newState == "frackinShipChoice" then
+			--widget.setVisible("buttonByos", true)
+			--widget.setVisible("buttonUpgradable", true)
+			widget.setVisible("root.shipList", true)
+			for i = 1, 3 do
+				widget.setButtonEnabled("button" .. i, false)
+			end
+			--widget.setSize("root", {144,118})
+			if ship.selectedShip and ship.selectedShip.mode == "Upgradable" then
+				buttonPress("buttonUpgradable")
+			else
+				buttonPress("buttonByos")
+			end
+		elseif newState == "frackinShipPreview" then
+			widget.setVisible("root", false)
+			if ship.selectedShip then
+				widget.setVisible("preview", true)
+				widget.setImage("preview", ship.selectedShip.previewImage or "")
+			end
+		elseif newState == "repairsSkipped" then
+			promises:add(player.confirm(ship.shipResetConfirmationDialogs.skipRepairs), function (choice)
+				if state.state == "repairsSkipped" then
+					if choice then
+						world.setProperty("fu_byos", true)
+						pane.dismiss()
+					else
+						changeState(state.previousState)
+					end
+				end
+			end)
+		end
+		
+		if path then
+			widget.setText("path", path)
+		end
+		typeText(text or "WARNING! MISSING TEXT FOR STATE " .. tostring(newState))
+	else
+		typeText(textData, "ERROR! " .. tostring(newState) .. " STATE NOT DEFINED")
+	end
+end
+
+function typeText(text)
+	sailImage.aiImage.mode = "talk"
+	textData = {}
+	textTyper.init(textData, text)
+	pane.playSound(chatterSound, -1)
+end
+
+function updateFrame(imageTable)
+	imageTable.currentFrame = imageTable.currentFrame + 1
+	if imageTable.currentFrame >= imageTable.frames then
+		imageTable.currentFrame = 0
+	end
+	return imageTable.currentFrame
+end
+
+function updateAiImage()
+	sailImage.aiFaceCanvas:clear()
+	sailImage.aiFaceCanvas:drawImage(sailImage.aiImage[sailImage.aiImage.mode].image:gsub("<frame>", sailImage.aiImage[sailImage.aiImage.mode].currentFrame), {0,0})
+	sailImage.aiFaceCanvas:drawImage(sailImage.scanlines.image:gsub("<frame>", sailImage.scanlines.currentFrame), {0,0}, nil, "#FFFFFF"..zbutil.ValToHex(sailImage.scanlines.opacity), false)
+	sailImage.aiFaceCanvas:drawImage(sailImage.static.image:gsub("<frame>", sailImage.static.currentFrame), {0,0}, nil, "#FFFFFF"..zbutil.ValToHex(sailImage.static.opacity), false)
+end
+
+function uninit()
+	pane.stopAllSounds(chatterSound)
+end
+
+function buttonPress(button)
+	if button then
+		local buttonType = button:gsub("button", "")
+		if buttonType == "1" then
+			changeState(state.buttons[1].newState)
+		elseif buttonType == "2" then
+			changeState(state.buttons[2].newState)
+		elseif buttonType == "3" then
+			changeState(state.buttons[3].newState)
+		elseif buttonType == "Back" then
+			changeState(state.previousState)
+		elseif buttonType == "Byos" then
+			widget.setButtonEnabled("buttonByos", false)
+			widget.setButtonEnabled("buttonUpgradable", true)
+			populateShipList(ship.buildableShips)
+		elseif buttonType == "Upgradable" then
+			widget.setButtonEnabled("buttonByos", true)
+			widget.setButtonEnabled("buttonUpgradable", false)
+			populateShipList(ship.upgradableShips)
+		else
+			typeText("ERROR! INVALID BUTTON PRESSED")
+		end
+	end
+end
+
+function shipSelected(args)
+	local selected = widget.getListSelected("root.shipList")
+	if selected then
+		selected = "root.shipList."..selected
+		ship.selectedShip = widget.getData(selected)
+		for i = 1, 2 do
+			widget.setButtonEnabled("button" .. i, true)
+		end
+	end
+end
+
+function populateShipList(shipList)
+	widget.clearListItems("root.shipList")
+	for _, shipData in ipairs (shipList) do
+		local listItemName = widget.addListItem("root.shipList")
+		local listItem = "root.shipList."..listItemName
+		local shipName = shipData.name
+		if shipData.universeFlag then
+			shipName = sb.replaceTags(ship.miscConfig.unlockableShipNameModifier, {shipName = shipName})
+		end
+		widget.setText(listItem..".name", shipName)
+		widget.setData(listItem, shipData)
+		if shipData.icon then
+			widget.setImage(listItem..".icon", shipData.icon)
+		end
+		if ship.selectedShip and shipData.id == ship.selectedShip.id then
+			widget.setListSelected("root.shipList", listItemName)
+			shipSelected("shipList")
+		end
+	end
+end
+
+function createShip(vanilla)
+	if not world.getProperty("fuChosenShip") then
+		world.setProperty("fuChosenShip", true)
+		if vanilla then
+			player.upgradeShip(ship.vanillaShip.shipUpgrades)
+			-- remove after restoring T0 ships
+			race = player.species()
+			count = racialiserBootUp()
+			parameters = getBYOSParameters("techstation", true, _)
+			player.giveItem({name = "fu_byostechstation", count = 1, parameters = parameters})
+		else
+			if ship.selectedShip.mode == "Buildable" then
+				if string.find(ship.selectedShip.ship, "/") then
+					sb.logWarn("STRUCTURE FILE SHIP SUPPORT NOT YET IMPLEMENTED")
+				else
+					world.sendEntityMessage("frackinshiphandler", "createShip", ship.selectedShip, player.species())
+				end
+			elseif ship.selectedShip.mode == "Upgradable" then
+				sb.logWarn("UPGRADABLE SHIPS NOT YET IMPLEMENTED")
+			else
+				sb.logError("INVALID SHIP MODE DETECTED")
+			end
+			player.startQuest("fu_byos")
+		end
+	end
+	pane.dismiss()
+end
+
+function getShipImage(file)
+	if file then
+		local shipConfig = root.assetJson(file)
+		local shipImage = shipConfig.backgroundOverlays[1].image
+		if string.sub(shipImage, 1, 1) ~= "/" then
+			local reversedFile = string.reverse(file)
+			local snipLocation = string.find(reversedFile, "/")
+			local shipImagePathGsub = string.sub(file, -snipLocation + 1)
+			shipImage = file:gsub(shipImagePathGsub, shipImage)
+		end
+		return shipImage
+	end
+end
+
+-- Copied from terminal code
+function compareByName(shipA, shipB)
+	local a = comparableName(shipA.name)
+	local b = comparableName(shipB.name)
+	return a < b
+end
+
+function comparableName(name)
+	return name:gsub('%^#?%w+;', '') -- removes the color encoding from names, e.g. ^blue;Madness^reset; -> Madness
+		:gsub('ū', 'u')
+		:upper()
+end
+
+function racialiserBootUp()
+	raceInfo = root.assetJson("/interface/objectcrafting/fu_racialiser/fu_raceinfo.config").raceInfo
+	for num, info in pairs (raceInfo) do
+		if info.race == race then
+			return num
+		end
+	end
+	return 0
 end