--- conflicted
+++ resolved
@@ -1,1038 +1,20 @@
 local contents
-<<<<<<< HEAD
 
-function init(args)
+function init(virtual)
+	if virtual == true then return end
 	-- slots 37, 38, 39, 40 for queen, drones, frame
 	if apiary_init(37, 38, 39, 40) then
 		-- override defaults
-		self.spawnDelay = 0.8
-		self.spawnBeeBrake = 350
-		self.spawnItemBrake = 150
-		self.spawnHoneyBrake = 300
-		self.spawnDroneBrake = 250
+
+		-- original, oddly high values, here for posterity in case they were needed for some strange reason -renbear
+		-- -- basic spawn variance:
+		-- self.spawnBeeBrake = 350
+		-- self.spawnItemBrake = 150
+		-- self.spawnHoneyBrake = 300
+		-- self.spawnDroneBrake = 250
+
 		self.limitDroneCount = false
 		self.beeStingOffset = { 3, 2.5 }
+		self.beePowerScaling = 2
 	end
-end
-=======
- 
-function init(args)
-		animator.setAnimationState("bees", "off")
-        if not self.spawnDelay or not contents then
-                -- A gobal spawn time multiplier:
-                self.spawnDelay = 0.8
-
-				-- original, oddly high values, here for posterity in case they were needed for some strange reason -renbear
-                -- -- basic spawn variance:
-                -- self.spawnBeeBrake = 350
-                -- self.spawnItemBrake = 150
-                -- self.spawnHoneyBrake = 300
-                -- self.spawnDroneBrake = 250
-
-                self.spawnBeeBrake = 200     -- Individual spawn rates
-                self.spawnItemBrake = 125	 --
-                self.spawnHoneyBrake = 150   --
-                self.spawnDroneBrake = 150   --
-				-- sb.logInfo("Alveary: reset brakes (init)")
-				-- modifiers for frames, higher means faster production:
-				self.honeyModifier = 0
-				self.itemModifier = 0
-				self.beeModifier = 0
-				self.droneModifier = 0
-				self.mutationIncrease = 0
-                reset()
-        end
-end
- 
- 
-function reset()   ---When bees are not present, this sets a slightly increased timer for when bees are added again.
-		-- sb.logInfo("Alveary: reset cooldowns and beePower (reset)")
-        self.spawnBeeCooldown = self.spawnBeeBrake * 2
-        self.spawnItemCooldown = self.spawnItemBrake * 2
-        self.spawnHoneyCooldown = self.spawnHoneyBrake * 2
-        self.spawnDroneCooldown = self.spawnDroneBrake * 2
-        self.beePower = 0
-        contents = world.containerItems(entity.id())
-end
- 
- function frame()
-	contents = world.containerItems(entity.id())
-		
---- Make sure self.timeDayNight ~= nil.
-		if world.timeOfDay() <= 0.50 then
-			self.timeDayNight = day
-			else
-			self.timeDayNight = night
-		end
---- Let's set some basic values ---------------
-	self.honeyStart = 0
-	self.itemStart = 0
-	self.droneStart = 0
-	self.beeStart = 0
-	self.mutationStart = 0.00
---- Check the type of frame. Adjust variables. (This large apiary holds 2 frames)		
-	if contents[39] then
-		if contents[39].name == "basicframe" then
-				self.honeyStart = self.honeyStart + 6 ---A basic reduction to the number of times the apiary has to reduce a cooldown to spawn honey.
-		end						---A 600 cooldown, with 30 beepower, is now reduced to a 570 cooldown. 30 beepower = 60 reduced per second, or 9.5 seconds, instead of 10.
-		if contents[39].name == "goldenframe" then
-				self.honeyStart = self.honeyStart +  8
-		end
-		if contents[39].name == "provenframe" then
-				self.itemStart = self.itemStart + 6
-		end
-		if contents[39].name == "durasteelframe" then
-				self.itemStart = self.itemStart + 8
-		end
-		if contents[39].name == "scentedframe" then
-				self.droneStart = self.droneStart + 6
-		end
-		if contents[39].name == "uraniumframe" then
-				self.mutationStart = self.mutationStart + 0.02
-				radiatebees = true
-		end
-		if contents[39].name == "plutoniumframe" then
-				self.mutationStart = self.mutationStart + 0.05
-		end
-		if contents[39].name == "feroziumframe" then
-				self.droneStart = self.droneStart + 6
-				self.beeStart = self.beeStart + 6
-		end
-		if contents[39].name == "solarframe" then
-			isItDaytime = true
-		end
-		if contents[39].name == "eclipseframe" then
-			isItDaytime = false
-		end
-		if contents[39].name == "copperframe" then
-			coppercombs = true
-		end
-		if contents[39].name == "silverframe" then
-			silvercombs = true
-		end
-		if contents[39].name == "goldframe" then
-			goldcombs = true
-		end
-		if contents[39].name == "diamondframe" then
-			preciouscombs = true
-		end
-		if contents[39].name == "ironframe" then
-			ironcombs = true
-		end
-		if contents[39].name == "tungstenframe" then
-			tungstencombs = true
-		end	
-		if contents[39].name == "durasteelframe" then
-			durasteelcombs = true
-		end			
-		if contents[39].name == "titaniumframe" then
-			titaniumcombs = true
-		end
-	end
-
-	if contents[40] then
-		if contents[40].name == "basicframe" then
-				self.honeyStart = self.honeyStart + 6   ------- if the other frame slot is the same, this means 30 + 30.
-		end	
-		if contents[40].name == "goldenframe" then
-				self.honeyStart = self.honeyStart +  8
-		end
-		if contents[40].name == "provenframe" then
-				self.itemStart = self.itemStart + 6
-		end
-		if contents[40].name == "durasteelframe" then
-				self.itemStart = self.itemStart + 8
-		end
-		if contents[40].name == "scentedframe" then
-				self.droneStart = self.droneStart + 6
-		end
-		if contents[40].name == "uraniumframe" then
-				self.mutationStart = self.mutationStart + 0.02
-				radiatebees = true
-		end
-		if contents[40].name == "plutoniumframe" then
-				self.mutationStart = self.mutationStart + 0.05
-		end
-		if contents[40].name == "feroziumframe" then
-				self.droneStart = self.droneStart + 6
-				self.beeStart = self.beeStart + 6
-		end
-		if contents[40].name == "solarframe" then
-			isItDaytime = true
-		end
-		if contents[40].name == "eclipseframe" then
-			isItDaytime = false
-		end
-		if contents[40].name == "copperframe" then
-			coppercombs = true
-		end
-		if contents[40].name == "silverframe" then
-			silvercombs = true
-		end
-		if contents[40].name == "goldframe" then
-			goldcombs = true
-		end
-		if contents[40].name == "diamondframe" then
-			preciouscombs = true
-		end
-		if contents[40].name == "ironframe" then
-			ironcombs = true
-		end
-		if contents[40].name == "durasteelframe" then
-			durasteelcombs = true
-		end		
-		if contents[40].name == "titaniumframe" then
-			titaniumcombs = true
-		end
-	end
-	
-----Set the normal modifer to the combination of both frames.----
-	self.honeyModifier = self.honeyStart
-	self.itemModifier = self.itemStart
-	self.beeModifier = self.droneStart
-	self.droneModifier = self.beeStart
-	self.mutationIncrease = self.mutationStart
-	
-end
-
-
-function equipped(queen,drone)  ---Apiaries function faster with more drones. 64 drones work just over twice as effecient as 1 drone. (well, exactly (13/6) times)
-        contents = world.containerItems(entity.id())
-        -- -- log("equipped(" .. queen .. "," .. drone .. ")")
-        -- does no matter in which slot the queen or the drone is
-		local spawnArea = world.entityPosition(entity.id())
-		if contents[37] and contents[38] then
-        if contents[37].name == queen and contents[38].name == drone then
-                -- log("FOUND BY QUEEN")
-                self.beePower = math.ceil(math.sqrt(contents[38].count) + 10)  ---Beepower = cooldown reduction rate. At 500ms scriptDelta, and with 20 beePower, it takes 5 seconds to reduce a 200 cooldown to 0.
-				return true
-        end
-        if contents[38].name == queen and contents[37].name == drone then
-                -- log("FOUND BY DRONE")
-                self.beePower = math.ceil(math.sqrt(contents[37].count) + 10)  ---Queens dont affect beePower. You can only fit 1 anyway.
-				return true
-				
-        end
-        return false
-	end
-end		
-
-function equippedBees(queen,drone)
-        if not drone then
-                drone = queen
-        end
-        -- -- log("equippedBees(" .. queen .. "," .. drone .. ")")
-        local q = queen .. "queen"
-        local d = drone .. "drone"
-        if equipped(q,d) then 
-		return true 
-		end
-        local q = drone .. "queen"
-        local d = queen .. "drone"
-        if equipped(q,d) then 
-		return true 
-		end
-        return false
-end
-
-function trySpawnBee(chance,type,amount)        -- tries to spawn bees if we haven't in this round
-        type = type .. "bee"   ---Type is normally things "normal" or "bone", as the code inputs them in workingBees() or breedingBees(), this function uses them to spawn bee monsters. "normalbee" for example.
-        amount = amount or 1        -- chance is a float value between 0.00 (will never spawn) and 1.00 (will always spawn)
-        if self.doBees and math.random(100)/100 <= chance then      ---math.random(100)/100 allows me to set spawns to anything from 0.00 to 1.00, so chance has to be in that range.
-                while amount>0 do
-                        world.spawnMonster(type, object.toAbsolutePosition({ 2, 3 }), { level = 1 })
-                        amount = amount - 1
-                end
-                self.doBees = false
-        end
-end
- 
-function trySpawnMutantBee(chance,type,amount)
-        type = type .. "bee"
-        amount = amount or 1
-        if self.doBees and math.random(100)/100 <= ( chance + self.mutationIncrease ) then
-                while amount>0 do
-                        world.spawnMonster(type, object.toAbsolutePosition({ 2, 3 }), { level = 1 })
-                        amount = amount - 1
-                end
-                self.doBees = false
-        end
-end
- 
- 
-function droneStarter()   ---Spawn more drones in newer apiaries.               -- Drone QTY:  1-40       41-80
-	if contents[37] and contents[38] then 										-- Spawn QTY:  +2         +1     (This adds to the function trySpawnDrone: amount)																		
-		local beeQuanity = ((contents[37].count + contents[38].count) - 1)      -- I subtracted 1 since the queen inflates the total. Keep in mind either slot could be drones, easiest to add them and then subtract.
-		
-		if beeQuanity < 81 then 
-			droneBonus = math.ceil((81 - beeQuanity) / 40)
-			return
-		end
-	end
-end
-
-
-function trySpawnDrone(chance,type,amount)
-		droneBonus = 0
-		droneStarter()
-        amount = (math.random(2) + droneBonus)
-			if self.doDrone and math.random(100)/100 <= chance then
-						world.containerAddItems(entity.id(), { name=type .. "drone", count = amount, data={}})
-						self.doItems = false
-			end
-end
-	
- 
-function trySpawnItems(chance,type,amount)
-        -- analog to trySpawnBee() for items (like goldensand)
-        amount = amount or 1
-        if self.doItems and math.random(100)/100 <= chance then
-                world.containerAddItems(entity.id(), { name=type, count = amount, data={}})
-                self.doItems = false
-        end
-end
-
-function trySpawnMutantDrone(chance,type,amount)
-        amount = amount or 1
-				if self.doDrone and math.random(100)/100 <= ( chance + self.mutationIncrease ) then
-						world.containerAddItems(entity.id(), { name=type .. "drone", count = amount, data={}})
-						self.doItems = false
-				end
-end
- 
-function trySpawnHoney(chance,honeyType,amount)
-		if not self.doHoney then return nil end  --if the apiary isn't spawning honey, do nothing
-		amount = amount or 1  --- if not specified, just spawn 1 honeycomb.
-		local flowerIds = world.objectQuery(entity.position(), 25, {name="beeflower", order="nearest"})  --find all flowers within range
- 
-		if (math.random(100) / (100 + ( #flowerIds * 3 )) ) <= chance then   --- The more flowers in range, the more likely honey is to spawn. Honey still spawns 1 at a time, at the same interval
-			world.containerAddItems(entity.id(), { name=honeyType .. "comb", count = amount, data={}})
-			self.doHoney = false
-		end
-end
-
-
-function expellQueens(type)   ---Checks how many queens are in the apiary, either under the first or second bee slot, and removes all but 1. The rest will be dropped on the ground. Only functions when the apiary is working.
-        contents = world.containerItems(entity.id())
-		local queenLocate = type .. "queen"  ---Input the used bee type, and create a string such as "normal" .. "queen" = "normalqueen"
-		
-		if contents[37].name == queenLocate then	---is queen in slot17? (Top bee slot)
-			if contents[37].count > 1 then			---how many queens, exactly?
-				local queenname = contents[37].name		---sets the variable queenname to be use for queen removal
-				local queenremoval = (contents[37].count - 1) ---How many queens are we removing?
-				world.containerConsume(entity.id(), {name = queenname, count = queenremoval, data={}})  ---PEACE OUT, YA QUEENS
-				world.spawnItem(queenname, object.toAbsolutePosition({ 1, 2 }), queenremoval)			--- Oh, hi. Why are you on the ground? SHE THREW YOU OUT? THAT BITCH!
-			end
-		elseif contents[38].name == queenLocate then  --is queen in slot18? (Bottom bee slot), here we go again....
-			if contents[38].count > 1 then
-				local queenname = contents[38].name
-				local queenremoval = (contents[38].count - 1)
-				world.containerConsume(entity.id(), {name = queenname, count = queenremoval, data={}})
-				world.spawnItem(queenname, object.toAbsolutePosition({ 1, 2 }), queenremoval)
-			end
-		end
-end
-
-
-function spawnHoneyDronesBees(type)  ---condenses the functions that every breeding bee uses, to save space.
-    trySpawnHoney(0.60, type)
-    trySpawnBee(  0.40, type)			---Some randomization is added by the 0.35 chance of spawn.
-    trySpawnDrone(0.40, type)
-	expellQueens(type)  -- bitches this be MY house. (Kicks all queens but 1 out of the apiary)
-end
-
-function beeSting()
-	if math.random(5) == 1 then
-	local location = entity.position()
-	world.spawnProjectile("stingstatusprojectile", {location[1]+3, location[2]+2.5}, entity.id())
-	end
-end
-
-function flowerCheck()
-	local flowerObject1 = world.objectQuery(entity.position(), 80, {name="giantflower1"})
-	local flowerObject2 = world.objectQuery(entity.position(), 80, {name="giantflower2"})
-	local flowerObject3 = world.objectQuery(entity.position(), 80, {name="giantflower3"})
-	local flowerObject4 = world.objectQuery(entity.position(), 80, {name="giantflower4"})
-	local flowerObject5 = world.objectQuery(entity.position(), 80, {name="springbush1"})
-	local flowerObject6 = world.objectQuery(entity.position(), 80, {name="springbush2"})
-	local flowerObject7 = world.objectQuery(entity.position(), 80, {name="springbush3"})
-	local flowerObject8 = world.objectQuery(entity.position(), 80, {name="springbush4"})
-	local flowerObject9 = world.objectQuery(entity.position(), 80, {name="springbush5"})
-	local flowerObject10 = world.objectQuery(entity.position(), 80, {name="springbush6"})
-	local flowerRed = world.objectQuery(entity.position(), 80, {name="flowerred"})
-	local flowerYellow = world.objectQuery(entity.position(), 80, {name="floweryellow"})
-	local flowerBlue = world.objectQuery(entity.position(), 80, {name="flowerblue"})
-	local flowerSpring = world.objectQuery(entity.position(), 80, {name="flowerspring"})
-	local flowerBlack = world.objectQuery(entity.position(), 80, {name="flowerblack"})
-	local flowerBrown = world.objectQuery(entity.position(), 80, {name="flowerbrown"})
-	local flowerGreen = world.objectQuery(entity.position(), 80, {name="flowergreen"})	
-	local flowerGrey = world.objectQuery(entity.position(), 80, {name="flowergrey"})
-	local flowerOrange = world.objectQuery(entity.position(), 80, {name="flowerorange"})
-	local flowerOrchid = world.objectQuery(entity.position(), 80, {name="flowerorchid"})	
-	local flowerOrchid2 = world.objectQuery(entity.position(), 80, {name="flowerorchid2"})
-	local flowerOrchid3 = world.objectQuery(entity.position(), 80, {name="flowerorchid3"})
-	local flowerPink = world.objectQuery(entity.position(), 80, {name="flowerpink"})	
-	local flowerPurple = world.objectQuery(entity.position(), 80, {name="flowerpurple"})
-	local flowerWhite = world.objectQuery(entity.position(), 80, {name="flowerwhite"})	
-	local FFenergiflower = world.objectQuery(entity.position(), 80, {name="energiflowerseed"})   ----Frackin Flora/Universe 'Flowers'
-	local FFfloralytplant = world.objectQuery(entity.position(), 80, {name="floralytplantseed"})
-	local FFgoldenglow = world.objectQuery(entity.position(), 80, {name="goldenglowseed"})	
-	local FFhaleflower = world.objectQuery(entity.position(), 80, {name="haleflowerseed"})	
-	local FFita = world.objectQuery(entity.position(), 80, {name="itaseed"})
-	local FFniss = world.objectQuery(entity.position(), 80, {name="nissseed"})
-	local FFwubstem = world.objectQuery(entity.position(), 80, {name="wubstemseed"}) 
-	local FFmiraclegrassseed = world.objectQuery(entity.position(), 80, {name="miraclegrassseed"}) 
-	local FFvanusflowerseed = world.objectQuery(entity.position(), 80, {name="vanusflowerseed"}) 
-	local FFbeeflower = world.objectQuery(entity.position(), 80, {name="beeflower"})
-	
-	local noFlowersYet = self.beePower 			---- Check the initial "beePower" before flowers...
-	if flowerObject1 ~= nil then	
-		self.beePower = self.beePower + math.ceil(math.sqrt(#flowerObject1) / 2)
-	end
-	if flowerObject2 ~= nil then	
-		self.beePower = self.beePower + math.ceil(math.sqrt(#flowerObject2) / 2)
-	end
-	if flowerObject3 ~= nil then	
-		self.beePower = self.beePower + math.ceil(math.sqrt(#flowerObject3) / 2)
-	end	
-	if flowerObject4 ~= nil then	
-		self.beePower = self.beePower + math.ceil(math.sqrt(#flowerObject4) / 2)
-	end	
-	if flowerObject5 ~= nil then	
-		self.beePower = self.beePower + math.ceil(math.sqrt(#flowerObject5) / 2)
-	end	
-	if flowerObject6 ~= nil then	
-		self.beePower = self.beePower + math.ceil(math.sqrt(#flowerObject6) / 2)
-	end	
-	if flowerObject7 ~= nil then	
-		self.beePower = self.beePower + math.ceil(math.sqrt(#flowerObject7) / 2)
-	end	
-	if flowerObject8 ~= nil then	
-		self.beePower = self.beePower + math.ceil(math.sqrt(#flowerObject8) / 2)
-	end	
-	if flowerObject9 ~= nil then	
-		self.beePower = self.beePower + math.ceil(math.sqrt(#flowerObject9) / 2)
-	end
-	if flowerObject10 ~= nil then	
-		self.beePower = self.beePower + math.ceil(math.sqrt(#flowerObject10) / 2)
-	end		
-	if flowerRed ~= nil then	
-		self.beePower = self.beePower + math.ceil(math.sqrt(#flowerRed) / 2)
-	end
-	if flowerYellow ~= nil then	
-		self.beePower = self.beePower + math.ceil(math.sqrt(#flowerYellow) / 2)
-	end
-	if flowerBlue ~= nil then	
-		self.beePower = self.beePower + math.ceil(math.sqrt(#flowerBlue) / 2)
-	end
-	if flowerSpring ~= nil then	
-		self.beePower = self.beePower + math.ceil(math.sqrt(#flowerSpring) / 2)
-	end
-	---FrackinUniverse---
-	if flowerBlack ~= nil then	
-		self.beePower = self.beePower + math.ceil(math.sqrt(#flowerSpring) / 2)
-	end	
-	if flowerBrown ~= nil then	
-		self.beePower = self.beePower + math.ceil(math.sqrt(#flowerSpring) / 2)
-	end	
-	if flowerGreen ~= nil then	
-		self.beePower = self.beePower + math.ceil(math.sqrt(#flowerSpring) / 2)
-	end	
-	if flowerGrey ~= nil then	
-		self.beePower = self.beePower + math.ceil(math.sqrt(#flowerSpring) / 2)
-	end
-	if flowerOrange ~= nil then	
-		self.beePower = self.beePower + math.ceil(math.sqrt(#flowerSpring) / 2)
-	end	
-	if flowerOrchid ~= nil then	
-		self.beePower = self.beePower + math.ceil(math.sqrt(#flowerSpring) / 2)
-	end
-	if flowerOrchid2 ~= nil then	
-		self.beePower = self.beePower + math.ceil(math.sqrt(#flowerSpring) / 2)
-	end
-	if flowerOrchid3 ~= nil then	
-		self.beePower = self.beePower + math.ceil(math.sqrt(#flowerSpring) / 2)
-	end
-	if flowerPink ~= nil then	
-		self.beePower = self.beePower + math.ceil(math.sqrt(#flowerSpring) / 2)
-	end
-	if flowerPurple ~= nil then	
-		self.beePower = self.beePower + math.ceil(math.sqrt(#flowerSpring) / 2)
-	end
-	if flowerWhite ~= nil then	
-		self.beePower = self.beePower + math.ceil(math.sqrt(#flowerSpring) / 2)
-	end	
-	if FFenergiflower ~= nil then	
-		self.beePower = self.beePower + math.ceil(math.sqrt(#FFenergiflower) / 2)
-	end
-	if FFfloralytplant ~= nil then	
-		self.beePower = self.beePower + math.ceil(math.sqrt(#FFfloralytplant) / 2)
-	end
-	if FFgoldenglow ~= nil then	
-		self.beePower = self.beePower + math.ceil(math.sqrt(#FFgoldenglow) / 2)
-	end
-	if FFhaleflower ~= nil then	
-		self.beePower = self.beePower + math.ceil(math.sqrt(#FFhaleflower) / 2)
-	end
-	if FFita ~= nil then	
-		self.beePower = self.beePower + math.ceil(math.sqrt(#FFita) / 2)
-	end
-	if FFniss ~= nil then	
-		self.beePower = self.beePower + math.ceil(math.sqrt(#FFniss) / 2)
-	end
-	if FFwubstem ~= nil then	
-		self.beePower = self.beePower + math.ceil(math.sqrt(#FFwubstem) / 2)
-	end
-	if FFmiraclegrassseed ~= nil then	
-		self.beePower = self.beePower + math.ceil(math.sqrt(#FFmiraclegrassseed) / 2)
-	end
-	if FFvanusflowerseed ~= nil then	
-		self.beePower = self.beePower + math.ceil(math.sqrt(#FFvanusflowerseed) / 2)
-	end	
-	if FFbeeflower ~= nil then	
-		self.beePower = self.beePower + math.ceil(math.sqrt(#FFbeeflower) / 2)
-	end
-	
-	if self.beePower == noFlowersYet then
-		self.beePower = -1				--- If there are no flowers for the bees... they can't do anything.
-		animator.setAnimationState("bees", "off")
-		elseif self.beePower >= 60 then
-		self.beePower = 60
-	end
-	local beePowerSay = "FC:bP = " .. self.beePower
-	local location = entity.position()
-	world.debugText(beePowerSay,{location[1],location[2]-0.5},"orange")
-	-- object.say(beePowerSay)
-end
-
-
-function deciding()
-        if self.beePower == -1 then   ---if the apiary doesn't have bees, then stop.
-                return
-        end
-		local location = entity.position()
-		world.debugText("H:" .. self.spawnHoneyCooldown .. "/I:" .. self.spawnItemCooldown .. "/D:" .. self.spawnDroneCooldown .. "/B:" .. self.spawnBeeCooldown,{location[1],location[2]-0.5},"orange")
-		-- object.say("H:" .. self.spawnHoneyCooldown .. "/I:" .. self.spawnItemCooldown .. "/ D:" .. self.spawnDroneCooldown .. "/B:" .. self.spawnBeeCooldown)
-        -- counting down and looking for events like spawning a bee, an item or honey
-        -- also applies the effects if something has to spawn (increasing cooldown, slowing things down)
-        if self.spawnBeeCooldown <= 0 then
-                self.spawnBeeBrake = self.spawnBeeBrake * 2   ---each time a bee is spawned, the next bee takes longer, unless the world reloads. (Reduce Lag)
-                self.doBees = true
-                self.spawnBeeCooldown = ( self.spawnBeeBrake * self.spawnDelay ) - self.honeyModifier   ----these self.xModifiers reduce the cooldown by a static amount, only increased by frames.
-        else
-                self.doBees = false
-                self.spawnBeeCooldown = self.spawnBeeCooldown - self.beePower * 2      ---beepower sets how much the cool down reduces each tick.
-        end
-		
-        if self.spawnDroneCooldown <= 0 then
-                -- self.spawnDroneBrake = self.spawnDroneBrake + 20
-                self.doDrone = true
-                self.spawnDroneCooldown = ( self.spawnDelay * self.spawnDroneBrake ) - self.droneModifier
-        else
-                self.doDrone = false
-                self.spawnDroneCooldown = self.spawnDroneCooldown - self.beePower * 2
-        end
- 
-        if self.spawnItemCooldown <= 0 then
-                -- self.spawnItemBrake = self.spawnItemBrake + 20
-                self.doItems = true
-                self.spawnItemCooldown = ( self.spawnDelay * self.spawnItemBrake ) - self.itemModifier
-        else
-                self.doItems = false
-                self.spawnItemCooldown = self.spawnItemCooldown - self.beePower * 2
-        end
-		
-        if self.spawnHoneyCooldown <= 0 then
-                -- self.spawnHoneyBrake = self.spawnHoneyBrake + 20
-                self.doHoney = true
-                self.spawnHoneyCooldown = ( self.spawnDelay * self.spawnHoneyBrake ) - self.honeyModifier
-        else
-                self.doHoney = false
-                self.spawnHoneyCooldown = self.spawnHoneyCooldown - self.beePower * 2
-        end
-end
-
-function miteInfection()   ---Random mite infection.
----see if the container has room for more mites
-	local vmiteFitCheck = 	world.containerItemsCanFit(entity.id(), { name= "vmite", count = 1, data={}})
----see if the container is infected with mites
-	local vmiteInfectedCheck = 	world.containerConsume(entity.id(), { name= "vmite", count = 1, data={}})
-	
-
-	
-		---initial infection. with a 500ms polling rate, this runs at once per 60 minutes per apiary, an infection should happen.
-		-- Nonsensical Comments R Us. -renbear
-		if math.random(1000) < 6 then
-			if vmiteFitCheck == true then
-				world.containerAddItems(entity.id(), { name="vmite", count = 64, data={}})
-			end
-		end
-	
-		---Infection clears if a frame is the anti-mite frame.
-		if contents[39] and contents[39].name == "amite" then
-				world.containerConsume(entity.id(), { name= "vmite", count = 10, data={}})
-				world.containerConsume(entity.id(), { name= "vmite", count = 5, data={}})
-				world.containerConsume(entity.id(), { name= "vmite", count = 2, data={}})
-				world.containerConsume(entity.id(), { name= "vmite", count = 1, data={}})
-		elseif contents[40] and contents[40].name == "amite" then
-				world.containerConsume(entity.id(), { name= "vmite", count = 10, data={}})
-				world.containerConsume(entity.id(), { name= "vmite", count = 5, data={}})
-				world.containerConsume(entity.id(), { name= "vmite", count = 2, data={}})
-				world.containerConsume(entity.id(), { name= "vmite", count = 1, data={}})
-		elseif vmiteInfectedCheck == true then
-				world.containerAddItems(entity.id(), { name="vmite", count = 31, data={}})
-				world.containerAddItems(entity.id(), { name="vmite", count = 60, data={}})
-				world.containerAddItems(entity.id(), { name="vmite", count = 60, data={}})
-				world.containerAddItems(entity.id(), { name="vmite", count = 60, data={}})
-				world.containerAddItems(entity.id(), { name="vmite", count = 60, data={}})
-				world.containerAddItems(entity.id(), { name="vmite", count = 60, data={}})
-				world.containerAddItems(entity.id(), { name="vmite", count = 60, data={}})
-				self.beePower = -1
-				animator.setAnimationState("bees", "off")
-				return
-		end
-
-		---Otherwise it just spreads.
-		
-end
-
-function daytimeCheck()
-		if world.timeOfDay() < 0.50 then
-			whatTimeOfDay = 1
-			else
-			whatTimeOfDay = 2
-		end
-		if contents[39] then
-			if contents[39].name == "solarframe" then       ---temp fix
-				whatTimeOfDay = 1
-			end
-			if contents[39].name == "eclipseframe" then
-				whatTimeOfDay = 2
-			end
-		end		if contents[40] then
-			if contents[40].name == "solarframe" then       ---temp fix
-				whatTimeOfDay = 1
-			end
-			if contents[40].name == "eclipseframe" then
-				whatTimeOfDay = 2
-			end
-		end
-		if whatTimeOfDay == 2 then
-			if beeNocturnalDiurnal == "diurnal" then
-				animator.setAnimationState("bees", "off")
-			end
-			if beeNocturnalDiurnal == "nocturnal" then
-				animator.setAnimationState("bees", "on")
-			end
-		end
-		if whatTimeOfDay == 1 then
-			if beeNocturnalDiurnal == "nocturnal" then
-				animator.setAnimationState("bees", "off")
-			end
-			if beeNocturnalDiurnal == "diurnal" then
-				animator.setAnimationState("bees", "on")
-			end
-		end
-end
-
-function update(dt)
-
-		contents = world.containerItems(entity.id())
-
-		daytimeCheck()
-		
-        if not contents[37] or not contents[38] then
-                -- removing bees will reset the timers
-                if self.beePower ~= 0 then
-						-- object.say("No objects, bP=" .. self.beePower)
-                        reset()
-						frame()
-                        -- log("going noop")
-                else
-                        -- log("sleeping")
-                end
-				animator.setAnimationState("bees", "off")
-                return
-        end
-
-		frame()   ---Checks to see if a frame in installed.		
-		flowerCheck()
-        deciding()
-		
-        if not self.doBees and not self.doItems and not self.doHoney and not self.doDrone then
-                -- no need to search for the bees if there is nothing to do with them
-                self.beePower = 0 -- exchanging a bee without having an empty slot bugs out - so we randomly recheck if the bees match something we know (or is there an on change event?)
-                if self.beePower ~= 0 then
-                    return
-                end
-        end
-		
-		miteInfection()		--- Try to spawn mites.
-        -- If bees aren't a match, check to see if the bee types are meant for breeding.
-        if not workingBees() then
-                breedingBees()
-        end
-		
-end
- 
-function workingBees()
-	if whatTimeOfDay == 1 then
-			if equippedBees("normal") then					--NORMAL
-                spawnHoneyDronesBees("normal")
-				beeNocturnalDiurnal = "diurnal"					
-                return true -- no need to check for other bees
-			end
-			if equippedBees("arid") then					--ARID
-                spawnHoneyDronesBees("arid")
-				beeNocturnalDiurnal = "diurnal"	
-                return true
-			end
-			if equippedBees("miner") then					--BORING
-                spawnHoneyDronesBees("miner")
-				beeNocturnalDiurnal = "diurnal"	
-				if coppercombs == true then
-					trySpawnHoney(1, "copper")
-				end
-				if silvercombs == true then
-					trySpawnHoney(1, "silver")
-				end
-				if goldcombs == true then
-					trySpawnHoney(1, "gold")
-				end
-				if preciouscombs == true then
-					trySpawnHoney(1, "precious")
-				end
-				if ironcombs == true then
-					trySpawnHoney(1, "iron")
-				end
-				if tungstencombs == true then
-					trySpawnHoney(1, "tungsten")
-				end
-				if durasteelcombs == true then
-					trySpawnHoney(1, "durasteel")
-				end				
-				if titaniumcombs == true then
-					trySpawnHoney(1, "titanium")
-				end
-				if radiatebees == true then
-					trySpawnMutantBee(  0.16, "radioactive")
-					trySpawnMutantDrone(0.12, "radioactive")
-				end
-				return true
-			end
-			if equippedBees("exceptional") then					--EXCEPTIONAL
-			    trySpawnHoney(0.80, "normal")
-				trySpawnBee(  0.40, "exceptional")
-				trySpawnDrone(0.40, "exceptional")
-                trySpawnItems(0.40, "fu_liquidhoney")
-				beeNocturnalDiurnal = "diurnal"	
-                return true
-			end
-			if equippedBees("flower") then					--FLOWER
-                spawnHoneyDronesBees("flower")
-                trySpawnItems(0.25, "beeflower")
-				beeNocturnalDiurnal = "diurnal"	
-                return true
-			end
-			if equippedBees("forest") then					--FOREST
-                spawnHoneyDronesBees("forest")
-				beeNocturnalDiurnal = "diurnal"	
-                return true
-			end
-			if equippedBees("jungle") then					--JUNGLE
-                spawnHoneyDronesBees("jungle")
-                trySpawnItems(0.70, "plantfibre")
-				beeNocturnalDiurnal = "diurnal"	
-                return true
-			end
-			if equippedBees("mythical") then					--MYTHICAL
-                spawnHoneyDronesBees("mythical")
-				beeNocturnalDiurnal = "diurnal"	
-                return true
-			end
-			if equippedBees("plutonium") then					--PLUTONIUM
-                spawnHoneyDronesBees("plutonium")
-				beeNocturnalDiurnal = "diurnal"	
-                return true
-			end
-			if equippedBees("radioactive") then					--RADIOACTIVE
-                spawnHoneyDronesBees("radioactive")
-				beeNocturnalDiurnal = "diurnal"	
-                return true
-			end
-			if equippedBees("red") then					--RED
-                spawnHoneyDronesBees("red")
-                trySpawnItems(0.20, "redwaxchunk")
-				beeNocturnalDiurnal = "diurnal"	
-                return true
-			end
-			if equippedBees("aggressive") then					--AGGRESSIVE
-			    trySpawnHoney(0.80, "red")
-				trySpawnBee(  0.40, "aggressive")
-				trySpawnDrone(0.40, "aggressive")
-				trySpawnItems(0.10, "alienmeat")
-				expellQueens("aggressive")
-				beeNocturnalDiurnal = "diurnal"	
-				beeSting()
-                return true
-			end
-			if equippedBees("morbid") then					--Morbid
-                spawnHoneyDronesBees("morbid")
-				trySpawnItems(0.60, "ghostlywax")
-				beeNocturnalDiurnal = "diurnal"	
-				beeSting()
-                return true
-			end
-			if equippedBees("hunter") then					--HUNTER
-			    trySpawnHoney(0.50, "silk")
-				trySpawnBee(  0.40, "hunter")
-				trySpawnDrone(0.40, "hunter")
-				beeNocturnalDiurnal = "diurnal"	
-				expellQueens("hunter")
-                return true
-			end
-			if equippedBees("metal") then					--METAL (FrackinUniverse addition )
-			    trySpawnHoney(0.80, "tungsten")
-				trySpawnBee(  0.33, "metal")
-				trySpawnDrone(0.33, "metal")
-				trySpawnItems(0.33, "tungstenore")
-				expellQueens("metal")
-				beeNocturnalDiurnal = "diurnal"	
-				beeSting()
-                return true
-                        end
-			if equippedBees("solarium") then					--SOLARIUM
-                spawnHoneyDronesBees("solarium")
-				beeNocturnalDiurnal = "diurnal"	
-                return true
-			end
-			if equippedBees("adaptive") then					--Adaptive
-			    trySpawnHoney(0.80, "normal")
-				trySpawnBee(  0.40, "adaptive")
-				beeNocturnalDiurnal = "diurnal"	
-				trySpawnDrone(0.40, "adaptive")
-				expellQueens("adaptive")
-                return true
-			end
-
-			if equippedBees("hardy") then					--HARDY
-			    trySpawnHoney(0.80, "normal")
-				trySpawnBee(  0.40, "hardy")
-				trySpawnDrone(0.40, "hardy")		
-				beeNocturnalDiurnal = "diurnal"	
-				expellQueens("hardy")
-                return true
-			end
-			if equippedBees("godly") then					--GODLY
-                spawnHoneyDronesBees("godly")
-				beeNocturnalDiurnal = "diurnal"	
-                return true
-			end
-			if equippedBees("volcanic") then					--VOLCANIC
-                spawnHoneyDronesBees("volcanic")
-				beeNocturnalDiurnal = "diurnal"	
-                return true
-			end
-			
-			if equippedBees("sun") then					--SUN
-                spawnHoneyDronesBees("sun")
-				beeNocturnalDiurnal = "diurnal"	
-                return true
-			end
-			if equippedBees("arctic") then					--arctic
-                spawnHoneyDronesBees("arctic")
-				beeNocturnalDiurnal = "diurnal"	
-                return true
-			end
-			if equippedBees("arid") then					--DESERT BEE DONT GIVE A $#@% BOUT CLIMATE
-                spawnHoneyDronesBees("arid")
-                trySpawnItems(0.30, "goldensand")
-				beeNocturnalDiurnal = "diurnal"	
-                return true
-			end
-	end
-		
---- In case temp gets added back to Starbound. (Everything Bees)-----------------------------------------------------------------
-		
------ Nocturnal Bees ------
-	if whatTimeOfDay == 2 then	
-			if equippedBees("moon") then					--MOON
-                spawnHoneyDronesBees("moon")
-				beeNocturnalDiurnal = "nocturnal"
-                return true
-			end
-			if equippedBees("nocturnal") then					--NOCTURNAL
-                spawnHoneyDronesBees("nocturnal")
-				beeNocturnalDiurnal = "nocturnal"
-                return true
-			end
-	end
-        return false -- we do not have found a match yet, returning false so we can run breedingBees() in main()
-end
- 
-function breedingBees()
-	if whatTimeOfDay == 1 then          ---is it day?
-			-----Exceptional Branch
-			if equippedBees("normal","forest") then		
-                trySpawnHoney(0.40,"normal")
-                trySpawnMutantBee(  0.16,"hardy")
-				trySpawnMutantDrone(0.12, "hardy")
-				expellQueens("normal")
-				expellQueens("forest")
-				beeNocturnalDiurnal = "diurnal"	
-                return true
-			end
-			if equippedBees("arctic","volcanic") then	
-                trySpawnHoney(0.40,"normal")
-                trySpawnMutantBee(  0.16,"adaptive")
-				trySpawnMutantDrone(0.12, "adaptive")
-				expellQueens("arctic")
-				expellQueens("volcanic")
-				beeNocturnalDiurnal = "diurnal"	
-                return true
-			end
-			if equippedBees("hardy","adaptive") then	
-                trySpawnHoney(0.40,"normal")
-                trySpawnMutantBee(  0.12,"exceptional")
-				trySpawnMutantDrone(0.08, "exceptional")
-				expellQueens("hardy")
-				expellQueens("adaptive")
-				beeNocturnalDiurnal = "diurnal"	
-                return true
-			end
-			
-			-------Miner Branch
-			if equippedBees("arid","adaptive") then	
-                trySpawnHoney(0.40,"arid")
-                trySpawnMutantBee(  0.16,"miner")
-				trySpawnMutantDrone(0.12, "miner")
-				expellQueens("arid")
-				expellQueens("adaptive")
-				beeNocturnalDiurnal = "diurnal"	
-                return true
-			end
-			
-			-------Morbid Branch
-			if equippedBees("jungle","adaptive") then	
-                trySpawnHoney(0.40,"jungle")
-                trySpawnMutantBee(  0.16,"hunter")
-				trySpawnMutantDrone(0.12, "hunter")
-				expellQueens("jungle")
-				expellQueens("adaptive")
-				beeNocturnalDiurnal = "diurnal"	
-                return true
-			end
-			if equippedBees("hunter","red") then	
-                trySpawnHoney(0.40,"red")
-                trySpawnMutantBee(  0.14,"aggressive")
-				trySpawnMutantDrone(0.10, "aggressive")
-				expellQueens("hunter")
-				expellQueens("red")
-				beeNocturnalDiurnal = "diurnal"	
-                return true
-			end
-			if equippedBees("aggressive","nocturnal") then	
-                trySpawnHoney(0.40,"red")
-                trySpawnMutantBee(  0.12,"morbid")
-				trySpawnMutantDrone(0.08, "morbid")
-				expellQueens("aggressive")
-				expellQueens("nocturnal")
-				beeNocturnalDiurnal = "diurnal"	
-                return true
-			end
-			
-			--------Solarium Branch
-			if equippedBees("radioactive","hardy") then	
-                trySpawnHoney(0.40,"radioactive")
-                trySpawnMutantBee(  0.14,"plutonium")
-				trySpawnMutantDrone(0.08, "plutonium")
-				expellQueens("radioactive")
-				expellQueens("hardy")
-				beeNocturnalDiurnal = "diurnal"	
-                return true
-			end
-			if equippedBees("plutonium","exceptional") then	
-                trySpawnHoney(0.40,"plutonium")
-                trySpawnMutantBee(  0.16,"solarium")
-				trySpawnMutantDrone(0.12, "solarium")
-				expellQueens("plutonium")
-				expellQueens("exceptional")
-				beeNocturnalDiurnal = "diurnal"	
-                return true
-			end
-			
-			-------Flower Branches
-			if equippedBees("forest","jungle") then	
-                trySpawnHoney(0.40,"forest")
-                trySpawnMutantBee(  0.18,"flower")
-				trySpawnMutantDrone(0.14, "flower")
-				expellQueens("forest")
-				expellQueens("jungle")
-				beeNocturnalDiurnal = "diurnal"	
-                return true
-			end
-			if equippedBees("flower","normal") then	
-                trySpawnHoney(0.40,"flower")
-                trySpawnMutantBee(  0.18,"red")
-				trySpawnMutantDrone(0.14, "red")
-				expellQueens("flower")
-				expellQueens("normal")
-				beeNocturnalDiurnal = "diurnal"	
-                return true
-			end
-			if equippedBees("flower","hardy") then	
-                trySpawnHoney(0.40,"flower")
-                trySpawnMutantBee(  0.18,"red")
-				trySpawnMutantDrone(0.14, "red")
-				expellQueens("flower")
-				expellQueens("normal")
-				beeNocturnalDiurnal = "diurnal"	
-                return true
-			end
-			if equippedBees("flower","exceptional") then	
-                trySpawnHoney(0.40,"flower")
-                trySpawnMutantBee(  0.18,"mythical")
-				trySpawnMutantDrone(0.14, "mythical")
-				expellQueens("flower")
-				expellQueens("exceptional")
-				beeNocturnalDiurnal = "diurnal"	
-                return true
-			end
-			
-			----------Godly Branch
-			if equippedBees("miner","nocturnal") then	
-                trySpawnHoney(0.40,"nocturnal")
-                trySpawnMutantBee(  0.18,"moon")
-				trySpawnMutantDrone(0.14, "moon")
-				expellQueens("miner")
-				expellQueens("nocturnal")
-				beeNocturnalDiurnal = "diurnal"	
-                return true
-			end
-			if equippedBees("moon","solarium") then	
-                trySpawnHoney(0.40,"moon")
-                trySpawnMutantBee(  0.18,"sun")
-				trySpawnMutantDrone(0.14, "sun")
-				expellQueens("moon")
-				expellQueens("solarium")
-				beeNocturnalDiurnal = "diurnal"	
-                return true
-			end
-			if equippedBees("sun","mythical") then					--SUN + MYTHICAL = GODLY   ... YEAH THERES A GOD IN THAT RADIOACTIVE MOON!
-                trySpawnHoney(0.30,"normal")
-		        trySpawnMutantBee(  0.12, "godly")
-				trySpawnMutantDrone(0.08, "godly")
-				expellQueens("sun")
-				expellQueens("mythical")
-				beeNocturnalDiurnal = "diurnal"	
-                return true
-			end
-	end
-		beeNocturnalDiurnal = "unknown"	
-		animator.setAnimationState("bees", "off")
-        -- log("no bees matching: " .. contents[17].name .. " " .. contents[18].name)
-        self.beePower = -1
-	return false
-end
-		
->>>>>>> ab6ad69b
+end