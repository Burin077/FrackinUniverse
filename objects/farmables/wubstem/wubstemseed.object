--- conflicted
+++ resolved
@@ -3,11 +3,7 @@
     "colonyTags" : [ "nature" ],
   "rarity" : "Common",
   "category" : "seed",
-<<<<<<< HEAD
-  "description" : "Provides slight electric resistance.",
-=======
   "description" : "Provides electric resistance.",
->>>>>>> 9e27bc84
   "shortdescription" : "Wubstem Seed",
   "objectType" : "farmable",
   "printable" : false,
