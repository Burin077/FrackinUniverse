--- conflicted
+++ resolved
@@ -5,12 +5,9 @@
   "rarity" : "Common",
 
   "interactAction" : "ScriptPane",
-<<<<<<< HEAD
-  
+
   "planetInteractAction" : "ScriptPane",
   "planetInteractData" : "/interface/scripted/fu_planetsail/fu_planetsail.config",
-=======
->>>>>>> 341a54a3
 
   "category" : "decorative",
 
@@ -47,11 +44,8 @@
 
 
   "interactData" : "/zb/newSail/newSail.config",
-<<<<<<< HEAD
+  
   "scripts" : [ "/objects/scripts/customtechstation.lua", "/objects/ship/fu_shipobjectplanetinteraction.lua" ],
-=======
-  "scripts" : [ "/objects/scripts/customtechstation.lua" ],
->>>>>>> 341a54a3
 
 
 
@@ -73,4 +67,4 @@
       [ "Rebooting requires a conscious entity to interact with the S.A.I.L console.", "/ai/portraits/hylotlportrait.png:unique.1" ]
     ]
   }
-}
+}