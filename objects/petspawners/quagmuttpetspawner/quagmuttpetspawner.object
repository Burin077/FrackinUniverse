--- conflicted
+++ resolved
@@ -7,11 +7,7 @@
   "price" : 0,
 
   "description" : "Spawns in a pet quagmutt! \n^orange;To locate it after placing, toggle wire mode.^reset;",
-<<<<<<< HEAD
-  "shortdescription" : "^orange;Quagmutt Spawner^reset;",
-=======
   "shortdescription" : "^orange;Quagmutt Spawner^white;",
->>>>>>> a851dda2
   "race" : "generic",
 
   "inventoryIcon" : "quagmuttpetspawnericon.png",
