--- conflicted
+++ resolved
@@ -7,11 +7,7 @@
   "price" : 0,
 
   "description" : "Spawns in a pet snake! \n^orange;To locate it after placing, toggle wire mode.^reset;",
-<<<<<<< HEAD
-  "shortdescription" : "^orange;Snake Spawner^reset;",
-=======
   "shortdescription" : "^orange;Snake Spawner^white;",
->>>>>>> a851dda2
   "race" : "generic",
 
   "inventoryIcon" : "snakepetspawnericon.png",
