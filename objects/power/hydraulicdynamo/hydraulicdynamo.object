--- conflicted
+++ resolved
@@ -42,19 +42,10 @@
   "isn_powerSupplier" : true,
   "powertype" : "output",
   "fuels" : {
-<<<<<<< HEAD
-  
       "corefragmentore" :  { "power" : 4,  "decayRate" : 40  },
       "liquidlava" :  { "power" : 4,  "decayRate" : 15  },
       "liquidironfu" :  { "power" : 5,  "decayRate" : 32  },	  
       "volatilepowder" :  { "power" : 6,  "decayRate" : 40  },		  
       "scorchedcore" :  { "power" : 6,  "decayRate" : 180  }	  
-=======
-      "corefragmentore" :  { "power" : 4,  "decayRate" : 10  },
-      "liquidlava" :  { "power" : 4,  "decayRate" : 30  },
-      "liquidironfu" :  { "power" : 5,  "decayRate" : 40  },	  
-      "volatilepowder" :  { "power" : 6,  "decayRate" : 20  },		  
-      "scorchedcore" :  { "power" : 6,  "decayRate" : 100  }	  
->>>>>>> a76b1e03
   }
 }