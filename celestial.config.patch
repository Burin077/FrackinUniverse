--- conflicted
+++ resolved
@@ -1,871 +1,4 @@
 [
-<<<<<<< HEAD
-=======
-
-  {"op" : "add", 
-  "path" : "/terrestrialHorizonGraphics/chromatic",
-  "value" : 
-  {
-      "baseImages" : "/celestial/system/terrestrial/horizon/textures/chromatic_<selector>.png",
-      "maskTextures" : "/celestial/system/terrestrial/horizon/masks/temperate/<mask>_<selector>.png",
-      "maskRange" : [1, 25],
-      "maskPerPlanetRange" : [3, 3]  
-  }},
-  {"op" : "add", 
-  "path" : "/terrestrialHorizonGraphics/arboreal",
-  "value" : 
-  {
-      "baseImages" : "/celestial/system/terrestrial/horizon/textures/arboreal_<selector>.png",
-      "maskTextures" : "/celestial/system/terrestrial/horizon/masks/temperate/<mask>_<selector>.png",
-      "maskRange" : [1, 25],
-      "maskPerPlanetRange" : [3, 3]  
-  }},
-  {"op" : "add", 
-  "path" : "/terrestrialHorizonGraphics/arboreal2",
-  "value" : 
-  {
-      "baseImages" : "/celestial/system/terrestrial/horizon/textures/arboreal_<selector>.png",
-      "maskTextures" : "/celestial/system/terrestrial/horizon/masks/temperate/<mask>_<selector>.png",
-      "maskRange" : [1, 25],
-      "maskPerPlanetRange" : [3, 3]  
-  }},
-    {"op" : "add", 
-    "path" : "/terrestrialHorizonGraphics/arborealdark",
-    "value" : 
-    {
-        "baseImages" : "/celestial/system/terrestrial/horizon/textures/arborealdark_<selector>.png",
-        "maskTextures" : "/celestial/system/terrestrial/horizon/masks/temperate/<mask>_<selector>.png",
-        "maskRange" : [1, 25],
-        "maskPerPlanetRange" : [3, 3]  
-  }},
-  {"op" : "add", 
-  "path" : "/terrestrialHorizonGraphics/fugasgiant",
-  "value" : 
-  {
-      "baseImages" : "/celestial/system/terrestrial/horizon/textures/fugasgiant_<selector>.png",
-      "maskTextures" : "/celestial/system/terrestrial/horizon/masks/temperate/<mask>_<selector>.png",
-      "maskRange" : [1, 25],
-      "maskPerPlanetRange" : [3, 3]  
-  }},  
-  {"op" : "add", 
-  "path" : "/terrestrialHorizonGraphics/fugasgiant2",
-  "value" : 
-  {
-      "baseImages" : "/celestial/system/terrestrial/horizon/textures/fugasgiant2_<selector>.png",
-      "maskTextures" : "/celestial/system/terrestrial/horizon/masks/temperate/<mask>_<selector>.png",
-      "maskRange" : [1,25],
-      "maskPerPlanetRange" : [1,1]  
-  }}, 
-  {"op" : "add", 
-  "path" : "/terrestrialHorizonGraphics/fugasgiant3",
-  "value" : 
-  {
-      "baseImages" : "/celestial/system/terrestrial/horizon/textures/fugasgiant3_<selector>.png",
-      "maskTextures" : "/celestial/system/terrestrial/horizon/masks/temperate/<mask>_<selector>.png",
-      "maskRange" : [1, 25],
-      "maskPerPlanetRange" : [1, 3]  
-  }},   
-  {"op" : "add", 
-  "path" : "/terrestrialHorizonGraphics/fugasgiant4",
-  "value" : 
-  {
-      "baseImages" : "/celestial/system/terrestrial/horizon/textures/fugasgiant4_<selector>.png",
-      "maskTextures" : "/celestial/system/terrestrial/horizon/masks/temperate/<mask>_<selector>.png",
-      "maskRange" : [1, 25],
-      "maskPerPlanetRange" : [2, 2]  
-  }},   
-  {"op" : "add", 
-  "path" : "/terrestrialHorizonGraphics/fugasgiant5",
-  "value" : 
-  {
-      "baseImages" : "/celestial/system/terrestrial/horizon/textures/fugasgiant5_<selector>.png",
-      "maskTextures" : "/celestial/system/terrestrial/horizon/masks/temperate/<mask>_<selector>.png",
-      "maskRange" : [1, 25],
-      "maskPerPlanetRange" : [1, 3]  
-  }},   
-    {"op" : "add", 
-    "path" : "/terrestrialHorizonGraphics/snowdark",
-    "value" : 
-    {
-        "baseImages" : "/celestial/system/terrestrial/horizon/textures/snowdark_<selector>.png",
-        "maskTextures" : "/celestial/system/terrestrial/horizon/masks/temperate/<mask>_<selector>.png",
-        "maskRange" : [1, 25],
-        "maskPerPlanetRange" : [3, 3]  
-  }},
-
-  {"op" : "add", 
-  "path" : "/terrestrialHorizonGraphics/atropus",
-  "value" : 
-  {
-      "baseImages" : "/celestial/system/terrestrial/horizon/textures/atropus_<selector>.png",
-      "maskTextures" : "/celestial/system/terrestrial/horizon/masks/temperate/<mask>_<selector>.png",
-      "maskRange" : [1, 25],
-      "maskPerPlanetRange" : [3, 3]  
-  }},
-  {"op" : "add", 
-  "path" : "/terrestrialHorizonGraphics/atropusdark",
-  "value" : 
-  {
-      "baseImages" : "/celestial/system/terrestrial/horizon/textures/atropusdark_<selector>.png",
-      "maskTextures" : "/celestial/system/terrestrial/horizon/masks/temperate/<mask>_<selector>.png",
-      "maskRange" : [1, 25],
-      "maskPerPlanetRange" : [3, 3]  
-  }},
-  {"op" : "add", 
-  "path" : "/terrestrialHorizonGraphics/bloodstone",
-  "value" : 
-  {
-      "baseImages" : "/celestial/system/terrestrial/horizon/textures/bloodstone_<selector>.png",
-      "maskTextures" : "/celestial/system/terrestrial/horizon/masks/temperate/<mask>_<selector>.png",
-      "maskRange" : [1, 25],
-      "maskPerPlanetRange" : [3, 3]  
-  }},  
-  {"op" : "add", 
-  "path" : "/terrestrialHorizonGraphics/bloodstonesea",
-  "value" : 
-  {
-      "baseImages" : "/celestial/system/terrestrial/horizon/textures/bloodstonesea_<selector>.png",
-      "maskTextures" : "/celestial/system/terrestrial/horizon/masks/ocean/<mask>_<selector>.png",
-      "maskRange" : [1, 25],
-      "maskPerPlanetRange" : [1, 1]  
-  }},
-  {"op" : "add", 
-  "path" : "/terrestrialHorizonGraphics/arcticdark",
-  "value" : 
-  {
-      "baseImages" : "/celestial/system/terrestrial/horizon/textures/arcticdark_<selector>.png",
-      "maskTextures" : "/celestial/system/terrestrial/horizon/masks/ocean/<mask>_<selector>.png",
-      "maskRange" : [1, 25],
-      "maskPerPlanetRange" : [1, 1]  
-  }}, 
-  {"op" : "add", 
-  "path" : "/terrestrialHorizonGraphics/magmadark",
-  "value" : 
-  {
-      "baseImages" : "/celestial/system/terrestrial/horizon/textures/magmadark_<selector>.png",
-      "maskTextures" : "/celestial/system/terrestrial/horizon/masks/ocean/<mask>_<selector>.png",
-      "maskRange" : [1, 25],
-      "maskPerPlanetRange" : [1, 1]  
-  }},  
-  {"op" : "add", 
-  "path" : "/terrestrialHorizonGraphics/barren2",
-  "value" : 
-  {
-      "baseImages" : "/celestial/system/terrestrial/horizon/textures/barren_<selector>.png",
-      "maskTextures" : "/celestial/system/terrestrial/horizon/masks/arid/<mask>_<selector>.png",
-      "maskRange" : [0, 0]
-  }},
-  {"op" : "add", 
-  "path" : "/terrestrialHorizonGraphics/barren3",
-  "value" : 
-  {
-      "baseImages" : "/celestial/system/terrestrial/horizon/textures/barren_<selector>.png",
-      "maskTextures" : "/celestial/system/terrestrial/horizon/masks/arid/<mask>_<selector>.png",
-      "maskRange" : [0, 0]
-  }},
-  {"op" : "add", 
-  "path" : "/terrestrialHorizonGraphics/bog",
-  "value" : 
-  {
-      "baseImages" : "/celestial/system/terrestrial/horizon/textures/bog_<selector>.png",
-      "maskTextures" : "/celestial/system/terrestrial/horizon/masks/temperate/<mask>_<selector>.png",
-      "maskRange" : [1, 25],
-      "maskPerPlanetRange" : [3, 3]  
-  }},
-  {"op" : "add", 
-  "path" : "/terrestrialHorizonGraphics/crystalmoon",
-  "value" : 
-  {
-      "baseImages" : "/celestial/system/terrestrial/horizon/textures/crystalmoon_<selector>.png",
-      "maskTextures" : "/celestial/system/terrestrial/horizon/masks/temperate/<mask>_<selector>.png",
-      "maskRange" : [1, 25],
-      "maskPerPlanetRange" : [3, 3]  
-  }},
-  {"op" : "add", 
-  "path" : "/terrestrialHorizonGraphics/desertwastes",
-  "value" : 
-  {
-      "baseImages" : "/celestial/system/terrestrial/horizon/textures/desertwastes_<selector>.png",
-      "maskTextures" : "/celestial/system/terrestrial/horizon/masks/temperate/<mask>_<selector>.png",
-      "maskRange" : [1, 25],
-      "maskPerPlanetRange" : [2, 3]      
-  }},  
-  {"op" : "add", 
-  "path" : "/terrestrialHorizonGraphics/desertwastesdark",
-  "value" : 
-  {
-      "baseImages" : "/celestial/system/terrestrial/horizon/textures/desertwastesdark_<selector>.png",
-      "maskTextures" : "/celestial/system/terrestrial/horizon/masks/temperate/<mask>_<selector>.png",
-      "maskRange" : [1, 25],
-      "maskPerPlanetRange" : [1, 1]      
-  }}, 
-  
-  {"op" : "add", 
-  "path" : "/terrestrialHorizonGraphics/eden",
-  "value" : 
-  {
-      "baseImages" : "/celestial/system/terrestrial/horizon/textures/eden_<selector>.png",
-      "maskTextures" : "/celestial/system/terrestrial/horizon/masks/temperate/<mask>_<selector>.png",
-      "maskRange" : [1,25],
-      "maskPerPlanetRange" : [3, 3]  
-  }}, 
-  {"op" : "add", 
-  "path" : "/terrestrialHorizonGraphics/frozenvolcanic",
-  "value" : 
-  {
-      "baseImages" : "/celestial/system/terrestrial/horizon/textures/frozenvolcanic_<selector>.png",
-      "maskTextures" : "/celestial/system/terrestrial/horizon/masks/temperate/<mask>_<selector>.png",
-      "maskRange" : [1, 25],
-      "maskPerPlanetRange" : [3, 3]  
-  }},  
-  {"op" : "add", 
-  "path" : "/terrestrialHorizonGraphics/fungus",
-  "value" : 
-  {
-      "baseImages" : "/celestial/system/terrestrial/horizon/textures/fungus_<selector>.png",
-      "maskTextures" : "/celestial/system/terrestrial/horizon/masks/temperate/<mask>_<selector>.png",
-      "maskRange" : [1, 25],
-      "maskPerPlanetRange" : [3, 3]  
-  }},  
-  {"op" : "add", 
-  "path" : "/terrestrialHorizonGraphics/icemoon",
-  "value" : 
-  {
-      "baseImages" : "/celestial/system/terrestrial/horizon/textures/icemoon_<selector>.png",
-      "maskTextures" : "/celestial/system/terrestrial/horizon/masks/temperate/<mask>_<selector>.png",
-      "maskRange" : [1, 25],
-      "maskPerPlanetRange" : [3, 3]  
-  }},  
-  {"op" : "add", 
-  "path" : "/terrestrialHorizonGraphics/icewaste",
-  "value" : 
-  {
-      "baseImages" : "/celestial/system/terrestrial/horizon/textures/icewaste_<selector>.png",
-      "maskTextures" : "/celestial/system/terrestrial/horizon/masks/temperate/<mask>_<selector>.png",
-      "maskRange" : [1, 25],
-      "maskPerPlanetRange" : [3, 3]  
-  }},  
-  {"op" : "add", 
-  "path" : "/terrestrialHorizonGraphics/icewastedark",
-  "value" : 
-  {
-      "baseImages" : "/celestial/system/terrestrial/horizon/textures/icewaste_<selector>.png",
-      "maskTextures" : "/celestial/system/terrestrial/horizon/masks/temperate/<mask>_<selector>.png",
-      "maskRange" : [1, 25],
-      "maskPerPlanetRange" : [3, 3]  
-  }}, 
-  {"op" : "add", 
-  "path" : "/terrestrialHorizonGraphics/infernus",
-  "value" : 
-  {
-      "baseImages" : "/celestial/system/terrestrial/horizon/textures/infernus_<selector>.png",
-      "maskTextures" : "/celestial/system/terrestrial/horizon/masks/temperate/<mask>_<selector>.png",
-      "maskRange" : [1, 25],
-      "maskPerPlanetRange" : [3, 3]  
-  }},  
-  {"op" : "add", 
-  "path" : "/terrestrialHorizonGraphics/infernusdark",
-  "value" : 
-  {
-      "baseImages" : "/celestial/system/terrestrial/horizon/textures/infernusdark_<selector>.png",
-      "maskTextures" : "/celestial/system/terrestrial/horizon/masks/temperate/<mask>_<selector>.png",
-      "maskRange" : [1, 25],
-      "maskPerPlanetRange" : [3, 3]  
-  }},    
-  {"op" : "add", 
-  "path" : "/terrestrialHorizonGraphics/irradiated",
-  "value" : 
-  {
-      "baseImages" : "/celestial/system/terrestrial/horizon/textures/irradiated_<selector>.png",
-      "maskTextures" : "/celestial/system/terrestrial/horizon/masks/temperate/<mask>_<selector>.png",
-      "maskRange" : [1, 25],
-      "maskPerPlanetRange" : [3, 3]  
-  }},
-  {"op" : "add", 
-  "path" : "/terrestrialHorizonGraphics/lightless",
-  "value" : 
-  {
-      "baseImages" : "/celestial/system/terrestrial/horizon/textures/lightless_<selector>.png",
-      "maskTextures" : "/celestial/system/terrestrial/horizon/masks/temperate/<mask>_<selector>.png",
-      "maskRange" : [1, 25],
-      "maskPerPlanetRange" : [3, 3]  
-  }},
-  {"op" : "add", 
-  "path" : "/terrestrialHorizonGraphics/metallicmoon",
-  "value" : 
-  {
-      "baseImages" : "/celestial/system/terrestrial/horizon/textures/metallicmoon_<selector>.png",
-      "maskTextures" : "/celestial/system/terrestrial/horizon/masks/temperate/<mask>_<selector>.png",
-      "maskRange" : [1, 25],
-      "maskPerPlanetRange" : [3, 3]  
-  }},
-  {"op" : "add", 
-  "path" : "/terrestrialHorizonGraphics/moon_desert",
-  "value" : 
-  {
-      "baseImages" : "/celestial/system/terrestrial/horizon/textures/moon_desert_<selector>.png",
-      "maskTextures" : "/celestial/system/terrestrial/horizon/masks/temperate/<mask>_<selector>.png",
-      "maskRange" : [1, 25],
-      "maskPerPlanetRange" : [1, 3]   
-  }},
-  {"op" : "add", 
-  "path" : "/terrestrialHorizonGraphics/moon_stone",
-  "value" : 
-  {
-      "baseImages" : "/celestial/system/terrestrial/horizon/textures/moon_stone_<selector>.png",
-      "maskTextures" : "/celestial/system/terrestrial/horizon/masks/temperate/<mask>_<selector>.png",
-      "maskRange" : [1, 25],
-      "maskPerPlanetRange" : [1, 3] 
-  }},
-  {"op" : "add", 
-  "path" : "/terrestrialHorizonGraphics/moon_toxic",
-  "value" : 
-  {
-      "baseImages" : "/celestial/system/terrestrial/horizon/textures/moon_toxic_<selector>.png",
-      "maskTextures" : "/celestial/system/terrestrial/horizon/masks/temperate/<mask>_<selector>.png",
-      "maskRange" : [1, 25],
-      "maskPerPlanetRange" : [1, 3] 
-  }},
-  {"op" : "add", 
-  "path" : "/terrestrialHorizonGraphics/moon_volcanic",
-  "value" : 
-  {
-      "baseImages" : "/celestial/system/terrestrial/horizon/textures/moon_volcanic_<selector>.png",
-      "maskTextures" : "/celestial/system/terrestrial/horizon/masks/temperate/<mask>_<selector>.png",
-      "maskRange" : [1, 25],
-      "maskPerPlanetRange" : [1, 3] 
-  }},
-  
-  {"op" : "add", 
-  "path" : "/terrestrialHorizonGraphics/moon_shadow",
-  "value" : 
-  {
-      "baseImages" : "/celestial/system/terrestrial/horizon/textures/moon_shadow_<selector>.png",
-      "maskTextures" : "/celestial/system/terrestrial/horizon/masks/temperate/<mask>_<selector>.png",
-      "maskRange" : [1, 25],
-      "maskPerPlanetRange" : [1, 3] 
-  }},
-  
-  {"op" : "add", 
-  "path" : "/terrestrialHorizonGraphics/shadow",
-  "value" : 
-  {
-      "baseImages" : "/celestial/system/terrestrial/horizon/textures/moon_shadow_<selector>.png",
-      "maskTextures" : "/celestial/system/terrestrial/horizon/masks/temperate/<mask>_<selector>.png",
-      "maskPerPlanetRange" : [3, 3]  
-  }},
-
-  {"op" : "add", 
-  "path" : "/terrestrialHorizonGraphics/mountainous",
-  "value" : 
-  {
-      "baseImages" : "/celestial/system/terrestrial/horizon/textures/mountainous_<selector>.png",
-      "maskTextures" : "/celestial/system/terrestrial/horizon/masks/temperate/<mask>_<selector>.png",
-      "maskRange" : [1, 25],
-      "maskPerPlanetRange" : [3, 3]  
-  }},
-   {"op" : "add", 
-  "path" : "/terrestrialHorizonGraphics/nitrogensea",
-  "value" : 
-  {
-      "baseImages" : "/celestial/system/terrestrial/horizon/textures/nitrogensea_<selector>.png",
-      "maskTextures" : "/celestial/system/terrestrial/horizon/masks/ocean/<mask>_<selector>.png",
-      "maskRange" : [1, 25],
-      "maskPerPlanetRange" : [1, 2]  
-  }}, 
-   {"op" : "add", 
-  "path" : "/terrestrialHorizonGraphics/magmadark",
-  "value" : 
-  {
-      "baseImages" : "/celestial/system/terrestrial/horizon/textures/magmadark_<selector>.png",
-      "maskTextures" : "/celestial/system/terrestrial/horizon/masks/ocean/<mask>_<selector>.png",
-      "maskRange" : [1, 25],
-      "maskPerPlanetRange" : [1, 2]  
-  }},   
-   {"op" : "add", 
-  "path" : "/terrestrialHorizonGraphics/strangesea",
-  "value" : 
-  {
-      "baseImages" : "/celestial/system/terrestrial/horizon/textures/strangesea_<selector>.png",
-      "maskTextures" : "/celestial/system/terrestrial/horizon/masks/ocean/<mask>_<selector>.png",
-      "maskRange" : [1, 25],
-      "maskPerPlanetRange" : [1, 2]  
-  }},   
-   {"op" : "add", 
-  "path" : "/terrestrialHorizonGraphics/aethersea",
-  "value" : 
-  {
-      "baseImages" : "/celestial/system/terrestrial/horizon/textures/aethersea_<selector>.png",
-      "maskTextures" : "/celestial/system/terrestrial/horizon/masks/ocean/<mask>_<selector>.png",
-      "maskRange" : [1, 25],
-      "maskPerPlanetRange" : [1, 2]  
-  }},       
-  {"op" : "add", 
-  "path" : "/terrestrialHorizonGraphics/penumbra",
-  "value" : 
-  {
-      "baseImages" : "/celestial/system/terrestrial/horizon/textures/penumbra_<selector>.png",
-      "maskTextures" : "/celestial/system/terrestrial/horizon/masks/temperate/<mask>_<selector>.png",
-      "maskRange" : [1, 25],
-      "maskPerPlanetRange" : [3, 3]  
-  }},  
-  {"op" : "add", 
-  "path" : "/terrestrialHorizonGraphics/protoworld",
-  "value" : 
-  {
-      "baseImages" : "/celestial/system/terrestrial/horizon/textures/protoworld_<selector>.png",
-      "maskTextures" : "/celestial/system/terrestrial/horizon/masks/temperate/<mask>_<selector>.png",
-      "maskRange" : [1, 25],
-      "maskPerPlanetRange" : [3, 3]  
-  }}, 
-  {"op" : "add", 
-  "path" : "/terrestrialHorizonGraphics/protoworlddark",
-  "value" : 
-  {
-      "baseImages" : "/celestial/system/terrestrial/horizon/textures/protoworlddark_<selector>.png",
-      "maskTextures" : "/celestial/system/terrestrial/horizon/masks/temperate/<mask>_<selector>.png",
-      "maskRange" : [1, 25],
-      "maskPerPlanetRange" : [3, 3]  
-  }},   
-  {"op" : "add", 
-  "path" : "/terrestrialHorizonGraphics/slimeworld",
-  "value" : 
-  {
-      "baseImages" : "/celestial/system/terrestrial/horizon/textures/slimeworld_<selector>.png",
-      "maskTextures" : "/celestial/system/terrestrial/horizon/masks/temperate/<mask>_<selector>.png",
-      "maskRange" : [1, 25],
-      "maskPerPlanetRange" : [3, 3]  
-  }},
-  {"op" : "add", 
-  "path" : "/terrestrialHorizonGraphics/sulphuric",
-  "value" : 
-  {
-      "baseImages" : "/celestial/system/terrestrial/horizon/textures/sulphuric_<selector>.png",
-      "maskTextures" : "/celestial/system/terrestrial/horizon/masks/temperate/<mask>_<selector>.png",
-      "maskRange" : [1, 25],
-      "maskPerPlanetRange" : [3, 3]  
-  }},
-  {"op" : "add", 
-  "path" : "/terrestrialHorizonGraphics/sulphuricdark",
-  "value" : 
-  {
-      "baseImages" : "/celestial/system/terrestrial/horizon/textures/sulphuricdark_<selector>.png",
-      "maskTextures" : "/celestial/system/terrestrial/horizon/masks/temperate/<mask>_<selector>.png",
-      "maskRange" : [1, 25],
-      "maskPerPlanetRange" : [3, 3]  
-  }},
-  {"op" : "add", 
-  "path" : "/terrestrialHorizonGraphics/sulphuricocean",
-  "value" : 
-  {
-      "baseImages" : "/celestial/system/terrestrial/horizon/textures/sulphuricocean_<selector>.png",
-      "maskTextures" : "/celestial/system/terrestrial/horizon/masks/ocean/<mask>_<selector>.png",
-      "maskRange" : [1, 25],
-      "maskPerPlanetRange" : [1, 2]  
-  }},
-  {"op" : "add", 
-  "path" : "/terrestrialHorizonGraphics/sulphuricmagma",
-  "value" : 
-  {
-      "baseImages" : "/celestial/system/terrestrial/horizon/textures/sulphuricmagma_<selector>.png",
-      "maskTextures" : "/celestial/system/terrestrial/horizon/masks/temperate/<mask>_<selector>.png",
-      "maskRange" : [1, 25],
-      "maskPerPlanetRange" : [1, 2]  
-  }},  
-  {"op" : "add", 
-  "path" : "/terrestrialHorizonGraphics/tabularasa",
-  "value" : 
-  {
-      "baseImages" : "/celestial/system/terrestrial/horizon/textures/tabularasa_<selector>.png",
-      "maskTextures" : "/celestial/system/terrestrial/horizon/masks/temperate/<mask>_<selector>.png",
-      "maskRange" : [1,25],
-      "maskPerPlanetRange" : [3, 3]  
-  }}, 
-  {"op" : "add", 
-  "path" : "/terrestrialHorizonGraphics/tarball",
-  "value" : 
-  {
-      "baseImages" : "/celestial/system/terrestrial/horizon/textures/tarball_<selector>.png",
-      "maskTextures" : "/celestial/system/terrestrial/horizon/masks/temperate/<mask>_<selector>.png",
-      "maskRange" : [1, 25],
-      "maskPerPlanetRange" : [3, 3]  
-  }},
-  {"op" : "add", 
-  "path" : "/terrestrialHorizonGraphics/tundradark",
-  "value" : 
-  {
-      "baseImages" : "/celestial/system/terrestrial/horizon/textures/tundradark_<selector>.png",
-      "maskTextures" : "/celestial/system/terrestrial/horizon/masks/temperate/<mask>_<selector>.png",
-      "maskRange" : [1, 25],
-      "maskPerPlanetRange" : [3, 3]  
-  }},  
-  {"op" : "add", 
-  "path" : "/terrestrialHorizonGraphics/thickjungle",
-  "value" : 
-  {
-      "baseImages" : "/celestial/system/terrestrial/horizon/textures/thickjungle_<selector>.png",
-      "maskTextures" : "/celestial/system/terrestrial/horizon/masks/temperate/<mask>_<selector>.png",
-      "maskRange" : [1, 25],
-      "maskPerPlanetRange" : [3, 3]  
-  }},
-  {"op" : "add", 
-  "path" : "/terrestrialHorizonGraphics/tidewater",
-  "value" : 
-  {
-      "baseImages" : "/celestial/system/terrestrial/horizon/textures/tidewater_<selector>.png",
-      "maskTextures" : "/celestial/system/terrestrial/horizon/masks/ocean/<mask>_<selector>.png",
-      "maskRange" : [1, 25],
-      "maskPerPlanetRange" : [1, 3]  
-  }},
-  {"op" : "add", 
-  "path" : "/terrestrialHorizonGraphics/urbanwasteland",
-  "value" : 
-  {
-      "baseImages" : "/celestial/system/terrestrial/horizon/textures/urban wasteland_<selector>.png",
-      "maskTextures" : "/celestial/system/terrestrial/horizon/masks/temperate/<mask>_<selector>.png",
-      "maskRange" : [1, 25],
-      "maskPerPlanetRange" : [3, 3]  
-  }},
-  {"op" : "add", 
-  "path" : "/terrestrialHorizonGraphics/ffunknown",
-  "value" : 
-  {
-      "baseImages" : "/celestial/system/terrestrial/horizon/textures/thickjungle_<selector>.png",
-      "maskTextures" : "/celestial/system/terrestrial/horizon/masks/temperate/<mask>_<selector>.png",
-      "maskRange" : [1, 25],
-      "maskPerPlanetRange" : [3, 3]  
-  }},
-  {"op" : "add", 
-  "path" : "/terrestrialHorizonGraphics/superdense",
-  "value" : 
-  {
-      "baseImages" : "/celestial/system/terrestrial/horizon/textures/mountainous_<selector>.png",
-      "maskTextures" : "/celestial/system/terrestrial/horizon/masks/temperate/<mask>_<selector>.png",
-      "maskRange" : [1, 25],
-      "maskPerPlanetRange" : [3, 3]  
-  }},
-  
-  {"op" : "add", 
-  "path" : "/terrestrialGraphics/chromatic",
-  "value" : 
-  {
-      "baseImages" : "/celestial/system/terrestrial/biomes/chromatic/maskie<num>.png",
-      "dynamicsImages" : "/celestial/system/terrestrial/dynamics/temperate/<num>.png",
-      "dynamicsRange" : [1, 30] 
-  }},
-  
-  {"op" : "add", 
-  "path" : "/terrestrialGraphics/arcticdark",
-  "value" : 
-  {
-      "baseImages" : "/celestial/system/terrestrial/biomes/arcticdark/maskie<num>.png",
-      "dynamicsImages" : "/celestial/system/terrestrial/dynamics/ocean/<num>.png",
-      "dynamicsRange" : [1, 20]
-  }},    
-  {"op" : "add", 
-  "path" : "/terrestrialGraphics/snowdark",
-  "value" : 
-  {
-      "baseImages" : "/celestial/system/terrestrial/biomes/snowdark/maskie<num>.png",
-      "dynamicsImages" : "/celestial/system/terrestrial/dynamics/temperate/<num>.png",
-      "dynamicsRange" : [1, 30] 
-  }},  
-  {"op" : "add", 
-  "path" : "/terrestrialGraphics/arboreal",
-  "value" : 
-  {
-      "baseImages" : "/celestial/system/terrestrial/biomes/arboreal/maskie<num>.png",
-      "dynamicsImages" : "/celestial/system/terrestrial/dynamics/temperate/<num>.png",
-      "dynamicsRange" : [1, 30] 
-  }},
-  {"op" : "add", 
-  "path" : "/terrestrialGraphics/shadow",
-  "value" : 
-  {
-      "baseImages" : "/celestial/system/terrestrial/biomes/moon_shadow/maskie<num>.png",
-      "dynamicsImages" : "/celestial/system/terrestrial/dynamics/temperate/<num>.png",
-      "dynamicsRange" : [3, 30] 
-  }},  
-  {"op" : "add", 
-  "path" : "/terrestrialGraphics/arboreal2",
-  "value" : 
-  {
-      "baseImages" : "/celestial/system/terrestrial/biomes/arboreal/maskie<num>.png",
-      "dynamicsImages" : "/celestial/system/terrestrial/dynamics/temperate/<num>.png",
-      "dynamicsRange" : [1, 30]
-  }},
-  {"op" : "add", 
-  "path" : "/terrestrialGraphics/arborealdark",
-  "value" : 
-  {
-      "baseImages" : "/celestial/system/terrestrial/biomes/arborealdark/maskie<num>.png",
-      "dynamicsImages" : "/celestial/system/terrestrial/dynamics/temperate/<num>.png",
-      "dynamicsRange" : [1, 30]
-  }},
-  {"op" : "add", 
-  "path" : "/terrestrialGraphics/atropus",
-  "value" : 
-  {
-      "baseImages" : "/celestial/system/terrestrial/biomes/atropus/maskie<num>.png",
-      "dynamicsImages" : "/celestial/system/terrestrial/dynamics/arid/<num>.png",
-      "dynamicsRange" : [1, 50]
-  }},
-  {"op" : "add", 
-  "path" : "/terrestrialGraphics/atropusdark",
-  "value" : 
-  {
-      "baseImages" : "/celestial/system/terrestrial/biomes/atropusdark/maskie<num>.png",
-      "dynamicsImages" : "/celestial/system/terrestrial/dynamics/arid/<num>.png",
-      "dynamicsRange" : [1, 50]
-  }},
-  {"op" : "add", 
-  "path" : "/terrestrialGraphics/bloodstone",
-  "value" : 
-  {
-      "baseImages" : "/celestial/system/terrestrial/biomes/bloodstone/maskie<num>.png",
-      "dynamicsImages" : "/celestial/system/terrestrial/dynamics/arid/<num>.png",
-      "dynamicsRange" : [1, 50] 
-  }},  
-  {"op" : "add", 
-  "path" : "/terrestrialGraphics/bloodstonesea",
-  "value" : 
-  {
-      "baseImages" : "/celestial/system/terrestrial/biomes/bloodstonesea/maskie<num>.png",
-      "dynamicsImages" : "/celestial/system/terrestrial/dynamics/ocean/<num>.png",
-      "dynamicsRange" : [1, 20]
-  }},
-  {"op" : "add", 
-  "path" : "/terrestrialGraphics/bog",
-  "value" : 
-  {
-      "baseImages" : "/celestial/system/terrestrial/biomes/bog/maskie<num>.png",
-      "dynamicsImages" : "/celestial/system/terrestrial/dynamics/temperate/<num>.png",
-      "dynamicsRange" : [1, 30]
-  }},
-  {"op" : "add", 
-  "path" : "/terrestrialGraphics/barren2",
-  "value" : 
-  {
-      "baseImages" : "/celestial/system/terrestrial/biomes/barren/maskie<num>.png",
-      "dynamicsImages" : "/celestial/system/terrestrial/dynamics/arid/<num>.png",
-      "dynamicsRange" : [1, 50]
-  }},
-  {"op" : "add", 
-  "path" : "/terrestrialGraphics/barren3",
-  "value" : 
-  {
-      "baseImages" : "/celestial/system/terrestrial/biomes/barren/maskie<num>.png",
-      "dynamicsImages" : "/celestial/system/terrestrial/dynamics/arid/<num>.png",
-      "dynamicsRange" : [1, 50]
-  }},
-  {"op" : "add", 
-  "path" : "/terrestrialGraphics/crystalmoon",
-  "value" : 
-  {
-      "baseImages" : "/celestial/system/terrestrial/biomes/crystalmoon/maskie<num>.png",
-      "dynamicsImages" : "/celestial/system/terrestrial/dynamics/arid/<num>.png",
-      "dynamicsRange" : [1, 50]
-  }},
-  {"op" : "add", 
-  "path" : "/terrestrialGraphics/desertwastes",
-  "value" : 
-  {
-      "baseImages" : "/celestial/system/terrestrial/biomes/desertwastes/maskie<num>.png",
-      "dynamicsImages" : "/celestial/system/terrestrial/dynamics/arid/<num>.png",
-      "dynamicsRange" : [1, 50]
-  }},
-  {"op" : "add", 
-  "path" : "/terrestrialGraphics/desertwastesdark",
-  "value" : 
-  {
-      "baseImages" : "/celestial/system/terrestrial/biomes/desertwastesdark/maskie<num>.png",
-      "dynamicsImages" : "/celestial/system/terrestrial/dynamics/arid/<num>.png",
-      "dynamicsRange" : [1, 50]
-  }},  
-  {"op" : "add", 
-  "path" : "/terrestrialGraphics/eden",
-  "value" : 
-  {
-      "baseImages" : "/celestial/system/terrestrial/biomes/eden/maskie<num>.png",
-      "dynamicsImages" : "/celestial/system/terrestrial/dynamics/temperate/<num>.png",
-      "dynamicsRange" : [1, 30] 
-  }},
-  {"op" : "add", 
-  "path" : "/terrestrialGraphics/frozenvolcanic",
-  "value" : 
-  {
-      "baseImages" : "/celestial/system/terrestrial/biomes/frozenvolcanic/maskie<num>.png",
-      "dynamicsImages" : "/celestial/system/terrestrial/dynamics/arid/<num>.png",
-      "dynamicsRange" : [1, 50] 
-  }},  
-  {"op" : "add", 
-  "path" : "/terrestrialGraphics/fungus",
-  "value" : 
-  {
-      "baseImages" : "/celestial/system/terrestrial/biomes/fungus/maskie<num>.png",
-      "dynamicsImages" : "/celestial/system/terrestrial/dynamics/temperate/<num>.png",
-      "dynamicsRange" : [1, 30] 
-  }},  
-  {"op" : "add", 
-  "path" : "/terrestrialGraphics/icemoon",
-  "value" : 
-  {
-      "baseImages" : "/celestial/system/terrestrial/biomes/icemoon/maskie<num>.png",
-      "dynamicsImages" : "/celestial/system/terrestrial/dynamics/arid/<num>.png",
-      "dynamicsRange" : [1, 50] 
-  }},  
-  {"op" : "add", 
-  "path" : "/terrestrialGraphics/icewaste",
-  "value" : 
-  {
-      "baseImages" : "/celestial/system/terrestrial/biomes/icewaste/maskie<num>.png",
-      "dynamicsImages" : "/celestial/system/terrestrial/dynamics/arid/<num>.png",
-      "dynamicsRange" : [1, 50] 
-  }},  
-  {"op" : "add", 
-  "path" : "/terrestrialGraphics/icewastedark",
-  "value" : 
-  {
-      "baseImages" : "/celestial/system/terrestrial/biomes/icewastedark/maskie<num>.png",
-      "dynamicsImages" : "/celestial/system/terrestrial/dynamics/arid/<num>.png",
-      "dynamicsRange" : [1, 50] 
-  }},  
-  {"op" : "add", 
-  "path" : "/terrestrialGraphics/infernus",
-  "value" : 
-  {
-      "baseImages" : "/celestial/system/terrestrial/biomes/infernus/maskie<num>.png",
-      "dynamicsImages" : "/celestial/system/terrestrial/dynamics/arid/<num>.png",
-      "dynamicsRange" : [1, 50] 
-  }}, 
-  {"op" : "add", 
-  "path" : "/terrestrialGraphics/infernusdark",
-  "value" : 
-  {
-      "baseImages" : "/celestial/system/terrestrial/biomes/infernusdark/maskie<num>.png",
-      "dynamicsImages" : "/celestial/system/terrestrial/dynamics/arid/<num>.png",
-      "dynamicsRange" : [1, 50] 
-  }},    
-  {"op" : "add", 
-  "path" : "/terrestrialGraphics/irradiated",
-  "value" : 
-  {
-      "baseImages" : "/celestial/system/terrestrial/biomes/irradiated/maskie<num>.png",
-      "dynamicsImages" : "/celestial/system/terrestrial/dynamics/temperate/<num>.png",
-      "dynamicsRange" : [1, 30]
-  }},
-  {"op" : "add", 
-  "path" : "/terrestrialGraphics/lightless",
-  "value" : 
-  {
-      "baseImages" : "/celestial/system/terrestrial/biomes/lightless/maskie<num>.png",
-      "dynamicsImages" : "/celestial/system/terrestrial/dynamics/arid/<num>.png",
-      "dynamicsRange" : [1, 50]
-  }},
-  {"op" : "add", 
-  "path" : "/terrestrialGraphics/metallicmoon",
-  "value" : 
-  {
-      "baseImages" : "/celestial/system/terrestrial/biomes/metallicmoon/maskie<num>.png",
-      "dynamicsImages" : "/celestial/system/terrestrial/dynamics/arid/<num>.png",
-      "dynamicsRange" : [1, 50]
-  }},
-  {"op" : "add", 
-  "path" : "/terrestrialGraphics/moon_desert",
-  "value" : 
-  {
-      "baseImages" : "/celestial/system/terrestrial/biomes/moon_desert/maskie<num>.png",
-      "dynamicsImages" : "/celestial/system/terrestrial/dynamics/arid/<num>.png",
-      "dynamicsRange" : [1, 50]
-  }},
-  {"op" : "add", 
-  "path" : "/terrestrialGraphics/moon_stone",
-  "value" : 
-  {
-      "baseImages" : "/celestial/system/terrestrial/biomes/moon_stone/maskie<num>.png",
-      "dynamicsImages" : "/celestial/system/terrestrial/dynamics/arid/<num>.png",
-      "dynamicsRange" : [1, 50]
-  }},
-  {"op" : "add", 
-  "path" : "/terrestrialGraphics/moon_toxic",
-  "value" : 
-  {
-      "baseImages" : "/celestial/system/terrestrial/biomes/moon_toxic/maskie<num>.png",
-      "dynamicsImages" : "/celestial/system/terrestrial/dynamics/arid/<num>.png",
-      "dynamicsRange" : [1, 50] 
-  }},
-  {"op" : "add", 
-  "path" : "/terrestrialGraphics/moon_volcanic",
-  "value" : 
-  {
-      "baseImages" : "/celestial/system/terrestrial/biomes/moon_volcanic/maskie<num>.png",
-      "dynamicsImages" : "/celestial/system/terrestrial/dynamics/arid/<num>.png",
-      "dynamicsRange" : [1, 50] 
-  }},
-  {"op" : "add", 
-  "path" : "/terrestrialGraphics/moon_shadow",
-  "value" : 
-  {
-      "baseImages" : "/celestial/system/terrestrial/biomes/moon_shadow/maskie<num>.png",
-      "dynamicsImages" : "/celestial/system/terrestrial/dynamics/arid/<num>.png",
-      "dynamicsRange" : [1, 50] 
-  }},
-
-  {"op" : "add", 
-  "path" : "/terrestrialGraphics/mountainous",
-  "value" : 
-  {
-      "baseImages" : "/celestial/system/terrestrial/biomes/mountainous/maskie<num>.png",
-      "dynamicsImages" : "/celestial/system/terrestrial/dynamics/temperate/<num>.png",
-      "dynamicsRange" : [1, 30] 
-  }},
-   {"op" : "add", 
-  "path" : "/terrestrialGraphics/nitrogensea",
-  "value" : 
-  {
-      "baseImages" : "/celestial/system/terrestrial/biomes/nitrogensea/maskie<num>.png",
-      "dynamicsImages" : "/celestial/system/terrestrial/dynamics/ocean/<num>.png",
-      "dynamicsRange" : [1, 20]
-  }}, 
-   {"op" : "add", 
-  "path" : "/terrestrialGraphics/strangesea",
-  "value" : 
-  {
-      "baseImages" : "/celestial/system/terrestrial/biomes/strangesea/maskie<num>.png",
-      "dynamicsImages" : "/celestial/system/terrestrial/dynamics/ocean/<num>.png",
-      "dynamicsRange" : [1, 20],
-      "baseCount" : 1
-  }}, 
-   {"op" : "add", 
-  "path" : "/terrestrialGraphics/aethersea",
-  "value" : 
-  {
-      "baseImages" : "/celestial/system/terrestrial/biomes/aethersea/maskie<num>.png",
-      "dynamicsImages" : "/celestial/system/terrestrial/dynamics/ocean/<num>.png",
-      "dynamicsRange" : [1, 20],
-      "baseCount" : 1
-  }},   
-  {"op" : "add", 
-  "path" : "/terrestrialGraphics/penumbra",
-  "value" : 
-  {
-      "baseImages" : "/celestial/system/terrestrial/biomes/penumbra/maskie<num>.png",
-      "dynamicsImages" : "/celestial/system/terrestrial/dynamics/temperate/<num>.png",
-      "dynamicsRange" : [1, 30]
-  }},  
-  {"op" : "add", 
-  "path" : "/terrestrialGraphics/protoworld",
-  "value" : 
-  {
-      "baseImages" : "/celestial/system/terrestrial/biomes/protoworld/maskie<num>.png",
-      "dynamicsImages" : "/celestial/system/terrestrial/dynamics/temperate/<num>.png",
-      "dynamicsRange" : [1, 30] 
-  }}, 
-  
-  {"op" : "add", 
-  "path" : "/terrestrialGraphics/fugasgiant",
-  "value" : 
->>>>>>> adb180bb
   {
     "op": "add",
     "path": "/systemTypeBins/2",
@@ -940,7 +73,6 @@
         1,
         25
       ],
-<<<<<<< HEAD
       "maskPerPlanetRange": [
         3,
         3
@@ -990,8 +122,8 @@
         25
       ],
       "maskPerPlanetRange": [
-        1,
-        1
+        3,
+        3
       ]
     }
   },
@@ -1023,7 +155,7 @@
       ],
       "maskPerPlanetRange": [
         1,
-        1
+        3
       ]
     }
   },
@@ -1038,8 +170,8 @@
         25
       ],
       "maskPerPlanetRange": [
-        1,
-        1
+        2,
+        2
       ]
     }
   },
@@ -1055,7 +187,7 @@
       ],
       "maskPerPlanetRange": [
         1,
-        1
+        3
       ]
     }
   },
@@ -1178,11 +310,6 @@
       "baseImages": "/celestial/system/terrestrial/horizon/textures/barren_<selector>.png",
       "maskTextures": "/celestial/system/terrestrial/horizon/masks/arid/<mask>_<selector>.png",
       "maskRange": [
-=======
-      "overlayImages": "/celestial/system/gas_giant/gas_giant_clouds_<num>.png",
-      "overlayCount": 3,
-      "primaryHueShiftRange": [
->>>>>>> adb180bb
         0,
         0
       ]
@@ -1210,7 +337,6 @@
         1,
         25
       ],
-<<<<<<< HEAD
       "maskPerPlanetRange": [
         3,
         3
@@ -7947,16 +7073,10 @@
           "smallImageScale": 0.8,
           "worldSize": "immense"
         }
-=======
-      "hueShiftOffsetRange": [
-        -360,
-        360
->>>>>>> adb180bb
-      ]
-    }
-  },
-  {
-<<<<<<< HEAD
+      ]
+    }
+  },
+  {
     "op": "add",
     "path": "/planetaryTypes/icewastedarkDefinition",
     "value": {
@@ -8001,33 +7121,10 @@
           "smallImageScale": 0.8,
           "worldSize": "immense"
         }
-=======
-      "baseImage": "/celestial/system/gas_giant/gas_giant_base_<num>.png",
-      "shadowImages": "/celestial/system/gas_giant/shadows/<num>.png",
-      "shadowNumber": [
-        1,
-        9
-      ],
-      "dynamicsImages": "/celestial/system/gas_giant/gas_giant_dynamics/<num>.png",
-      "dynamicsRange": [
-        1,
-        20
-      ],
-      "overlayImages": "/celestial/system/gas_giant/gas_giant_clouds_<num>.png",
-      "overlayCount": 2,
-      "primaryHueShiftRange": [
-        0,
-        360
-      ],
-      "hueShiftOffsetRange": [
-        -360,
-        360
->>>>>>> adb180bb
-      ]
-    }
-  },
-  {
-<<<<<<< HEAD
+      ]
+    }
+  },
+  {
     "op": "add",
     "path": "/planetaryTypes/infernusDefinition",
     "value": {
@@ -8072,33 +7169,10 @@
           "smallImageScale": 0.8,
           "worldSize": "immense"
         }
-=======
-      "baseImage": "/celestial/system/gas_giant/gas_giant_base_<num>.png",
-      "shadowImages": "/celestial/system/gas_giant/shadows/<num>.png",
-      "shadowNumber": [
-        1,
-        9
-      ],
-      "dynamicsImages": "/celestial/system/gas_giant/gas_giant_dynamics/<num>.png",
-      "dynamicsRange": [
-        1,
-        10
-      ],
-      "overlayImages": "/celestial/system/gas_giant/gas_giant_clouds_<num>.png",
-      "overlayCount": 4,
-      "primaryHueShiftRange": [
-        0,
-        360
-      ],
-      "hueShiftOffsetRange": [
-        -360,
-        360
->>>>>>> adb180bb
-      ]
-    }
-  },
-  {
-<<<<<<< HEAD
+      ]
+    }
+  },
+  {
     "op": "add",
     "path": "/planetaryTypes/infernusdarkDefinition",
     "value": {
@@ -8143,28 +7217,6 @@
           "smallImageScale": 0.8,
           "worldSize": "immense"
         }
-=======
-      "baseImage": "/celestial/system/gas_giant/gas_giant_base_<num>.png",
-      "shadowImages": "/celestial/system/gas_giant/shadows/<num>.png",
-      "shadowNumber": [
-        1,
-        9
-      ],
-      "dynamicsImages": "/celestial/system/gas_giant/gas_giant_dynamics/<num>.png",
-      "dynamicsRange": [
-        1,
-        25
-      ],
-      "overlayImages": "/celestial/system/gas_giant/gas_giant_clouds_<num>.png",
-      "overlayCount": 2,
-      "primaryHueShiftRange": [
-        0,
-        360
-      ],
-      "hueShiftOffsetRange": [
-        -360,
-        360
->>>>>>> adb180bb
       ]
     }
   },
