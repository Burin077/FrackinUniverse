--- conflicted
+++ resolved
@@ -6582,7 +6582,6 @@
         }
       ]
     }
-<<<<<<< HEAD
   },
   {
     "op": "add",
@@ -6597,10 +6596,42 @@
         "terrestrialType": [
           "moon_shadow"
         ]
-=======
-},
-
-{
+      },
+      "variationParameters": [
+        {
+          "imageScale": 0.075,
+          "smallImageScale": 0.4,
+          "worldSize": "small"
+        },
+        {
+          "imageScale": 0.1,
+          "smallImageScale": 0.5,
+          "worldSize": "medium"
+        },
+        {
+          "imageScale": 0.15,
+          "smallImageScale": 0.6,
+          "worldSize": "large"
+        },
+        {
+          "imageScale": 0.21,
+          "smallImageScale": 0.7,
+          "worldSize": "huge"
+        },
+        {
+          "imageScale": 0.27,
+          "smallImageScale": 0.75,
+          "worldSize": "mega"
+        },
+        {
+          "imageScale": 0.32,
+          "smallImageScale": 0.8,
+          "worldSize": "immense"
+        }
+      ]
+    }
+  },
+	{
     "op" : "add",
     "path" : "/planetaryTypes/fugasplanet",
     "value" : {
@@ -6612,7 +6643,6 @@
         "description" : "Gassy Planet",
         "smallImage": "/celestial/system/planet_large.png",
         "terrestrialType" : [ "fugasgiant" ]
->>>>>>> aed92589
       },
       "variationParameters": [
         {
