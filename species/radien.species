{
  "kind" : "radien",

  "charCreationTooltip" : {
      "title" : "X'i",
      "subTitle" : "CH9",
      "description" : "A race of shy radioactive beings with a disputed origin. This species is intended for Survival or Hardcore modes. Will recieve 50% reduced benefits without Hunger enabled. ^red;Challenge is high^reset;.

  ^orange;Diet^reset;: Any, including prepared Isotopes.

^orange;Perks^reset;:
  Energy x^green;1.1^reset;
  ^green;Resist^reset;: +^green;40^reset;% Radiation, +^green;10^reset;% Ice & Electric, +^green;7^reset;% Cosmic
  Tech: Seed Bulb
  ^cyan;Immune^reset;: Radiation Burn

^orange;Environment^reset;:
  ^green;Radioactive^reset; biomes: Damage x^green;1.15^reset;, +^green;15^reset;% Energy Regen, -^green;5^reset;% Hunger Drain
  ^red;Hot^reset; biomes: Defense x^red;0.85^reset;, +^red;35^reset;% Hunger Drain.
  ^green;Defense increases over time^reset;
  ^cyan;Racial Tech is integral to success^reset;.

^orange;Weapons^reset;:
  X'i Weapons: +^green;1.5^reset;% Crit Chance and Defense x^green;1.15^reset;

^red;Weaknesses^reset;:
  +^red;25^reset;% Hunger Drain, Health x^red;0.9^reset;
  ^red;Resist^reset;: -^red;25^reset;% Fire, -^red;10^reset;% Shadow. ^red;Worsens with hunger^reset;.
  ^red;CANNOT^reset; use Healing items. Must use racial heals."
  },

  "statusEffects" : [  ],

  "nameGen" : [ "/species/radiennamegen.config:names", "/species/radiennamegen.config:names" ],
  "ouchNoises" : [ "/sfx/humanoid/radienhurt_1.ogg", "/sfx/humanoid/radienhurt_1.ogg" ],
  "charGenTextLabels" : [ "Feather Color", "Crest", "Shirt", "Pants", "Core Color", "Markings", "Shirt Color", "Pants Color", "X'I", "Personality" ],
  "skull" : "/humanoid/radien/dead.png",
  "effectDirectives" : "?replace=FEFFFFFF=FFFFFFFF?replace=9bd4ffFF=ff99e6FF?replace=31a6ffFF=e359b9FF",
  "defaultBlueprints" : {
    "tier1" : [
// Empty Hands
      { "item" : "thoriumradien" },
      { "item" : "neptuniumradien" },
      { "item" : "plutoniumradien" },
<<<<<<< HEAD
      { "item" : "uranium" },
      { "item" : "uraniumradien" },
=======
      { "item" : "uraniumore" },
      { "item" : "uraniumradien" },      
>>>>>>> 8e287420
      { "item" : "flagradien" },

      { "item" : "flagradien" },
      { "item" : "xibed" },
      { "item" : "algaegreen" },
      { "item" : "liquidwater" },
      { "item" : "xiwell" },
      { "item" : "fu_carbondioxide" },
      { "item" : "xipod" },
      { "item" : "radienquarterstaff" },
      { "item" : "radiendagger" },
      { "item" : "radienspear" },
      { "item" : "radienbroadsword" },
      { "item" : "radiengreataxe" },
      { "item" : "radienstaff" },
      { "item" : "radienbulb" },
      { "item" : "radiengrenadelauncher" },
      { "item" : "floatleaf" },
      { "item" : "radienlantern" },
      { "item" : "radienwaterwalk" },
      { "item" : "radienhook" },
      { "item" : "radienaugment1" },
      { "item" : "xibulb" },
      { "item" : "ff_silicon" },
      { "item" : "radiencrafting" },
      { "item" : "reactivegel" },
      { "item" : "shellplatehead" },
      { "item" : "shellplatechest" },
      { "item" : "shellplatepants" },
      { "item" : "radienshield" },
      { "item" : "radienpistol" },
      { "item" : "radienpistol2" },
      { "item" : "radienflamer" },
      { "item" : "radiencarbine" },

// Anvil
      { "item" : "novatier1head" },
      { "item" : "novatier1chest" },
      { "item" : "novatier1pants" },
      { "item" : "novatier2head" },
      { "item" : "novatier2chest" },
      { "item" : "novatier2pants" },
      { "item" : "ironrevolver" },
      { "item" : "ironassaultrifle" },
      { "item" : "tungstenmagnum" },
      { "item" : "tungstenshotgun" },


// Anvil2
      { "item" : "novatier3head" },
      { "item" : "novatier3chest" },
      { "item" : "novatier3pants" },
      { "item" : "novatier4head" },
      { "item" : "novatier4chest" },
      { "item" : "novatier4pants" },
      { "item" : "titaniummachinepistol" },
      { "item" : "titaniumsniperrifle" },
      { "item" : "durasteelrevolver" },
      { "item" : "durasteelassaultrifle" },

// Anvil3
      { "item" : "novatier5ahead" },
      { "item" : "novatier5achest" },
      { "item" : "novatier5apants" },
      { "item" : "novatier6ahead" },
      { "item" : "novatier6achest" },
      { "item" : "novatier6apants" },

      { "item" : "novatier5mhead" },
      { "item" : "novatier5mchest" },
      { "item" : "novatier5mpants" },
      { "item" : "novatier6mhead" },
      { "item" : "novatier6mchest" },
      { "item" : "novatier6mpants" },

      { "item" : "novatier5shead" },
      { "item" : "novatier5schest" },
      { "item" : "novatier5spants" },
      { "item" : "novatier6shead" },
      { "item" : "novatier6schest" },
      { "item" : "novatier6spants" },

      { "item" : "aegisaltpistol" },
      { "item" : "aegisaltbow" },
      { "item" : "feroziumwand" },
      { "item" : "feroziumstaff" },
      { "item" : "violiumshortsword" },
      { "item" : "violiumbroadsword" },

// Furniture Table 2
      { "item" : "novakidstoragelocker" },
      { "item" : "novakidshipdoor" },
      { "item" : "novakidshiphatch" },

// Spinning Wheel
      { "item" : "novakidfancychest" },
      { "item" : "novakidfancypants" },
      { "item" : "novakidjacket" },
      { "item" : "novakidjacketpants" },
      { "item" : "novakidsuspenders" },
      { "item" : "novakidsuspenderspants" },
      { "item" : "novakidwaistcoat" },
      { "item" : "novakidblackpants" }
    ]
  },

  "altOptionAsUndyColor" : true,
  "headOptionAsBodyColor" : true,
  "hairColorAsBodyColor" : true,
  "headOptionAsFacialhair" : true,



  "genders" : [
    {
      "name" : "male",
      "image" : "/interface/title/radiengender.png",
      "characterImage" : "/interface/title/radienmale.png",
      "hair" : [ "1", "2", "3", "4", "5", "6", "7", "8", "9", "10", "11", "12", "13", "14", "15", "16", "17", "18", "19", "20", "21", "22", "23", "24", "25", "26", "27" ],
      "shirt" : [ "radrebelchest", "novakidjacket", "novakidwaistcoat", "novakidfancychest" ],
      "pants" : [ "radrebelpants", "novakidjacketpants", "novakidblackpants", "novakidfancypants" ],
      "facialHairGroup" : "markings",
      "facialHair" : [ "0", "1", "2", "3", "4", "5", "6", "7" ],
      "facialMaskGroup" : "",
      "facialMask" : [ ]
    },
    {
      "name" : "female",
      "image" : "/interface/title/radiengender.png",
      "characterImage" : "/interface/title/radienfemale.png",
      "hair" : [ "1", "2", "3", "4", "5", "6", "7", "8", "9", "10", "11", "12", "13", "14", "15", "16", "17", "18", "19", "20", "21", "22", "23", "24", "25", "26", "27" ],
      "shirt" : [ "radrebelchest", "novakidjacket", "novakidwaistcoat", "novakidfancychest" ],
      "pants" : [ "radrebelpants", "novakidjacketpants", "novakidblackpants", "novakidfancypants" ],
      "facialHairGroup" : "markings",
      "facialHair" : [ "0", "1", "2", "3", "4", "5", "6", "7" ],
      "facialMaskGroup" : "",
      "facialMask" : [ ]
    }
  ],
   "bodyColor" : [

    // Black
    { "ffc181" : "2c2c2c", "d39c6c" : "121212", "c7815b" : "000000", "ffe2c5" : "4e4e4e" },
    // Blue
    { "ffc181" : "386e7d", "d39c6c" : "275157", "c7815b" : "162f32", "ffe2c5" : "4b9baa" },
    // Blue-green
    { "ffc181" : "027d7a", "d39c6c" : "045754", "c7815b" : "043230", "ffe2c5" : "2c9f9b" },
    // Dark blue
    { "ffc181" : "29357d", "d39c6c" : "1d2657", "c7815b" : "101432", "ffe2c5" : "34449f" },
    // Dark gray-blue
    { "ffc181" : "5d787d", "d39c6c" : "405357", "c7815b" : "253032", "ffe2c5" : "768b9f" },
    // Gray
    { "ffc181" : "7d7d7d", "d39c6c" : "575757", "c7815b" : "323232", "ffe2c5" : "9f9f9f" },
    // Gray-blue
    { "ffc181" : "747a7d", "d39c6c" : "515557", "c7815b" : "2f3132", "ffe2c5" : "949b9f" },
    // Green
    { "ffc181" : "607d5d", "d39c6c" : "425740", "c7815b" : "263225", "ffe2c5" : "7a9f76" },
    // Magenta
    { "ffc181" : "7c5d7d", "d39c6c" : "564057", "c7815b" : "322532", "ffe2c5" : "9e769f" },
    // Pink-purple
    { "ffc181" : "7a297d", "d39c6c" : "551d57", "c7815b" : "311032", "ffe2c5" : "9b349f" },
    // Purple
    { "ffc181" : "625d7d", "d39c6c" : "434057", "c7815b" : "272532", "ffe2c5" : "7c769f" },
    // Red
    { "ffc181" : "7d2e2e", "d39c6c" : "572020", "c7815b" : "321212", "ffe2c5" : "9f3b3b" },
    // Red wine
    { "ffc181" : "7d1d41", "d39c6c" : "571431", "c7815b" : "320c1c", "ffe2c5" : "9f2557" },
	// Lost
    { "c7815b" : "292d3b", "d39c6c" : "373a49", "ffc181" : "4a4b5d", "ffe2c5" : "6a6b7b" },
	// Fluffy Chef
    { "c7815b" : "243031", "d39c6c" : "304042", "ffc181" : "405357", "ffe2c5" : "5d787d" },
	// Dirt
    { "c7815b" : "372f22", "d39c6c" : "574e41", "ffc181" : "7d6e5e", "ffe2c5" : "9f8d77" },
	// Eccentric Blue
    { "c7815b" : "00325a", "d39c6c" : "014072", "ffc181" : "145387", "ffe2c5" : "2c6c9f" },
	// Shy Magenta
    { "c7815b" : "3d1e3d", "d39c6c" : "512c51", "ffc181" : "6a4775", "ffe2c5" : "8a769c" },
	// Elegant Silver
    { "c7815b" : "3b4a54", "d39c6c" : "505f69", "ffc181" : "72808a", "ffe2c5" : "99a5a8" },
	// Diplomat
    { "c7815b" : "09090c", "d39c6c" : "1b1a1e", "ffc181" : "29262d", "ffe2c5" : "443d48" },
	// Coal
    { "c7815b" : "121212", "d39c6c" : "2c2c2c", "ffc181" : "4e4e4e", "ffe2c5" : "606060" },
	// Ash
    { "c7815b" : "2c2c2c", "d39c6c" : "4e4e4e", "ffc181" : "606060", "ffe2c5" : "7d7d7d" },
	// Mud
    { "c7815b" : "2e2221", "d39c6c" : "4e3636", "ffc181" : "5d4a4a", "ffe2c5" : "776565" },
	// Lonely
    { "c7815b" : "283243", "d39c6c" : "364665", "ffc181" : "576682", "ffe2c5" : "747e91" },
	// Light Eater
    { "c7815b" : "302f44", "d39c6c" : "56556d", "ffc181" : "787e95", "ffe2c5" : "8f98ab" },
	// Blaze Walker
    { "c7815b" : "54353a", "d39c6c" : "864847", "ffc181" : "ab6150", "ffe2c5" : "c79177" },
	// Swamp
    { "c7815b" : "23201a", "d39c6c" : "34342d", "ffc181" : "424339", "ffe2c5" : "5a5e50" },
	// Corrupt
    { "c7815b" : "1a2023", "d39c6c" : "2d3034", "ffc181" : "393c43", "ffe2c5" : "50505e" },
	// Void
    { "c7815b" : "30223f", "d39c6c" : "4a3451", "ffc181" : "603d62", "ffe2c5" : "81517b" }
  ],

  "undyColor" : [
     // White
    { "951500" : "292d3b", "dc1f00" : "ebf7fa" },
    // Gray
    { "951500" : "363e46", "dc1f00" : "b7b7b7" },
    // Pink
    { "951500" : "3c2a3b", "dc1f00" : "ff94f9" },
    // Purple
    { "951500" : "372a3c", "dc1f00" : "cc94ff" },
    // Beyond the Cosmos
    { "951500" : "292444", "dc1f00" : "7224ff" },
    // Cornflower
    { "951500" : "3b3e6d", "dc1f00" : "858bff" },
    // Deep blue
    { "951500" : "1f2c47", "dc1f00" : "4650f9" },
    // Blue
    { "951500" : "2a323c", "dc1f00" : "95c2ff" },
    // Volatile Memory
    { "951500" : "264f4e", "dc1f00" : "00fffa" },
    // Aquamarine
    { "951500" : "293b36", "dc1f00" : "4ceec5" },
    // Green
    { "951500" : "2a3c2c", "dc1f00" : "95ffa0" },
    // Nuclear Dusk
    { "951500" : "364c1a", "dc1f00" : "c7fc83" },
    // Yellow
    { "951500" : "3b3c2a", "dc1f00" : "e3ff94" },
    // True Yellow
    { "951500" : "595723", "dc1f00" : "f3ff57" },
    // Midas' Gaze
    { "951500" : "463a1c", "dc1f00" : "fcde43" },
    // Orange
    { "951500" : "3c332a", "dc1f00" : "f8b77a" },
    // Eos' Dawn
    { "951500" : "4f3429", "dc1f00" : "f78e3e" },
    // Red
    { "951500" : "3c2a2a", "dc1f00" : "f87a7a" },
    // Starless
    { "951500" : "3c2a2a", "dc1f00" : "f87a7a" }
  ],

  "hairColor" : [
    // Black
    { "ffc181" : "2c2c2c", "d39c6c" : "121212", "c7815b" : "000000", "ffe2c5" : "4e4e4e" },
    // Blue
    { "ffc181" : "386e7d", "d39c6c" : "275157", "c7815b" : "162f32", "ffe2c5" : "4b9baa" },
    // Blue-green
    { "ffc181" : "027d7a", "d39c6c" : "045754", "c7815b" : "043230", "ffe2c5" : "2c9f9b" },
    // Dark blue
    { "ffc181" : "29357d", "d39c6c" : "1d2657", "c7815b" : "101432", "ffe2c5" : "34449f" },
    // Dark gray-blue
    { "ffc181" : "5d787d", "d39c6c" : "405357", "c7815b" : "253032", "ffe2c5" : "768b9f" },
    // Gray
    { "ffc181" : "7d7d7d", "d39c6c" : "575757", "c7815b" : "323232", "ffe2c5" : "9f9f9f" },
    // Gray-blue
    { "ffc181" : "747a7d", "d39c6c" : "515557", "c7815b" : "2f3132", "ffe2c5" : "949b9f" },
    // Green
    { "ffc181" : "607d5d", "d39c6c" : "425740", "c7815b" : "263225", "ffe2c5" : "7a9f76" },
    // Magenta
    { "ffc181" : "7c5d7d", "d39c6c" : "564057", "c7815b" : "322532", "ffe2c5" : "9e769f" },
    // Pink-purple
    { "ffc181" : "7a297d", "d39c6c" : "551d57", "c7815b" : "311032", "ffe2c5" : "9b349f" },
    // Purple
    { "ffc181" : "625d7d", "d39c6c" : "434057", "c7815b" : "272532", "ffe2c5" : "7c769f" },
    // Red
    { "ffc181" : "7d2e2e", "d39c6c" : "572020", "c7815b" : "321212", "ffe2c5" : "9f3b3b" },
    // Red wine
    { "ffc181" : "7d1d41", "d39c6c" : "571431", "c7815b" : "320c1c", "ffe2c5" : "9f2557" },
	// Lost
    { "c7815b" : "292d3b", "d39c6c" : "373a49", "ffc181" : "4a4b5d", "ffe2c5" : "6a6b7b" },
	// Fluffy Chef
    { "c7815b" : "243031", "d39c6c" : "304042", "ffc181" : "405357", "ffe2c5" : "5d787d" },
	// Dirt
    { "c7815b" : "372f22", "d39c6c" : "574e41", "ffc181" : "7d6e5e", "ffe2c5" : "9f8d77" },
	// Eccentric Blue
    { "c7815b" : "00325a", "d39c6c" : "014072", "ffc181" : "145387", "ffe2c5" : "2c6c9f" },
	// Shy Magenta
    { "c7815b" : "3d1e3d", "d39c6c" : "512c51", "ffc181" : "6a4775", "ffe2c5" : "8a769c" },
	// Elegant Silver
    { "c7815b" : "3b4a54", "d39c6c" : "505f69", "ffc181" : "72808a", "ffe2c5" : "99a5a8" },
	// Diplomat
    { "c7815b" : "09090c", "d39c6c" : "1b1a1e", "ffc181" : "29262d", "ffe2c5" : "443d48" },
	// Coal
    { "c7815b" : "121212", "d39c6c" : "2c2c2c", "ffc181" : "4e4e4e", "ffe2c5" : "606060" },
	// Ash
    { "c7815b" : "2c2c2c", "d39c6c" : "4e4e4e", "ffc181" : "606060", "ffe2c5" : "7d7d7d" },
	// Mud
    { "c7815b" : "2e2221", "d39c6c" : "4e3636", "ffc181" : "5d4a4a", "ffe2c5" : "776565" },
	// Lonely
    { "c7815b" : "283243", "d39c6c" : "364665", "ffc181" : "576682", "ffe2c5" : "747e91" },
	// Light Eater
    { "c7815b" : "302f44", "d39c6c" : "56556d", "ffc181" : "787e95", "ffe2c5" : "8f98ab" },
	// Blaze Walker
    { "c7815b" : "54353a", "d39c6c" : "864847", "ffc181" : "ab6150", "ffe2c5" : "c79177" },
	// Swamp
    { "c7815b" : "23201a", "d39c6c" : "34342d", "ffc181" : "424339", "ffe2c5" : "5a5e50" },
	// Corrupt
    { "c7815b" : "1a2023", "d39c6c" : "2d3034", "ffc181" : "393c43", "ffe2c5" : "50505e" },
	// Void
    { "c7815b" : "30223f", "d39c6c" : "4a3451", "ffc181" : "603d62", "ffe2c5" : "81517b" }
  ]
}<|MERGE_RESOLUTION|>--- conflicted
+++ resolved
@@ -42,13 +42,8 @@
       { "item" : "thoriumradien" },
       { "item" : "neptuniumradien" },
       { "item" : "plutoniumradien" },
-<<<<<<< HEAD
-      { "item" : "uranium" },
-      { "item" : "uraniumradien" },
-=======
       { "item" : "uraniumore" },
-      { "item" : "uraniumradien" },      
->>>>>>> 8e287420
+      { "item" : "uraniumradien" },   
       { "item" : "flagradien" },
 
       { "item" : "flagradien" },
