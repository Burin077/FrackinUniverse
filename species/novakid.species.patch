[
	{
		"op": "add",
		"path": "/genders/0/hair/-",
		"value": "hedgehog"
	},
	{
		"op": "add",
		"path": "/genders/0/hair/-",
		"value": "wave_short"
	},
	{
		"op": "add",
		"path": "/genders/0/hair/-",
		"value": "short"
	},
	{
		"op": "add",
		"path": "/genders/0/hair/-",
		"value": "slick"
	},
	{
		"op": "add",
		"path": "/genders/0/hair/-",
		"value": "spikeback"
	},
	{
		"op": "add",
		"path": "/genders/0/hair/-",
		"value": "mohawk"
	},
	{
		"op": "add",
		"path": "/genders/0/hair/-",
		"value": "samurai"
	},
	{
		"op": "add",
		"path": "/genders/0/hair/-",
		"value": "bangs"
	},
	{
		"op": "add",
		"path": "/genders/0/hair/-",
		"value": "horns"
	},
	{
		"op": "add",
		"path": "/genders/0/hair/-",
		"value": "sawtooth"
	},
	{
		"op": "add",
		"path": "/genders/0/hair/-",
		"value": "disheveled"
	},
	{
		"op": "add",
		"path": "/genders/0/hair/-",
		"value": "viper"
	},
	{
		"op": "add",
		"path": "/genders/0/hair/-",
		"value": "mane"
	},
	{
		"op": "add",
		"path": "/genders/0/hair/-",
		"value": "ano_curl"
	},
	{
		"op": "add",
		"path": "/genders/0/hair/-",
		"value": "ano_down"
	},
	{
		"op": "add",
		"path": "/genders/0/hair/-",
		"value": "ano_twin"
	},
	{
		"op": "add",
		"path": "/genders/0/hair/-",
		"value": "ano_short"
	},
	{
		"op": "add",
		"path": "/genders/0/hair/-",
		"value": "ano_long"
	},
	{
		"op": "add",
		"path": "/genders/0/facialHair/-",
		"value": "X"
	},
	{
		"op": "add",
		"path": "/genders/0/facialHair/-",
		"value": "star"
	},
	{
		"op": "add",
		"path": "/genders/0/facialHair/-",
		"value": "asterisk"
	},
	{
		"op": "add",
		"path": "/genders/0/facialHair/-",
		"value": "note"
	},
	{
		"op": "add",
		"path": "/genders/0/facialHair/-",
		"value": "key"
	},
	{
		"op": "add",
		"path": "/genders/0/facialHair/-",
		"value": "hooks"
	},
	{
		"op": "add",
		"path": "/genders/0/facialHair/-",
		"value": "umbrella"
	},
	{
		"op": "add",
		"path": "/genders/0/facialHair/-",
		"value": "specs"
	},
	{
		"op": "add",
		"path": "/genders/0/facialHair/-",
		"value": "S"
	},
	{
		"op": "add",
		"path": "/genders/0/facialHair/-",
		"value": "little_o"
	},
	{
		"op": "add",
		"path": "/genders/0/facialHair/-",
		"value": "dot_4"
	},
	{
		"op": "add",
		"path": "/genders/0/facialHair/-",
		"value": "tally_3"
	},
	{
		"op": "add",
		"path": "/genders/0/facialHair/-",
		"value": "slants"
	},
	{
		"op": "add",
		"path": "/genders/0/facialHair/-",
		"value": "crosshair"
	},
	{
		"op": "add",
		"path": "/genders/0/facialHair/-",
		"value": "box"
	},
	{
		"op": "add",
		"path": "/genders/0/facialHair/-",
		"value": "heart"
	},
	{
		"op": "add",
		"path": "/genders/0/facialHair/-",
		"value": "spade"
	},
	{
		"op": "add",
		"path": "/genders/0/facialHair/-",
		"value": "diamond"
	},
	{
		"op": "add",
		"path": "/genders/0/facialHair/-",
		"value": "flask"
	},
	{
		"op": "add",
		"path": "/genders/0/facialHair/-",
		"value": "exclamation"
	},
	{
		"op": "add",
		"path": "/genders/0/facialHair/-",
		"value": "colon"
	},
	{
		"op": "add",
		"path": "/genders/0/facialHair/-",
		"value": "chi"
	},
	{
		"op": "add",
		"path": "/genders/0/facialHair/-",
		"value": "lambda"
	},
	{
		"op": "add",
		"path": "/genders/0/facialHair/-",
		"value": "psi"
	},
	{
		"op": "add",
		"path": "/genders/0/facialHair/-",
		"value": "epsilon"
	},
	{
		"op": "add",
		"path": "/genders/1/hair/-",
		"value": "twintails"
	},
	{
		"op": "add",
		"path": "/genders/1/hair/-",
		"value": "wave_long"
	},
	{
		"op": "add",
		"path": "/genders/1/hair/-",
		"value": "long"
	},
	{
		"op": "add",
		"path": "/genders/1/hair/-",
		"value": "twin_flame"
	},
	{
		"op": "add",
		"path": "/genders/1/hair/-",
		"value": "ponytail"
	},
	{
		"op": "add",
		"path": "/genders/1/hair/-",
		"value": "mohawk"
	},
	{
		"op": "add",
		"path": "/genders/1/hair/-",
		"value": "samurai"
	},
	{
		"op": "add",
		"path": "/genders/1/hair/-",
		"value": "bangs"
	},
	{
		"op": "add",
		"path": "/genders/1/hair/-",
		"value": "horns"
	},
	{
		"op": "add",
		"path": "/genders/1/hair/-",
		"value": "sawtooth"
	},
	{
		"op": "add",
		"path": "/genders/1/hair/-",
		"value": "disheveled"
	},
	{
		"op": "add",
		"path": "/genders/1/hair/-",
		"value": "viper"
	},
	{
		"op": "add",
		"path": "/genders/1/hair/-",
		"value": "mane"
	},
	{
		"op": "add",
		"path": "/genders/1/hair/-",
		"value": "ano_curl"
	},
	{
		"op": "add",
		"path": "/genders/1/hair/-",
		"value": "ano_down"
	},
	{
		"op": "add",
		"path": "/genders/1/hair/-",
		"value": "ano_twin"
	},
	{
		"op": "add",
		"path": "/genders/1/hair/-",
		"value": "ano_short"
	},
	{
		"op": "add",
		"path": "/genders/1/hair/-",
		"value": "ano_long"
	},
	{
		"op": "add",
		"path": "/genders/1/facialHair/-",
		"value": "X"
	},
	{
		"op": "add",
		"path": "/genders/1/facialHair/-",
		"value": "star"
	},
	{
		"op": "add",
		"path": "/genders/1/facialHair/-",
		"value": "asterisk"
	},
	{
		"op": "add",
		"path": "/genders/1/facialHair/-",
		"value": "note"
	},
	{
		"op": "add",
		"path": "/genders/1/facialHair/-",
		"value": "key"
	},
	{
		"op": "add",
		"path": "/genders/1/facialHair/-",
		"value": "hooks"
	},
	{
		"op": "add",
		"path": "/genders/1/facialHair/-",
		"value": "umbrella"
	},
	{
		"op": "add",
		"path": "/genders/1/facialHair/-",
		"value": "specs"
	},
	{
		"op": "add",
		"path": "/genders/1/facialHair/-",
		"value": "S"
	},
	{
		"op": "add",
		"path": "/genders/1/facialHair/-",
		"value": "little_o"
	},
	{
		"op": "add",
		"path": "/genders/1/facialHair/-",
		"value": "dot_4"
	},
	{
		"op": "add",
		"path": "/genders/1/facialHair/-",
		"value": "tally_3"
	},
	{
		"op": "add",
		"path": "/genders/1/facialHair/-",
		"value": "slants"
	},
	{
		"op": "add",
		"path": "/genders/1/facialHair/-",
		"value": "crosshair"
	},
	{
		"op": "add",
		"path": "/genders/1/facialHair/-",
		"value": "box"
	},
	{
		"op": "add",
		"path": "/genders/1/facialHair/-",
		"value": "heart"
	},
	{
		"op": "add",
		"path": "/genders/1/facialHair/-",
		"value": "spade"
	},
	{
		"op": "add",
		"path": "/genders/1/facialHair/-",
		"value": "diamond"
	},
	{
		"op": "add",
		"path": "/genders/1/facialHair/-",
		"value": "flask"
	},
	{
		"op": "add",
		"path": "/genders/1/facialHair/-",
		"value": "exclamation"
	},
	{
		"op": "add",
		"path": "/genders/1/facialHair/-",
		"value": "colon"
	},
	{
		"op": "add",
		"path": "/genders/1/facialHair/-",
		"value": "chi"
	},
	{
		"op": "add",
		"path": "/genders/1/facialHair/-",
		"value": "lambda"
	},
	{
		"op": "add",
		"path": "/genders/1/facialHair/-",
		"value": "psi"
	},
	{
		"op": "add",
		"path": "/genders/1/facialHair/-",
		"value": "epsilon"
	},
	{
		"op": "add",
		"path": "/bodyColor/-",
		"value": {
			"806319": "624444",
			"fff8b5": "fff67f",
			"fde03f": "ffb74e",
			"f6b919": "ef8923"
		}
	},
	{
		"op": "add",
		"path": "/bodyColor/-",
		"value": {
			"806319": "0A3535",
			"fff8b5": "AAFF55",
			"fde03f": "07AD6A",
			"f6b919": "3AE7A2"
		}
	},
	{
		"op": "add",
		"path": "/bodyColor/-",
		"value": {
			"806319": "131B45",
			"fff8b5": "77F2FF",
			"fde03f": "448FFF",
			"f6b919": "2042C8"
		}
	},
	{
		"op": "add",
		"path": "/bodyColor/-",
		"value": {
			"806319": "211037",
			"fff8b5": "FF99F5",
			"fde03f": "AE45DC",
			"f6b919": "6119CE"
		}
	},
	{
		"op": "add",
		"path": "/bodyColor/-",
		"value": {
			"806319": "4D1D1D",
			"fff8b5": "FF9999",
			"fde03f": "f24c53",
			"f6b919": "C32424"
		}
	},
	{
		"op": "add",
		"path": "/bodyColor/-",
		"value": {
			"806319": "622F53",
			"fff8b5": "FFDDF5",
			"fde03f": "E6BAE7",
			"f6b919": "C894C9"
		}
	},
	{
		"op": "add",
		"path": "/bodyColor/-",
		"value": {
			"806319": "284157",
			"fff8b5": "F7FFFF",
			"fde03f": "C9E6F1",
			"f6b919": "8F9EAD"
		}
	},
	{
		"op": "add",
		"path": "/bodyColor/-",
		"value": {
			"806319": "07070C",
			"fff8b5": "ffffff",
			"fde03f": "4C4B58",
			"f6b919": "1D1C22"
		}
	},
	{
		"op": "add",
		"path": "/bodyColor/-",
		"value": {
			"806319": "352b12",
			"FFF8B5": "FFF8B5",
			"fde03f": "fde03f",
			"f6b919": "f6b919"
		}
	},
	{
		"op": "add",
		"path": "/bodyColor/-",
		"value": {
			"806319": "40110a",
			"FFF8B5": "ffedc4",
			"fde03f": "feb05c",
			"f6b919": "fa8131"
		}
	},
	{
		"op": "add",
		"path": "/bodyColor/-",
		"value": {
			"806319": "4f160d",
			"FFF8B5": "ffe2c9",
			"fde03f": "fe9875",
			"f6b919": "ef5443"
		}
	},
	{
		"op": "add",
		"path": "/bodyColor/-",
		"value": {
			"806319": "4c2153",
			"FFF8B5": "fee5ff",
			"fde03f": "f6bbf9",
			"f6b919": "f57afc"
		}
	},
	{
		"op": "add",
		"path": "/bodyColor/-",
		"value": {
			"806319": "340e52",
			"FFF8B5": "fedbff",
			"fde03f": "da89f7",
			"f6b919": "ae38f1"
		}
	},
	{
		"op": "add",
		"path": "/bodyColor/-",
		"value": {
			"806319": "0c2b4b",
			"FFF8B5": "c7feff",
			"fde03f": "56ebf8",
			"f6b919": "12c2e8"
		}
	},
	{
		"op": "add",
		"path": "/bodyColor/-",
		"value": {
			"806319": "0c482d",
			"FFF8B5": "c3fffc",
			"fde03f": "4df4df",
			"f6b919": "0cd6b8"
		}
	},
	{
		"op": "add",
		"path": "/bodyColor/-",
		"value": {
			"806319": "0d500f",
			"FFF8B5": "c7ffdc",
			"fde03f": "63f574",
			"f6b919": "17dc0d"
		}
	},
	{
		"op": "add",
		"path": "/bodyColor/-",
		"value": {
			"806319": "2d510d",
			"FFF8B5": "fffdae",
			"fde03f": "c9f236",
			"f6b919": "8ae100"
		}
	},
	{
		"op": "add",
		"path": "/bodyColor/-",
		"value": {
			"806319": "222d33",
			"FFF8B5": "deffff",
			"fde03f": "a2dbdb",
			"f6b919": "6ea2a9"
		}
	},
	{
		"op": "add",
		"path": "/bodyColor/-",
		"value": {
			"806319": "624444",
			"f6b919": "ef8923",
			"FDE03F": "fff566",
			"FFF8B5": "fff67f",
			"ffffff": "ffffff"
		}
	},
	{
		"op": "add",
		"path": "/bodyColor/-",
		"value": {
			"806319": "0A3535",
			"f6b919": "07AD6A",
			"FDE03F": "79FC58",
			"FFF8B5": "AAFF55",
			"ffffff": "ffffff"
		}
	},
	{
		"op": "add",
		"path": "/bodyColor/-",
		"value": {
			"806319": "131B45",
			"f6b919": "2042C8",
			"FDE03F": "5EBFFF",
			"FFF8B5": "77F2FF",
			"ffffff": "ffffff"
		}
	},
	{
		"op": "add",
		"path": "/bodyColor/-",
		"value": {
			"806319": "211037",
			"f6b919": "6119CE",
			"FDE03F": "E16FFF",
			"FFF8B5": "FF99F5",
			"ffffff": "ffffff"
		}
	},
	{
		"op": "add",
		"path": "/bodyColor/-",
		"value": {
			"806319": "4D1D1D",
			"f6b919": "C32424",
			"FDE03F": "ff5e5e",
			"FFF8B5": "FF9999",
			"ffffff": "ffddaa"
		}
	},
	{
		"op": "add",
		"path": "/bodyColor/-",
		"value": {
			"806319": "622F53",
			"f6b919": "C894C9",
			"FDE03F": "F9CAEB",
			"FFF8B5": "FFDDF5",
			"ffffff": "ffffff"
		}
	},
	{
		"op": "add",
		"path": "/bodyColor/-",
		"value": {
			"806319": "284157",
			"f6b919": "8F9EAD",
			"FDE03F": "DDFCFF",
			"FFF8B5": "F7FFFF",
			"ffffff": "ffffff"
		}
	},
	{
		"op": "add",
		"path": "/bodyColor/-",
		"value": {
			"806319": "ffffff",
			"f6b919": "07070C",
			"FDE03F": "303038",
			"FFF8B5": "4C4B58",
			"ffffff": "8D8D9C"
		}
	},
	{
		"op": "add",
		"path": "/undyColor/-",
		"value": {
			"951500": "ef8923",
			"BE1B00": "ffb74e",
			"dc1f00": "ffb74e"
		}
	},
	{
		"op": "add",
		"path": "/undyColor/-",
		"value": {
			"951500": "625454",
			"BE1B00": "C17F72",
			"dc1f00": "C17F72"
		}
	},
	{
		"op": "add",
		"path": "/undyColor/-",
		"value": {
			"951500": "fff566",
			"BE1B00": "ffffff",
			"dc1f00": "ffffff"
		}
	},
	{
		"op": "add",
		"path": "/undyColor/-",
		"value": {
			"951500": "07AD6A",
			"BE1B00": "3AE7A2",
			"dc1f00": "3AE7A2"
		}
	},
	{
		"op": "add",
		"path": "/undyColor/-",
		"value": {
			"951500": "1A3535",
			"BE1B00": "1F6969",
			"dc1f00": "1F6969"
		}
	},
	{
		"op": "add",
		"path": "/undyColor/-",
		"value": {
			"951500": "79FC58",
			"BE1B00": "ffffff",
			"dc1f00": "ffffff"
		}
	},
	{
		"op": "add",
		"path": "/undyColor/-",
		"value": {
			"951500": "2042C8",
			"BE1B00": "448FFF",
			"dc1f00": "448FFF"
		}
	},
	{
		"op": "add",
		"path": "/undyColor/-",
		"value": {
			"951500": "232B65",
			"BE1B00": "2E3785",
			"dc1f00": "2E3785"
		}
	},
	{
		"op": "add",
		"path": "/undyColor/-",
		"value": {
			"951500": "5EBFFF",
			"BE1B00": "ffffff",
			"dc1f00": "ffffff"
		}
	},
	{
		"op": "add",
		"path": "/undyColor/-",
		"value": {
			"951500": "6139CE",
			"BE1B00": "AE45DC",
			"dc1f00": "AE45DC"
		}
	},
	{
		"op": "add",
		"path": "/undyColor/-",
		"value": {
			"951500": "211057",
			"BE1B00": "4F266A",
			"dc1f00": "4F266A"
		}
	},
	{
		"op": "add",
		"path": "/undyColor/-",
		"value": {
			"951500": "E16FFF",
			"BE1B00": "ffffff",
			"dc1f00": "ffffff"
		}
	},
	{
		"op": "add",
		"path": "/undyColor/-",
		"value": {
			"951500": "C32424",
			"BE1B00": "f24c53",
			"dc1f00": "f24c53"
		}
	},
	{
		"op": "add",
		"path": "/undyColor/-",
		"value": {
			"951500": "5D2D2D",
			"BE1B00": "8D5050",
			"dc1f00": "8D5050"
		}
	},
	{
		"op": "add",
		"path": "/undyColor/-",
		"value": {
			"951500": "ff5e5e",
			"BE1B00": "ffffff",
			"dc1f00": "ffffff"
		}
	},
	{
		"op": "add",
		"path": "/undyColor/-",
		"value": {
			"951500": "C894C9",
			"BE1B00": "E6BAE7",
			"dc1f00": "E6BAE7"
		}
	},
	{
		"op": "add",
		"path": "/undyColor/-",
		"value": {
			"951500": "825F73",
			"BE1B00": "C488B3",
			"dc1f00": "C488B3"
		}
	},
	{
		"op": "add",
		"path": "/undyColor/-",
		"value": {
			"951500": "F9CAEB",
			"BE1B00": "ffffff",
			"dc1f00": "ffffff"
		}
	},
	{
		"op": "add",
		"path": "/undyColor/-",
		"value": {
			"951500": "8F9EAD",
			"BE1B00": "C9E6F1",
			"dc1f00": "C9E6F1"
		}
	},
	{
		"op": "add",
		"path": "/undyColor/-",
		"value": {
			"951500": "587187",
			"BE1B00": "8B9EAF",
			"dc1f00": "8B9EAF"
		}
	},
	{
		"op": "add",
		"path": "/undyColor/-",
		"value": {
			"951500": "C9E6F1",
			"BE1B00": "FFFFFF",
			"dc1f00": "FFFFFF"
		}
	},
	{
		"op": "add",
		"path": "/undyColor/-",
		"value": {
			"951500": "010101",
			"BE1B00": "202020",
			"dc1f00": "202020"
		}
	},
	//AFTER THIS COMMENT IS ALL COLORS I MADE MOST OF THEM ARE KIND OF WEIRD LOOKING SO I UNDERSTAND IF THEY
	//ARE REMOVED OR WHATEVER

	//ERCHIUS THEMED
	{
		"op": "add",
		"path": "/bodyColor/-",
		"value": {
			"806319": "151515be", //brand
			"fff8b5": "E19CF4be", //body main
			"fde03f": "AF59D2be", //outline main
			"f6b919": "873AA6be", //outline dark
			"ffffff": "F9D9FFbe" //body shine
		}
	},
	{ //A PROPER JOLLY TEAL
		"op": "add",
		"path": "/bodyColor/-",
		"value": {
			"806319": "FFFFFF", //brand
			"ffffff": "CE7A397f", //body shine
			"fff8b5": "A44A007f", //body main
			"fde03f": "FF9C01", //outline main
			"f6b919": "A54B00" //outline dark
		}
	},
	{ //GREEN
		"op": "add",
		"path": "/bodyColor/-",
		"value": {
			"806319": "FFFFFF", //brand
			"ffffff": "A3CE397f", //body shine
			"fff8b5": "74A4007f", //body main
			"fde03f": "8BFF01", //outline main
			"f6b919": "72A500" //outline dark
		}
	},
	{ //YELLOW GREEN
		"op": "add",
		"path": "/bodyColor/-",
		"value": {
			"806319": "FFFFFF", //brand
			"ffffff": "CEC7397f", //body shine
			"fff8b5": "A49E007f", //body main
			"fde03f": "DFFF01", //outline main
			"f6b919": "A5A100" //outline dark
		}
	},
	{
<<<<<<< HEAD
		"op" : "replace",
		"path" : "/charCreationTooltip/description",
		"value" : "The Novakids are a mysterious race of 'interstellar gas-bag people'. They have few charted settlements and no documented history.

  ^orange;Diet^reset;: Omnivore
=======
		"op" : "replace", 
		"path" : "/charCreationTooltip/description", 
		"value" : "The Novakids are a mysterious race of 'interstellar gas-bag people'. They have few charted settlements and no documented history. 
 
  Diet: Any 
>>>>>>> 8e287420

^orange;Perks^reset;:
  Energy x^green;1.2^reset;, +^green;25^reset;% Knockback Resist, +^green;5^reset;% Speed
  ^green;Resist^reset;: +^green;25^reset;% Fire, +^green;20^reset;% Ice, +^green;40^reset;% Radiation
  ^cyan;Immune^reset;: Burning, Radiation Burn

^orange;Environment^reset;:
  ^green;Radioactive^reset; biomes: gain Energy & Health x^green;1.15^reset;
  ^green;Regenerate^reset; from sunlight when fed. +^green;20^reset;% Energy Regen.
  Night regen ^red;consumes food^reset; and Energy x^red;0.75^reset;

^orange;Weapons^reset;:
  Pistol (single): Damage x^green;1.09^reset;
  Pistol (dual): +^green;25^reset;% Knockback Resist, +^green;8^reset;% Speed
  Sniper: +^green;2^reset;% Crit Chance and +^green;20^reset;% Crit Damage
  Shotgun: Damage x^green;1.14^reset;, +^green;12^reset;% Crit Damage
  Whip: Damage x^green;1.15^reset; and +^green;10^reset;% Speed

^red;Weaknesses^reset;:
  Health x^red;0.9^reset;
  ^red;Resist^reset;: -^red;15^reset;% Physical, -^red;20^reset;%Electric, -^red;40^reset;% Shadow"
	}
]



<|MERGE_RESOLUTION|>--- conflicted
+++ resolved
@@ -944,19 +944,12 @@
 		}
 	},
 	{
-<<<<<<< HEAD
-		"op" : "replace",
-		"path" : "/charCreationTooltip/description",
-		"value" : "The Novakids are a mysterious race of 'interstellar gas-bag people'. They have few charted settlements and no documented history.
 
-  ^orange;Diet^reset;: Omnivore
-=======
 		"op" : "replace", 
 		"path" : "/charCreationTooltip/description", 
 		"value" : "The Novakids are a mysterious race of 'interstellar gas-bag people'. They have few charted settlements and no documented history. 
  
-  Diet: Any 
->>>>>>> 8e287420
+  ^orange;Diet^reset;: Any
 
 ^orange;Perks^reset;:
   Energy x^green;1.2^reset;, +^green;25^reset;% Knockback Resist, +^green;5^reset;% Speed
