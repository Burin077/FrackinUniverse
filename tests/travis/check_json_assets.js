--- conflicted
+++ resolved
@@ -266,8 +266,6 @@
 		}
 	}
 }
-<<<<<<< HEAD
-=======
 
 // Check if research tree unlocks have unknown item codes.
 for ( var treeFilename of [
@@ -294,7 +292,6 @@
 		}
 	} );
 }
->>>>>>> b715f2e4
 
 process.stdout.write( 'Checked ' + totalCount + ' JSON files. Errors: ' + failedCount + '.\n' );
 process.exit( failedCount > 0 ? 1 : 0 );