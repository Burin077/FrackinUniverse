{
  "input" : [
    { "item" : "zerchesiumbar", "count" : 6 },
<<<<<<< HEAD
    { "item" : "carbonplate", "count" : 1 }
=======
    { "item" : "solaricrystal", "count" : 2 }
>>>>>>> 7a470e07
  ],
  "output" : { "item" : "zerchesiumkatana", "count" : 1 },
  "groups" : [ "armory3", "melee1", "all" ]
}<|MERGE_RESOLUTION|>--- conflicted
+++ resolved
@@ -1,11 +1,8 @@
 {
   "input" : [
     { "item" : "zerchesiumbar", "count" : 6 },
-<<<<<<< HEAD
     { "item" : "carbonplate", "count" : 1 }
-=======
     { "item" : "solaricrystal", "count" : 2 }
->>>>>>> 7a470e07
   ],
   "output" : { "item" : "zerchesiumkatana", "count" : 1 },
   "groups" : [ "armory3", "melee1", "all" ]
