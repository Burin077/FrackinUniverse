{
  "author" : "sayter",
  "description" : "***Disclaimer: Installing FU is a one-way trip. FU will affect your game universe *and* *ALL* characters. If you uninstall the mod, your game will inevitably crash, unless you wipe your universe and player folders. THIS CANNOT BE AVOIDED, so please do not request that we 'fix' this. It is not avoidable. If you are not sure you want to keep this mod, be sure to back up your universe and player folders before installing.***\n\n\n----------------------------------------------------------\n\nGOT A BUG?!?!\nAll error reports will be *much* easier to fix if you provide a link to the starbound.log file (located in starbound/storage/starbound.log) by opening it in a text editor and pasting its contents to pastebin.com , and then reporting with the link to that log. Without an error log, I will be unable to provide much help.\n\n\n---------------------------------------------------------- \nWhat Is FRACKIN UNIVERSE? \n---------------------------------------------------------- \n\nPerhaps the largest of the mods for Starbound, FrackinUniverse combines new biomes, a hugely increased crafting system, science, monsters, tiles and hundreds of other assets to the game. It's 3 years in the making now, and quite all-encompassing. A few things to expect: \n\n- Explore dozens of new biomes \n\n- Create hundreds of new armors, weapons and tools that round out the vanilla tiers, or add \"side-grades\" with varied stats but unique stat bonuses, effects and abilities. \n\n- Many new monsters (and many you might recognize!) \n\n- hundreds of new art assets \n\n-new quest hub \n\n- hundreds of microdungeons \n\n- a massive sprawling eldritch dungeon with a hungry, abhorrent boss. \n\n- affect the world around you by changing tile composition through liquids. Fire rain will scorch the ground, and healing liquid will turn sticky slime into a useful healing agent. Hundreds of possible interactions exist. \n\n- power your lab with technological creations designed to make your resource-gathering easier and more efficient. Just be sure to have some generators and batteries to keep them going! \n\n- custom crew members with FU specific buffs to make your adventuring life much easier \n\n- vast array of new effects, both helpful and hazardous \n\n\n\nand so very much more! \n\n\n- Starbooze, Science and Bees mods are included! \n\n(Starbooze - Create your own brew, wines and spirits, and use it to build a kick-♥♥♥ pub!) \n\n(Bees! - Catch, raise and breed bees to create even more types of bees! Get stung! Create bee-related tools, weapons and armor) \n\n\n\nIMPORTANT NOTES: \n\n------------------------------------------ \nFU *will* change several aspects of vanilla play, in terms of survival (see EPP notes below for a specific example) and has a learning curve. Some find the learning curve rather steep. Others do not. So bear this in mind. \n\n\n*Your character will no longer possess a light aura in darkness, as darkness is an important part of many parts of FU. \n\nWalking on certain tile types will produce various effects. Slowed walking in mud, slipping on ice...burning on hot rocks, etc. Be prepared. \n\n\nIf you can't figure out a recipe....build all the basic materials you can. Generally you're likely to be missing something in the progression and inadvertently trying to skip a step. \n\n---------------------------------------------------------- \n\nPLEASE NOTE: We have modified the EPPs in a fundamental way, and there has been a fair amount of confusion about this. The Breathing EPP provides air on airless planets. Radiation EPP protects you against mild (vanilla) radiation. Heating EPP protects you against mild (vanilla) cold. Cooling EPP protects you against mild (vanilla) heat. \n\nThat is ALL they do in this mod. For example, the Cooling EPP does *NOT* protect you against radiation, and it does not provide air in airless environments. \n\nYou're going to have to get more creative to survive in harsh environments. However,FU provides you with many methods of avoiding those hazards. Augments, genetically-engineered produce, armors, and advanced EPPs. All are craftable. \n\nPlay through the mod, work through the techs (including the genetically engineered plants!), and create stuff. Intro-level things unlock other things, and everything builds up until you are a kick-♥♥♥ name-taking machine of destruction and SCIENCE. \n\nIn short: Patience, padawan. Persevere, and you will be rewarded. \n\n---------------------------------------------------------- \n\n\n----------------------------------------------------------\nFREQUENTLY ASKED QUESTIONS\n----------------------------------------------------------\n\nQ: How do i tell if its working?\nA: Quite simple. Press C in-game. Do you see \"Come Find Us\" as a craftable item? Yes? Then you're good to go. If you are using a new character, this item also appears in your ship locker. It will begin the FU questhub missions when picked up/crafted.\n\nQ: Will this work on a server?   \nA: Read  :   http://steamcommunity.com/sharedfiles/filedetails/?id=734496146&searchtext=Frackin+Universe\n\n\nQ: How do I run a server?\nA: Read : http://steamcommunity.com/sharedfiles/filedetails/?id=735510285\n\n\nQ:   Do I need to delete my characters and universe before I start? Will it work with the character I already have? (or any possible variation of this question)\nA:   No, you do not. However, you will need to travel a fair ways away on your starmap in order to generate the new biome types. Generally a few seconds will do. So yes, it will work with your existing character. I recommend a clean universe, personally, but that's only if you absolutely want to have FU planets right near your starting location. \n\nQ: I seem to be taking forever to generate my starting planets. It's in warp for like...ever.\nA: Starbound is generating a universe and looking for a starting system that fits exact specifications. Because FU adds so many biomes it increases the time it takes to find the setup. I recommend visiting the Science Outpost when this happens, which can be triggered from your shiplocker items. By the time you come back you'll have your starting planet visible and a quest to begin !\n\n\nQ: Where do I find (ITEM NAME)?!?!?!\nA: Everything has a source. You just need to figure out what that source is. That's part of the mod. Exploration, experimentation...just seeing what sort of things lead to others and eventually ending up with a hard-core science lab. The wiki link given on this page right after the FAQ is a good source of information.\n\n\nQ: Does FU add quests/missions or bosses?\nA: Yes\n\nQ: Does FU affect the main storyline or game progression?\nA: No. The only true mechanic change is with EPP packs (see above sections for info on that). Otherwise you can progress exactly as normal through the base game.\n\nQ: I can't find something on the Wiki\nA: The wiki is player maintained. So, if you find something missing you can feel free to add it in.\n\nQ: My EPP pack isn't working\nA: Yes it is. Read the mod description information above for more details about how they operate now.\n\nQ: Will this run with (my favorite other mods)?\nA: Probably. It is compatible with most mods in starbound but *will* conflict with some depending on what files they alter. But the vast majority will run just fine.\n\n\nQ: I uninstalled and now my game wont work!\nA: You should have read the disclaimer at the top of this page that tells you that this is a one-way ticket. If your character is using FU items, status effects and so forth they will be unusable without the mod present. Likewise, your universe will depend on the biome types and objects within the mod. Silly goof. You should have read!\n\n\n\n\n\n\n\nIf for some reason you want to hurl money at me for my labors:   https://www.patreon.com/sayter\n\n\nWiki (player maintained): http://frackinuniverse.wikia.com/wiki/FrackinUniverse_Wiki\n\nCF Forum version found here:   http://community.playstarbound.com/resources/frackinuniverse.2920/\n\nGitHub project version location is here: https://github.com/sayterdarkwynd/FrackinUniverse",
  "friendlyName" : "Frackin' Universe",
  "includes" : ["stardustlib", "CustomCollectionsUI", "Elithian_Races_Mod", "MoreFarming", "YesChef", "MoiCo Pack [Guns, Monster, Mech Parts & Armor]", "Aperture Laboratories Mech", "Gundam Zaku Mech", "Mekanor mech-body", "mechavali", "Barrage heavy mecha", "Deb's Mechs", "Huckebein MK-II mech", "I Want to MECHANIZE That Van", "Anvil Mechs", "SRW mechs", "XS Mechs : Modular Edition (BETA)", "xsmm_weapons"],
  "link" : "steam://url/CommunityFilePage/729480149",
  "name" : "FrackinUniverse",
  "requires" : [],
  "steamContentId" : "729480149",
  "tags" : "Crafting and Building|Miscellaneous|Planets and Environments|NPCs and Creatures|Weapons|Quests|Dungeons|Ships|User Interface|Furniture and Objects|Food and Farming|Mechanics|Vehicles and Mounts|Armor and Clothes",
<<<<<<< HEAD
  "version" : "5.5.5"
=======
  "version" : "5.6.12"
>>>>>>> 217133d6
}<|MERGE_RESOLUTION|>--- conflicted
+++ resolved
@@ -8,9 +8,5 @@
   "requires" : [],
   "steamContentId" : "729480149",
   "tags" : "Crafting and Building|Miscellaneous|Planets and Environments|NPCs and Creatures|Weapons|Quests|Dungeons|Ships|User Interface|Furniture and Objects|Food and Farming|Mechanics|Vehicles and Mounts|Armor and Clothes",
-<<<<<<< HEAD
-  "version" : "5.5.5"
-=======
   "version" : "5.6.12"
->>>>>>> 217133d6
 }