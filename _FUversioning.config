--- conflicted
+++ resolved
@@ -1,763 +1,760 @@
-{
-	"version" : "5.6.363",
-	"changelog" : "
-
-
-__________________________________________________
-  ^cyan;New in version 5.6.363^reset;
-  
-  * Adjusted Floran shop prices at science outpost to prevent economic collapse (lubekubes)
-  
-  * corrected some typos
-  
-  * The Gaze is now craftable via Inspired Paintings
-  
-  * Crossbows now Stun the user momentarily when fired, but grant increased defense and power during/after reload
-  
-<<<<<<< HEAD
-=======
-  * renamed icestorm projectile to clear duplicate error
-  
-  * fixed non-existent particle from spawning in madness effects
-  
-  * Thelusian Console and Ceiling Terminal animations should no longer error (TEST THIS)
-  
-  * Penumbral Scythe alt should properly fire a projectile
-  
-  * Precursor Spear now has a radioactive Flightfire style alt rather than a projectile
-  
-  * added 'nouncrafting' tag to all gene and seed recipes, especially soulleaf, as well as to several chemlab recipe including liquid protocite. Also added it to the veluu duskiline recipe. (Kherae)
-
-  * moved extra dungeons resist augment to svetlana, instead of the nanofabricator. (Kherae)
-
-  * removed a loose unused file, /recipes/creaturecapture/statuetether.recipe~origin_master. (Kherae) 
-  
->>>>>>> 84d4fe77
-__________________________________________________
-  ^cyan;New in version 5.6.362^reset;
-  
-  * Elder Disruptor alt fire adjusted
-  
-  * added Xithricite, Lunari and Zerchesium chakrams
-  
-  * Removed nonexistent greenguardcodex8-codex entry from largedungeons.treasurepool.patch (Kherae)
-  
-  * Updated network guides (Kherae)
-  
-  * the Void-Warp Locus teleport is more useful, but will not be available to use in missions or the science outpost
-  
-  * the Void-Warp Locus primary fire has been corrected
-  
-  * Mountainous biome underground should prove more hazardous
-  
-  * Rock Trolls now cause defense debuffs
-  
-  * Taroni now cause Slow on successful attacks
-  
-  * Miasmop can cause some nasty side effects 
-  
-  * Ooglers now do Shadow damage
-  
-  * Fennix now do fire-based contact damage
-  
-  * Each poptop type does its corresponding element damage
-  
-  * Snarker, Gasser and Seeder Traps now have more resistances
-  
-  * added Halloween Contest item #1 (by Lone Zin, coded by Hubnestser)
-  
-  * sifter and arc smelter no longer produce the same product as their input. (Hullabaloonatic)
-  
-  * Added expansions to tooltips of many more. (Hullabaloonatic)
-  
-  * placing the following four radioactive ores in the smelter now have a chance to produce the element they would decay into Plutonium -> Neptunium -> Uranium -> Thorium instead of the previous bonus ores (Hullabaloonatic)
-  
-  * Removed chemical formulae to all real-world chemicals  (Hullabaloonatic)
-  
-  * Optimized Terminal GUI script a bit (Hullabaloonatic)
-  
-  * More types of monsters added to bounty pool
-  
-  * Resized overly large bounty images from larger creatures
-  
-  * picking up a Power Core unlocks a craftable Bounty Board in the tier2+ Machining Table
-  
-  * AA Battery and Battery now require Sulphuric Acid to craft
-  
-  * rebalanced Densinium shotgun (jzpelaez)
-  
-  * added Telebrium furniture (Shinigami Apples)
-  
-  * adjusted some Elduu descriptions (Shinigami Apples)
-  
-  * added gem fusion station recipes for koanite and sivite (Shinigami Apples)
-  
-  * All produce and meat have their effects and corresponding durations detailed in their tooltips now. (Hullaballoonatic)
-  
-  * Thelusian furniture added (O ^ O)
-  
-  * corrected an ore distribution error where solarium was appearing out-of-tier in unintended ways.
-  
-  * Mech fuel bars should again properly display
-  
-__________________________________________________
-  ^cyan;New in version 5.6.3615^reset;
-  
-  * random madness award pool has been adjusted to provide a greater overall output
-  
-  * added Zerchesium Staff (Shinigami Apples)
-  
-  * Solusberry, Violiroot, Plasmango and Phasefruit all stack up to 20
-  
-  * added two new 'tiers' of paper for book related recipes (mostly related to Madness system)
-  
-  * added several new madness-related books to the tome dais and its upgrades
-  
-  * Insane Notes should appear at the correct tier in the Dais again
-  
-__________________________________________________
-  ^cyan;New in version 5.6.361^reset;
- 
-  * insanity-based Madness gain increased, but with a built in limiter from Mental Resistance bonuses
-  
-  * insanity-based madness gained from afk/camping is no longer viable
-  
-  * new lgendary weapon: Cat-a-pult 
-  
-  * Doomwyrms are now properly immune to sulphuric acid
-  
-  * Translocator Staff renamed to Void-Warp Locus. It can no longer be exploited to access locked/hidden areas.
-  
-  * Void-Warp Locus now has a powerful Primary attack
-  
-  * Mountainous worlds feature more interesting ore distribution
-  
-  * Ion Rifle has been reworked, and is no longer drastically overpowered for its tier
-  
-  * Caerbannog hitbox corrected, and its movement should play the correct animation
-  
-  * replaced Shadow Hound graphic (Ycar)
-  
-  * caerbannogs madness gain can no longer be exploited
-  
-  * most basic soil types can be Sifted for a chance at basic ore return, which should increase use of sifters and decrease early-game grind
-  
-  * adjsuted character creation screen UI (RockCat, Jzpelaez)
-  
-  * adds zerchesium and lunari boomerangs (Shinigami Apples)
-  
-  * replaced Fenerox ship pet with an original fennec fox (O^O)
-  
-  * fenerox tricorder and tech console images added (jtgibson01)
- 
-   (Zithia) - StardustLib functionality compatability 
-  * Status tags (tagging a damage request with arbitrary data, which may be used to, for example, modify damage depending on the enemy hit)
-  * Status imbuement (globally adding specific status effects/tags to all weapon attacks by an entity, queried from all message targets on said entity)
-__________________________________________________
-  ^cyan;New in version 5.6.360^reset;
-  
-  * corrects human FTL drive unlock (jzpelaez)
-  
-  * corrects some remaining 'juux' references
-  
-  * capacity sensors should properly function again (Kherae)
-  
-  * Incorporated a 100-slot character extender into FU, created by Xondaii. This will remove the need to use other character extenders, but will still allow you to use one (should override) of your choosing.
-  
-  * Gauss Shotgun can be upgraded (jzpelaez)
-  
-  * corrected light colors on gauss projectiles (jzpelaez)
-  
-  * added lunari Great Axe, Broadsword, Crossbow and Quarterstaff (Shinigami Apples)
-  
-  * pet 'aura' collars should properly increase pet resistances
-  
-  * fixed madness trying to equip techs the player doesn't have causing an error (Kherae)
-  
-  * adjusted brain harvesting to not work on anything with under 10 base or 10 current maximum health. (Kherae)
-  
-__________________________________________________
-  ^cyan;New in version 5.6.359^reset;
-  
-  * Juux-labelled objects should properly list the Pharitu instead.
-  
-  * swapped images for Gauss Machinegun and Assault Rifle. They were reversed. (jzpelaez)
-  
-  * added upgrade to Gauss weapons. (jzpelaez)
-  
-  * adjusted weapon offsets on many ranged weapons (jzpelaez)
-  
-  * added lunari, zerchesium and xithricite ranged weapons (jzpelaez, shinigami apples)
-  
-__________________________________________________
-  ^cyan;New in version 5.6.358^reset;
-
-  * Wild Flesh Tyrants are no longer capturable
-  
-  * Brain Harvesting should now work on NPCs (Kherae)
-  
-  * Brain Harvester adjusted to fire rapidly, but do much less damage. It should be much easier to use than before, but will be tricky as a primary weapon.
-  
-  * hat hider should no longer make hair and ears vanish (Kherae)
-  
-  * added 7 new codexes on Elduukhar customs (Shinigami Apples)
-  
-  * added 4 new codexes on Veluuish customs (Sentient Cookie)
-  
-  * Due to the fearsome meddling of Kevin with the fabric of time and space, the Juux have undergone a sudden evolutionary change, and have been renamed Pharitu. Their visual appearance has been updated. You will not need to remake your character. Thanks, Kevin. (Shinigami Apples)
-  
-  * zerchesium weapon style has been revamped (Shinigami Apples)
-  
-  * Crafting Manipulator Modules is more costly, making it extremely difficult in the early game. This should prevent over-leveling gear prior to tier 3.
-  
-  * densinium pistol appears in the correct tab on the armory
-  
-  * Crystalline skull now can be used to teleport to its most recently recorded death location by holding the fire trigger for 3 seconds, consuming the skull in the process. Teleport will not occur if within 20 tiles of destination. Teleport grants near invulnerability, drains energy and multiplies your damage by 0 for 2.5 seconds. (Kherae)
-
-  * adjusted offsets for several weapons (jzpelaez)
-  
-  * Handmill properly displays as Extraction Device (Pangez)
-  
-  * fixed a typo (Pangez)
-  
-  * replaced Clash of Clans lootbox sounds with originals (Firel)
-  
-  * added Penumbrite melee weapons (RockCat)
-
-  * Fixed the lua instruction limit issue with Terminals when loading or refreshing the item list when there is a lot of item stacks in connected containers (has lag issues when loading or refreshing the item list with a lot of connected item stacks currently) (Hubnester)  
-
-  * added categories to several tiles and objects missing them. (Kherae)
-  
-  * corrected typo in peglaci water purifier object file, resulting in it lacking a visible category. someone spelled it with an 'a' (Kherae)
-
-__________________________________________________
-  ^cyan;New in version 5.6.357^reset;
- 
- * the Shoggoth should properly aggro again
- 
- * Mace crits stun much more frequently
- 
-  * new mob: Pyrobot (Opaque)
-  
-  * special Quest Loot items for the Science Outpost have had their category changed to appear in the default inventory tab
-  
- (From jzpelaez)
- 
- * added Densinium sniper rifle, shotgun
- 
- * adjusts densinium rifle and densinium pistol color to match new palette
- 
- 
- (From RockCat)
- * added Telebrium Shield 
- 
- * adds Irradium Justicar pistol 
- 
- * new Shortspear, Greataxe and Katana graphics for Irradium set 
- 
- * added Aetherium Rocket Launcher 
- 
- * added Telebrium Shotgun, Sniper Rifle, SMG, Wand, Staff, Bow and Crossbow
- 
- (From Kherae)
- 
- * fuel tank 2 cost is now double the cost of fuel tank 1, instead of equal to.
- 
- * potential fixes for fuheavydrone and extrateleportradar script crashes.
- 
- * atom smasher, mech repair tool, and mining lasers tagged so that they will be unusable in elithian weapon infusion, pending ERM update. This means no using mass-produced manipulator modules for mostly-free t10 upgrades (10 being the scaling cap).
- 
- * item network deprecation script updated. doesnt need to be included in change notes.
- 
- * added new tab to ship component assembler: Upgrades
- 
- * added BYOS deprecation script. function: place and break to receive refund.
- 
- * previous sublight thrusters and ftl drives deprecated, replaced with re-tiered versions.
- 
- * FTL drives now come in 3 main styles, and each can be upgraded twice.
- 
- *  human ftl upgrade now available.
- 
- * sublight thruster recipes now come in 8 tiers per size, with some tier-specific material costs. speed values and material costs proportionate to size of thruster.
-
-__________________________________________________
-  ^cyan;New in version 5.6.356^reset;
-  
-  * water walk and item magnet fix for multiplayer claimed worlds. (Kherae)
-  
-  * some small fixes for effectUtil (Kherae)
-  
-  * changed an artifact's category to be artifact instead of crafting material (Kherae)
-  
-  * added special status immunity to some boss monsters, including big fat spoiler boss (Kherae)
-  
-  * added deathbomb effects: percent max health to various currencies (with support for items), 'hydra' effects, npc 'corpse looting' (non-npc items only) (Kherae)
-  
-  * trolol, vulnerability, and cultistshield now also affect certain elithian races damage types. (Kherae)
-  
-  * added a monster inspector item that will display a monster's description, kinda like the scan tool, recipe unlocked by picking up iron. Find it in the Foraging station. (Kherae)
-
-  * added Gauss Shotgun (jzpelaez)
-  
-  * added Trianglium furniture (Shinigami Apples)
-  
-  * Manfacturing stations sounds are heavily reduced in range
-  
-  * Ship Assembly sounds are heavily reduced in range
-  
-  * Selene will no longer buy State-Phase Gel at 3x its normal value
-  
-  * the Cute shield now has a recipe
-  
-  * adjusted Tattered Grimoire recipe and relocated its unlock to 'The Calling' node in the Metaphysics branch of research.
-  
-  * the final tier of the Tome Dias no longer requires Elder Blocks to upgrade to.
-  
-  * Fixed Carbon furniture typos (Argentip) 
-  
-  * lost and found merchant is now properly a veluu. (Kherae)
-  
-  * shifted aether augment unlocks off items the recipe doesn't use (effigium, tritium), onto aether liquid (Kherae)
-  
-  * added missing tags to some pyreite weapons(Kherae)
-  
-  * hydro/growing trays will only consume seeds, fertilizers and liquids from their respective slots. actual impact will be minimal and largely only noticed on double soup setups (Kherae)
-  
-  * mysterious balls renamed (Kherae)
-  
-  * removed poison/rad icons from harpoon guns (Kherae)
-  
-  * added 'hunting' info to harpoon guns (Kherae)
-  
-  * fixed crankgun type icon (Kherae)
-  
-  * quietus, cinnabar, lasombrium, magnesite and mascagnite ores given craftingOre category (Kherae)
-
-  * Rekite now provides 2 fuel
- 
-  * Thanatite now has a value
- 
-__________________________________________________
-  ^cyan;New in version 5.6.355^reset;
-
-  * Fix for teleporter collision script errors. (Kherae)
-  
-  * Survival Tent now resists radiation as intended (Davee47)
-  
-  * various quest trophies recategorized to quest instead of crafting materials
-  
-  * merchant created for lost and found purposes. 
-
-  * new Carbon furniture (Shinigami Apples)
-  
-  * new Elduu teleporter (Shinigami Apples)
-  
-  * Breath Depletion Rates should properly operate and update in tricorder stat screen (Davee47)
-  
-  * correct descriptors added to Heat, Ice, etc Barrier augments (Davee47)
-  
-  * Bone Trophy has proper effects (Davee47)
-  
-  * fixed the issue with decorative boosters not having flyingBoosterStates and fixes a minor issue with small decorative boosters (Hubnester)
-  
-  * added Slime tag to slime weapons (Gordon -K)
-  
-  * tentative fix for a fringe case error with the poptop cavern door which occurred when a player somehow didn't have a unique ID (Kherae)
-
-__________________________________________________
-  ^cyan;New in version 5.6.3531^reset;
-  
-  * fixed rounded door bug
-  
-  * fixed the unused cute plasma grenade having no frames file and using an incorrect image
-
-  * added more RNG to skittles.
-  
-  * skittles will refuse to fire in elithian races hubs. (it already wouldn't fire in the science outpost or vanilla outpost.)
-
-  * Players are invited to taunt Skittles by firing it 13 times in front of Kevin.
-  
-__________________________________________________
-  ^cyan;New in version 5.6.353^reset;
-  
-  * Poptopapocalypse should be averted. You should no longer see billions of poptops when exposed to water. Rate is slowed.
-  
-  * Shadowtops should stop spawning at random from Juveniles
-  
-  * Adds rusty tiles (Sephredia)
-  
-  * you can now decorate with Orphan Paste (Sentient Cookie)
-  
-  * Prop Pack updates (AsPerUsual)
-  
-  * adds Crayon Box (Kreon, Sentient Cookie)
-  
-  * addds Plain Cake, Frosted Cake, and Honey Apple Pie (Kreon, Sentient Cookie)
-  * Protectorate Wall Display from the Prop Pack should no longer cause crashes (SentientCookie)
-  
-  * NPCs should no longer drain mech fuel if using NPC Mechs mod
-
-  * updates FTL descriptions for Races (AnomNum)
-  
-  * MTDs have been deprecated. place and interact to get materials back. (Kherae)
-  
-  * currency category token has been added. pick up silicon boards to unlock. (Kherae)
-  
-  * corrected typo preventing precursor platforms from being extractable. (Kherae)
-  
-  * added missing categories in several peglaci thrown items (Kherae)
-  
-  * fixed tooltips on FTL drives to display the actual speed granted, not phony values.  (Kherae)
-  
-  * fixed golemancer (evolution) script error due to lack of tile protection check (Kherae)
-  
-  * added missing unlock for ship spawn teleporter recipe to ship component assembler. (Kherae)
-  
-  * replaced all bee icons (kokorogensou)
-  
-  * Chainblade alt has had its duration per attack increased by 0.5s, rendering it non-viable as a means of transportation.
-  
-  * Cruel Axe swing corrected, and got a makeover
-  
-  * added Thelusian ship pet (O^O)
-
-__________________________________________________
-  ^cyan;New in version 5.6.352^reset;
-  
-  * Beekeeper Hat bounty fixed
-  
-  * Elder Merchant tenant should be more Elder Merchanty
-  
-  * corrected a capital letter (aDrunkLittleDerp )
-  
-  * integrated Equivalent Exchange into FU, rather than managing it from within EE itself (AlbertoRota)
-  
-  * the Kevin quest involving plasmic crystals now actually involves plasmic crystals
-  
-  * Wild Garflipps now spawn in several places, with a preference for Nitrogen Seas
-  
-  * helium-3 can now be used in Fission and Quantum generators for power 
-  
-  * ship boosters should place much more logically and have correct stats (Skies912)
-  
-  * Lead no longer converts into raw research
-  
-  * Baby Poptops renamed to Toplings
-   
-  * Poptops have more sounds 
- 
-  * Poptops no longer evolve from meat in their normal and Juvenile stages. They will, however, duplicate in water. Be careful not to get your poptops wet. 
-  
-  * Poptops can be evolved into various types now, depending on what you feed them. Fire, Frost, Shock, Slime, Knife and Shadow are all currently supported.
-  
-  * Solar is more expensive to craft, making it less desirable as a core power source early on. This should encourage people to use superior methods for generating power.
-  
-  * Cinnabar pixel value has been reduced
-  
-  * Garflipps should now be properly snarshable. Sorry about that. You can snarsh as much as you like now.
-  
-  * Don't forget to snarsh your other things!
-  
-  * Pyreite can now be found *only* on Infernus worlds and Hellfire subbiomes. 
-  
-  * Densinium no longer spawns on Volcanic or Infernus type worlds. This was never intended in the first place.
-  
-  * fixed the misaligned space occupation of the 2x2 precursor chest. it no longer takes up 7 tiles when facing one direction. (Kherae)
-  
-  * Fixed a small typo with 'NovakidUnderEngine' ship part: Wrong anchor. (Skies912)
-  
-  * Removed recipes for the extended booster flames (boosterflame1-4). Replaced by the converted fu thruster objects. Was also confusing in the crafting station. (Skies912)
- 
-  * fixed an ID typo for the locked-door mesage in the Dark Caverns (rahulmb)  
- 
-  * robo diets now have separate icon on farmbeasts. nebby helped with making icon. (Kherae)
-  
-  * changed cats to use hylotl sail station. (Kherae)
-
- * crew contracts give more accurate information on crew bonuses. (Kherae)
- 
- * crew contracts correctly state stats. Some were erroneous. (Kherae)
- 
- * fixed racialized veluu tech station lacking an icon (Kherae)
- 
- * did the same with juux teleporter (Kherae)
- 
- * changed fu_racializer to fu_racialiser in a recipe that was causing a crash opening the ship component assembler. (Kherae)
- 
- * coded in special shiny for the normal two BYOS teleporters to get rid of phantom collision. could not change object spaces. (Kherae)
-
- * moved many BYOS recipes to locations that made more sense (see below) (Kherae)
- 
- * shared functional BYOS recipes are now in the vehicle tab, rather than genetics, in the matter assembler. this includes the normal human FTL drive (Kherae)
- 
- * decorative ship objects removed from matter assembler. (Kherae)
- 
- * decorative human FTL recipe corrected to give decorative human FTL.(Kherae)
- 
- * ship component assembler recipes adjusted. if it is explicitly decorative, it is decorative. if it has a use, such as a fuel hatch, sail console, captain chair, etc., it is in the functional tab. (Kherae)
-
- * added recipes to convert normal Ship Teleporters to Spawn ones and back.  (Kherae)
- 
-__________________________________________________
-  ^cyan;New in version 5.6.351^reset;
- 
- * Bounty distance changed from 200-250 to 200-600, which should spread things out a bit more 
- 
- * Bounties can now generate on all types of stars, vanilla or FU (except the tutorial which is limited to Gentle stars)
- 
- * Bounties can spawn additional types of monsters
- 
- * Bounty gangs and criminals have a much wider name selection and hat options
- 
- * Pressing enter should no longer cause trade stations to crash the game (zimberzimber)
- 
- * mech energy pickups adjusted (Rylasasin)
- 
- * corrects a money exploit with mine cards (dhammar)
- 
- * adds a new painting (Robur Velvetclaw)
- 
- * Added recipes to break down harvest beamgun turrets. Turret base is lost. Allows upgrading beamgun to make next turret, for unlocks. (Kherae) 
- 
- * plasmango , solusberry, violiroot now all stack seeds
- 
- * Fenerox have access to vanilla armors at each tier if for some reason you want them
- 
- * Bounty bribes should be more rewarding
- 
- * Skath should be able to craft impervium at their upgraded forge
- 
- * Wells, Water Generators, Atmospheric Condensers now have scan tooltips that display their range and how many of their type are in range. (Kherae)
-  
- * Atmospheric Condensers will also display some of their produce. Condensers will display common and uncommon resources, but not rare and super-rare. (Kherae)
-
- * adding Ore as a category for transferconfig, under Reagent (Kherae)
- 
- * swapping inputs on the wired terramart shippers and updating their descriptions to show which nodes are what (Kherae)
- 
- * Juux helms are now dyeable (Opaque)
- 
- * Xi ship recolored (Opaque)
- 
- * Skath name options improved (Robur Velvetclaw)
- 
- * Replacing a batch add patch with instead two seperated patches with altered paths to not overwrite the default dialog of an Avian greeting. (Zancuno)
- 
- * Hidden scanInteraction handler, added indication for faulty techstation in new SAIL (zimberzimber)
- 
- * moved the Chinook mech body forward a few pixels (lamialily)
- 
- * Forgot to leave the script defs in 'fu_largethruster', 'fu_mediumthruster', and 'fu_smallthruster' (skies912)
- 
- * Updated 'initialUnlocks' in 'fu_shipcraftingtable.object' to reflect new Glitch ship parts and new boosters. (skies912)
-
- 
-__________________________________________________
-  ^cyan;New in version 5.6.350^reset;
- 
- * Kevin vocabulary greatly increased. 
- 
- * Kevin is now demonstrably male
- 
- * oranges should be obtainable at certain merchants now, making Kevins quest eassier to complete
- 
- * Sweetscoop should now unlock from Bamboo or Cellpods
- 
- * Sloped Tethyde Windows now return the right tile when broken
- 
- * Dark Cavern grotto door should display the locked door notice again. That text prompt had been accidentally removed.
- 
- * vanilla tier 1 armors now give minor set bonuses
- 
- * FU armor set tooltips reworked to provide more room. These have been applied to all armors in FU.
- 
- * corrected a farmable pet issue (Kherae)
- 
- * Adds several cosmetic Juuxian headwear (Opaque)
- 
- * added Juux hurt sounds
- 
- * new Tier 1 armor: Bloodhound
- 
- * FU clothing sets have more bonuses to make wearing them without armor worthwhile.
- 
- From (Psieonic) [Testing for feedback]:
- * Pet's health scales more aggressively with player's bonus health from armour: petBaseHealth + (playerMaxHealth - 100) * 4    
- * Pets now have a small amount of health regeneration, based on the player's bonus health from armour: (playerMaxHealth - 100) / 20    
- * Pets now always have a minimum amount of bonus health and regen, as if you had 10 bonus health. 
-  
-__________________________________________________
-  ^cyan;New in version 5.6.349^reset;
-  
-  * Collections should properly function
-  
-  * reworked Tome Dais slightly (see below)
-  
-  * Fixes ape juice (FireJadian)
-  
-  * the new Esoteric Research and Antediluvian Texts stations and their upgrades (in your metaphysics research tree)
-  
-  * You can finally snarsh your garflipps at the Velbex.
-  
-  * Tier 3 armors migrated to updated system (wannas)
-  
-  * Mech Health batteries should again pass through walls
-  
-  * renameed Merchant Top and Merchant Trousers to Hawker's Top and Trousers
-  
-  * Several space enemies now drop a Fuel variant of the mech Health drops. These are purple, while Health is now red. 
-  
-__________________________________________________
-  ^cyan;New in version 5.6.348^reset;
-  
-  * Kevin has more inane tasks for you to complete.
-  
-  * Shadow Lurch is no longer an infinite madness generator
-  
-  * invisible quests should again be invisible 
-  
-  * Mech Arm Drill tile mining rates increased slightly
-  
-  * Aether katana and scythe got some touchups (Mikenno)
-  
-  * your NPC companions should be capable of driving their own mechs now. (LoPhatKo)
-  
-  * Unrefined and refined Mech Fuel can be produced right in the Chemlab. The recipes for the fuel refineries are no longer obtainable. We left the objects in for those that still have them built.
-  
-  * several new Novakid brands had erroneous pixels. These have been corrected.
-  
-  * Koichis museum quest for the Grand Sarcophagus should complete properly
-  
-  * Sanguine set head corrected (RockCat)
-  
-  * Peglaci black ship pet has proper frames (O^O)
-  
-  * added new Spider Droid variant to murder you all
-  
-  * Upgrade table crit bonuses reduced
-  
-  * Upgrade table shield upgrades were better than Crucible upgrades. This has been corrected.
-  
-  * Scanning stagehands like the quest generated bounty clues will no longer crash the script. (zimberzimber)
-  
-  * From (Shinigami Apples)
-    - added an Exonite plant, a way to craft the seed, and the loot pool for it 
-    - added (O^O)'s Fenerox furniture, recipes and unlocks
-    - added recipes and unlocks for O^O's racial jukeboxes
-    - put the Irradium cabinet in the correct crafting tab
-    - changed the X'i jukebox from Radien to X'i in the short description
-    - added Exonite furniture
-    - changed Kahla to liquified Oceanite, it does the same as bottled healing water
-    - changed Juux SAIL and beam colours from green to orange
-    - added some crystal critters (need spawns added still)
-    - fixed tabs for Eld'uu furniture
-    - added the cloud platform for Pin's request  
-  
-  * From (Skies912):
-    - Created racial BYOS starter ships for all vanilla races (NOT useable just yet , be patient)
-    - Along with the ships, new objects and tiles to go with them
-    - Fixed misc various ship objects.
-    - New tilesets, and added to others
-    - Modified BYOS ship stat bounds
-    - A couple new sounds for FTL drives (not implemented yet)
-    - Modified current BYOS thrusters (fu_largethruster, fu_smallthruster) to be decorative as my new ones replace them.
-    - For now, until Hubnester finishes the BYOS selector UI , you can check out the ships by placing their respective dungeon: '/placedungeon BYOS_%Racename%'
-
-",
-
-//-------------------------------------------------------------------------------------------------
-//------------------------------------------ Other texts ------------------------------------------
-//-------------------------------------------------------------------------------------------------
-
-	"welcome" : "
-Frackin' Universe is a -huge- mod that add a lot of content which is usually hard to track or easy to miss should you be playing through it haphazardly or without attention.
-
-But there are two things that will help you advance: Reading the text you're provided with, and experimenting with whatever you have.
-
-^orange;If using BYOS mode with custom races^reset;: you must install the addon located on Steam/CF Forums (FU BYOS Race Addon).
-^orange;If using Custom Races with FU SAIL^reset;: Install theaddon via Steam or CF Forums (FU SAIL Modded Race Support).
-
-You can open this window manually if you have the StardustLib or QuickBar mod installed via the !Updates button.
-
-Please make sure you are not using anything included in the RED (and ideally the other colors too) on the Info tab below.
-
-Thanks, and have fun :)
-",
-
-
-
-	"credits" : "#file#/_FUcredits.config",
-	
-	"info" : "
-^orange;Incompatible Mods^reset;
-
-^red;-Danger: Absolutely -do not- use. WILL be broken or cause issues with FU-^reset;:
-Sandbound - should be rather obvious
-Dynamic Fuel Hatch - Breaks FU BYOS
-Memento Mori - included in FU with improved code
-Enhanced Beginning, 
-FrackinBreathing
-Custom Collections UI
-Extra Dungeons
-ANY Nav UI Mod 
-Universe Scanner
-Realistic Fuel Cost
-Melee Weapon Types
-Aperture Science Mech
-Easy Ores
-Steven Universe Items
-Tier 10 Ships 
-Damage Cap Begone
-Optional Erchius Mining Facility Quest (Overrides FU game-start data)
-Optional Story (Overrides FU game-start data)
-A.B.A.T.H.U.R. - Commander : Master of Evolution
-Frackin' Irkens
-Fullscreen Starmap 768p/1080p/dark
-Ore for Asteroids
-Easy RAM - RAM from Robot Chickens
-Modular Mech Improvements
-Weapon Megapack 
-Sinco Mech Parts
-Mech Fuel Usage
-
-^yellow;-Caution: May be a problem-^reset;: 
-Starbound++: makes several changes that will affect FU
-Spookys Tweaks :outdated and has conflicts
-Moon Overhaul
-Very Varied Vehicles
-Universe Scanner
-Draconis FU Addon
-Legacy Fuels
-MadTulips Mod
-BYOS
-Melee Aiming
-Powerful Uniques
-Nobility's Bomb Mod
-Combinable Augments: Certain augments in FU, if combined, *will* brick your character 100% of the time. 
-
-^cyan;-Probably fine, but may have a glitch or two-^reset;:
-RPG Growth
-Hunger Enabler for Casual
-WeaponStats
-Manufacturers Touch
-Enable Monster Special Attacks
-Translocate(Teleport Tech)
-The Legacy Fuels
-Inklings Mod
-
-
-^orange;Frequently Asked Questions^reset;
-
-Q: Why can't I find the information I need on the wiki?
-A: The wiki is user maintained. If you see info missing, feel free to add it when you make the discovery!
-
-Q: Is there a social hub for FU users such as myself?
-A: Yes, there is a Discord server. Check the mods page for a link.
-
-Q: Where can I report issues/bugs, contribute, or make suggestions?
-A: The FU discord server
-
-"
-	
-}
+{
+	"version" : "5.6.363",
+	"changelog" : "
+
+
+__________________________________________________
+  ^cyan;New in version 5.6.363^reset;
+  
+  * Adjusted Floran shop prices at science outpost to prevent economic collapse (lubekubes)
+  
+  * corrected some typos
+  
+  * The Gaze is now craftable via Inspired Paintings
+  
+  * Crossbows now Stun the user momentarily when fired, but grant increased defense and power during/after reload
+  
+  * renamed icestorm projectile to clear duplicate error
+  
+  * fixed non-existent particle from spawning in madness effects
+  
+  * Thelusian Console and Ceiling Terminal animations should no longer error (TEST THIS)
+  
+  * Penumbral Scythe alt should properly fire a projectile
+  
+  * Precursor Spear now has a radioactive Flightfire style alt rather than a projectile
+  
+  * added 'nouncrafting' tag to all gene and seed recipes, especially soulleaf, as well as to several chemlab recipe including liquid protocite. Also added it to the veluu duskiline recipe. (Kherae)
+
+  * moved extra dungeons resist augment to svetlana, instead of the nanofabricator. (Kherae)
+
+  * removed a loose unused file, /recipes/creaturecapture/statuetether.recipe~origin_master. (Kherae) 
+  
+__________________________________________________
+  ^cyan;New in version 5.6.362^reset;
+  
+  * Elder Disruptor alt fire adjusted
+  
+  * added Xithricite, Lunari and Zerchesium chakrams
+  
+  * Removed nonexistent greenguardcodex8-codex entry from largedungeons.treasurepool.patch (Kherae)
+  
+  * Updated network guides (Kherae)
+  
+  * the Void-Warp Locus teleport is more useful, but will not be available to use in missions or the science outpost
+  
+  * the Void-Warp Locus primary fire has been corrected
+  
+  * Mountainous biome underground should prove more hazardous
+  
+  * Rock Trolls now cause defense debuffs
+  
+  * Taroni now cause Slow on successful attacks
+  
+  * Miasmop can cause some nasty side effects 
+  
+  * Ooglers now do Shadow damage
+  
+  * Fennix now do fire-based contact damage
+  
+  * Each poptop type does its corresponding element damage
+  
+  * Snarker, Gasser and Seeder Traps now have more resistances
+  
+  * added Halloween Contest item #1 (by Lone Zin, coded by Hubnestser)
+  
+  * sifter and arc smelter no longer produce the same product as their input. (Hullabaloonatic)
+  
+  * Added expansions to tooltips of many more. (Hullabaloonatic)
+  
+  * placing the following four radioactive ores in the smelter now have a chance to produce the element they would decay into Plutonium -> Neptunium -> Uranium -> Thorium instead of the previous bonus ores (Hullabaloonatic)
+  
+  * Removed chemical formulae to all real-world chemicals  (Hullabaloonatic)
+  
+  * Optimized Terminal GUI script a bit (Hullabaloonatic)
+  
+  * More types of monsters added to bounty pool
+  
+  * Resized overly large bounty images from larger creatures
+  
+  * picking up a Power Core unlocks a craftable Bounty Board in the tier2+ Machining Table
+  
+  * AA Battery and Battery now require Sulphuric Acid to craft
+  
+  * rebalanced Densinium shotgun (jzpelaez)
+  
+  * added Telebrium furniture (Shinigami Apples)
+  
+  * adjusted some Elduu descriptions (Shinigami Apples)
+  
+  * added gem fusion station recipes for koanite and sivite (Shinigami Apples)
+  
+  * All produce and meat have their effects and corresponding durations detailed in their tooltips now. (Hullaballoonatic)
+  
+  * Thelusian furniture added (O ^ O)
+  
+  * corrected an ore distribution error where solarium was appearing out-of-tier in unintended ways.
+  
+  * Mech fuel bars should again properly display
+  
+__________________________________________________
+  ^cyan;New in version 5.6.3615^reset;
+  
+  * random madness award pool has been adjusted to provide a greater overall output
+  
+  * added Zerchesium Staff (Shinigami Apples)
+  
+  * Solusberry, Violiroot, Plasmango and Phasefruit all stack up to 20
+  
+  * added two new 'tiers' of paper for book related recipes (mostly related to Madness system)
+  
+  * added several new madness-related books to the tome dais and its upgrades
+  
+  * Insane Notes should appear at the correct tier in the Dais again
+  
+__________________________________________________
+  ^cyan;New in version 5.6.361^reset;
+ 
+  * insanity-based Madness gain increased, but with a built in limiter from Mental Resistance bonuses
+  
+  * insanity-based madness gained from afk/camping is no longer viable
+  
+  * new lgendary weapon: Cat-a-pult 
+  
+  * Doomwyrms are now properly immune to sulphuric acid
+  
+  * Translocator Staff renamed to Void-Warp Locus. It can no longer be exploited to access locked/hidden areas.
+  
+  * Void-Warp Locus now has a powerful Primary attack
+  
+  * Mountainous worlds feature more interesting ore distribution
+  
+  * Ion Rifle has been reworked, and is no longer drastically overpowered for its tier
+  
+  * Caerbannog hitbox corrected, and its movement should play the correct animation
+  
+  * replaced Shadow Hound graphic (Ycar)
+  
+  * caerbannogs madness gain can no longer be exploited
+  
+  * most basic soil types can be Sifted for a chance at basic ore return, which should increase use of sifters and decrease early-game grind
+  
+  * adjsuted character creation screen UI (RockCat, Jzpelaez)
+  
+  * adds zerchesium and lunari boomerangs (Shinigami Apples)
+  
+  * replaced Fenerox ship pet with an original fennec fox (O^O)
+  
+  * fenerox tricorder and tech console images added (jtgibson01)
+ 
+   (Zithia) - StardustLib functionality compatability 
+  * Status tags (tagging a damage request with arbitrary data, which may be used to, for example, modify damage depending on the enemy hit)
+  * Status imbuement (globally adding specific status effects/tags to all weapon attacks by an entity, queried from all message targets on said entity)
+__________________________________________________
+  ^cyan;New in version 5.6.360^reset;
+  
+  * corrects human FTL drive unlock (jzpelaez)
+  
+  * corrects some remaining 'juux' references
+  
+  * capacity sensors should properly function again (Kherae)
+  
+  * Incorporated a 100-slot character extender into FU, created by Xondaii. This will remove the need to use other character extenders, but will still allow you to use one (should override) of your choosing.
+  
+  * Gauss Shotgun can be upgraded (jzpelaez)
+  
+  * corrected light colors on gauss projectiles (jzpelaez)
+  
+  * added lunari Great Axe, Broadsword, Crossbow and Quarterstaff (Shinigami Apples)
+  
+  * pet 'aura' collars should properly increase pet resistances
+  
+  * fixed madness trying to equip techs the player doesn't have causing an error (Kherae)
+  
+  * adjusted brain harvesting to not work on anything with under 10 base or 10 current maximum health. (Kherae)
+  
+__________________________________________________
+  ^cyan;New in version 5.6.359^reset;
+  
+  * Juux-labelled objects should properly list the Pharitu instead.
+  
+  * swapped images for Gauss Machinegun and Assault Rifle. They were reversed. (jzpelaez)
+  
+  * added upgrade to Gauss weapons. (jzpelaez)
+  
+  * adjusted weapon offsets on many ranged weapons (jzpelaez)
+  
+  * added lunari, zerchesium and xithricite ranged weapons (jzpelaez, shinigami apples)
+  
+__________________________________________________
+  ^cyan;New in version 5.6.358^reset;
+
+  * Wild Flesh Tyrants are no longer capturable
+  
+  * Brain Harvesting should now work on NPCs (Kherae)
+  
+  * Brain Harvester adjusted to fire rapidly, but do much less damage. It should be much easier to use than before, but will be tricky as a primary weapon.
+  
+  * hat hider should no longer make hair and ears vanish (Kherae)
+  
+  * added 7 new codexes on Elduukhar customs (Shinigami Apples)
+  
+  * added 4 new codexes on Veluuish customs (Sentient Cookie)
+  
+  * Due to the fearsome meddling of Kevin with the fabric of time and space, the Juux have undergone a sudden evolutionary change, and have been renamed Pharitu. Their visual appearance has been updated. You will not need to remake your character. Thanks, Kevin. (Shinigami Apples)
+  
+  * zerchesium weapon style has been revamped (Shinigami Apples)
+  
+  * Crafting Manipulator Modules is more costly, making it extremely difficult in the early game. This should prevent over-leveling gear prior to tier 3.
+  
+  * densinium pistol appears in the correct tab on the armory
+  
+  * Crystalline skull now can be used to teleport to its most recently recorded death location by holding the fire trigger for 3 seconds, consuming the skull in the process. Teleport will not occur if within 20 tiles of destination. Teleport grants near invulnerability, drains energy and multiplies your damage by 0 for 2.5 seconds. (Kherae)
+
+  * adjusted offsets for several weapons (jzpelaez)
+  
+  * Handmill properly displays as Extraction Device (Pangez)
+  
+  * fixed a typo (Pangez)
+  
+  * replaced Clash of Clans lootbox sounds with originals (Firel)
+  
+  * added Penumbrite melee weapons (RockCat)
+
+  * Fixed the lua instruction limit issue with Terminals when loading or refreshing the item list when there is a lot of item stacks in connected containers (has lag issues when loading or refreshing the item list with a lot of connected item stacks currently) (Hubnester)  
+
+  * added categories to several tiles and objects missing them. (Kherae)
+  
+  * corrected typo in peglaci water purifier object file, resulting in it lacking a visible category. someone spelled it with an 'a' (Kherae)
+
+__________________________________________________
+  ^cyan;New in version 5.6.357^reset;
+ 
+ * the Shoggoth should properly aggro again
+ 
+ * Mace crits stun much more frequently
+ 
+  * new mob: Pyrobot (Opaque)
+  
+  * special Quest Loot items for the Science Outpost have had their category changed to appear in the default inventory tab
+  
+ (From jzpelaez)
+ 
+ * added Densinium sniper rifle, shotgun
+ 
+ * adjusts densinium rifle and densinium pistol color to match new palette
+ 
+ 
+ (From RockCat)
+ * added Telebrium Shield 
+ 
+ * adds Irradium Justicar pistol 
+ 
+ * new Shortspear, Greataxe and Katana graphics for Irradium set 
+ 
+ * added Aetherium Rocket Launcher 
+ 
+ * added Telebrium Shotgun, Sniper Rifle, SMG, Wand, Staff, Bow and Crossbow
+ 
+ (From Kherae)
+ 
+ * fuel tank 2 cost is now double the cost of fuel tank 1, instead of equal to.
+ 
+ * potential fixes for fuheavydrone and extrateleportradar script crashes.
+ 
+ * atom smasher, mech repair tool, and mining lasers tagged so that they will be unusable in elithian weapon infusion, pending ERM update. This means no using mass-produced manipulator modules for mostly-free t10 upgrades (10 being the scaling cap).
+ 
+ * item network deprecation script updated. doesnt need to be included in change notes.
+ 
+ * added new tab to ship component assembler: Upgrades
+ 
+ * added BYOS deprecation script. function: place and break to receive refund.
+ 
+ * previous sublight thrusters and ftl drives deprecated, replaced with re-tiered versions.
+ 
+ * FTL drives now come in 3 main styles, and each can be upgraded twice.
+ 
+ *  human ftl upgrade now available.
+ 
+ * sublight thruster recipes now come in 8 tiers per size, with some tier-specific material costs. speed values and material costs proportionate to size of thruster.
+
+__________________________________________________
+  ^cyan;New in version 5.6.356^reset;
+  
+  * water walk and item magnet fix for multiplayer claimed worlds. (Kherae)
+  
+  * some small fixes for effectUtil (Kherae)
+  
+  * changed an artifact's category to be artifact instead of crafting material (Kherae)
+  
+  * added special status immunity to some boss monsters, including big fat spoiler boss (Kherae)
+  
+  * added deathbomb effects: percent max health to various currencies (with support for items), 'hydra' effects, npc 'corpse looting' (non-npc items only) (Kherae)
+  
+  * trolol, vulnerability, and cultistshield now also affect certain elithian races damage types. (Kherae)
+  
+  * added a monster inspector item that will display a monster's description, kinda like the scan tool, recipe unlocked by picking up iron. Find it in the Foraging station. (Kherae)
+
+  * added Gauss Shotgun (jzpelaez)
+  
+  * added Trianglium furniture (Shinigami Apples)
+  
+  * Manfacturing stations sounds are heavily reduced in range
+  
+  * Ship Assembly sounds are heavily reduced in range
+  
+  * Selene will no longer buy State-Phase Gel at 3x its normal value
+  
+  * the Cute shield now has a recipe
+  
+  * adjusted Tattered Grimoire recipe and relocated its unlock to 'The Calling' node in the Metaphysics branch of research.
+  
+  * the final tier of the Tome Dias no longer requires Elder Blocks to upgrade to.
+  
+  * Fixed Carbon furniture typos (Argentip) 
+  
+  * lost and found merchant is now properly a veluu. (Kherae)
+  
+  * shifted aether augment unlocks off items the recipe doesn't use (effigium, tritium), onto aether liquid (Kherae)
+  
+  * added missing tags to some pyreite weapons(Kherae)
+  
+  * hydro/growing trays will only consume seeds, fertilizers and liquids from their respective slots. actual impact will be minimal and largely only noticed on double soup setups (Kherae)
+  
+  * mysterious balls renamed (Kherae)
+  
+  * removed poison/rad icons from harpoon guns (Kherae)
+  
+  * added 'hunting' info to harpoon guns (Kherae)
+  
+  * fixed crankgun type icon (Kherae)
+  
+  * quietus, cinnabar, lasombrium, magnesite and mascagnite ores given craftingOre category (Kherae)
+
+  * Rekite now provides 2 fuel
+ 
+  * Thanatite now has a value
+ 
+__________________________________________________
+  ^cyan;New in version 5.6.355^reset;
+
+  * Fix for teleporter collision script errors. (Kherae)
+  
+  * Survival Tent now resists radiation as intended (Davee47)
+  
+  * various quest trophies recategorized to quest instead of crafting materials
+  
+  * merchant created for lost and found purposes. 
+
+  * new Carbon furniture (Shinigami Apples)
+  
+  * new Elduu teleporter (Shinigami Apples)
+  
+  * Breath Depletion Rates should properly operate and update in tricorder stat screen (Davee47)
+  
+  * correct descriptors added to Heat, Ice, etc Barrier augments (Davee47)
+  
+  * Bone Trophy has proper effects (Davee47)
+  
+  * fixed the issue with decorative boosters not having flyingBoosterStates and fixes a minor issue with small decorative boosters (Hubnester)
+  
+  * added Slime tag to slime weapons (Gordon -K)
+  
+  * tentative fix for a fringe case error with the poptop cavern door which occurred when a player somehow didn't have a unique ID (Kherae)
+
+__________________________________________________
+  ^cyan;New in version 5.6.3531^reset;
+  
+  * fixed rounded door bug
+  
+  * fixed the unused cute plasma grenade having no frames file and using an incorrect image
+
+  * added more RNG to skittles.
+  
+  * skittles will refuse to fire in elithian races hubs. (it already wouldn't fire in the science outpost or vanilla outpost.)
+
+  * Players are invited to taunt Skittles by firing it 13 times in front of Kevin.
+  
+__________________________________________________
+  ^cyan;New in version 5.6.353^reset;
+  
+  * Poptopapocalypse should be averted. You should no longer see billions of poptops when exposed to water. Rate is slowed.
+  
+  * Shadowtops should stop spawning at random from Juveniles
+  
+  * Adds rusty tiles (Sephredia)
+  
+  * you can now decorate with Orphan Paste (Sentient Cookie)
+  
+  * Prop Pack updates (AsPerUsual)
+  
+  * adds Crayon Box (Kreon, Sentient Cookie)
+  
+  * addds Plain Cake, Frosted Cake, and Honey Apple Pie (Kreon, Sentient Cookie)
+  * Protectorate Wall Display from the Prop Pack should no longer cause crashes (SentientCookie)
+  
+  * NPCs should no longer drain mech fuel if using NPC Mechs mod
+
+  * updates FTL descriptions for Races (AnomNum)
+  
+  * MTDs have been deprecated. place and interact to get materials back. (Kherae)
+  
+  * currency category token has been added. pick up silicon boards to unlock. (Kherae)
+  
+  * corrected typo preventing precursor platforms from being extractable. (Kherae)
+  
+  * added missing categories in several peglaci thrown items (Kherae)
+  
+  * fixed tooltips on FTL drives to display the actual speed granted, not phony values.  (Kherae)
+  
+  * fixed golemancer (evolution) script error due to lack of tile protection check (Kherae)
+  
+  * added missing unlock for ship spawn teleporter recipe to ship component assembler. (Kherae)
+  
+  * replaced all bee icons (kokorogensou)
+  
+  * Chainblade alt has had its duration per attack increased by 0.5s, rendering it non-viable as a means of transportation.
+  
+  * Cruel Axe swing corrected, and got a makeover
+  
+  * added Thelusian ship pet (O^O)
+
+__________________________________________________
+  ^cyan;New in version 5.6.352^reset;
+  
+  * Beekeeper Hat bounty fixed
+  
+  * Elder Merchant tenant should be more Elder Merchanty
+  
+  * corrected a capital letter (aDrunkLittleDerp )
+  
+  * integrated Equivalent Exchange into FU, rather than managing it from within EE itself (AlbertoRota)
+  
+  * the Kevin quest involving plasmic crystals now actually involves plasmic crystals
+  
+  * Wild Garflipps now spawn in several places, with a preference for Nitrogen Seas
+  
+  * helium-3 can now be used in Fission and Quantum generators for power 
+  
+  * ship boosters should place much more logically and have correct stats (Skies912)
+  
+  * Lead no longer converts into raw research
+  
+  * Baby Poptops renamed to Toplings
+   
+  * Poptops have more sounds 
+ 
+  * Poptops no longer evolve from meat in their normal and Juvenile stages. They will, however, duplicate in water. Be careful not to get your poptops wet. 
+  
+  * Poptops can be evolved into various types now, depending on what you feed them. Fire, Frost, Shock, Slime, Knife and Shadow are all currently supported.
+  
+  * Solar is more expensive to craft, making it less desirable as a core power source early on. This should encourage people to use superior methods for generating power.
+  
+  * Cinnabar pixel value has been reduced
+  
+  * Garflipps should now be properly snarshable. Sorry about that. You can snarsh as much as you like now.
+  
+  * Don't forget to snarsh your other things!
+  
+  * Pyreite can now be found *only* on Infernus worlds and Hellfire subbiomes. 
+  
+  * Densinium no longer spawns on Volcanic or Infernus type worlds. This was never intended in the first place.
+  
+  * fixed the misaligned space occupation of the 2x2 precursor chest. it no longer takes up 7 tiles when facing one direction. (Kherae)
+  
+  * Fixed a small typo with 'NovakidUnderEngine' ship part: Wrong anchor. (Skies912)
+  
+  * Removed recipes for the extended booster flames (boosterflame1-4). Replaced by the converted fu thruster objects. Was also confusing in the crafting station. (Skies912)
+ 
+  * fixed an ID typo for the locked-door mesage in the Dark Caverns (rahulmb)  
+ 
+  * robo diets now have separate icon on farmbeasts. nebby helped with making icon. (Kherae)
+  
+  * changed cats to use hylotl sail station. (Kherae)
+
+ * crew contracts give more accurate information on crew bonuses. (Kherae)
+ 
+ * crew contracts correctly state stats. Some were erroneous. (Kherae)
+ 
+ * fixed racialized veluu tech station lacking an icon (Kherae)
+ 
+ * did the same with juux teleporter (Kherae)
+ 
+ * changed fu_racializer to fu_racialiser in a recipe that was causing a crash opening the ship component assembler. (Kherae)
+ 
+ * coded in special shiny for the normal two BYOS teleporters to get rid of phantom collision. could not change object spaces. (Kherae)
+
+ * moved many BYOS recipes to locations that made more sense (see below) (Kherae)
+ 
+ * shared functional BYOS recipes are now in the vehicle tab, rather than genetics, in the matter assembler. this includes the normal human FTL drive (Kherae)
+ 
+ * decorative ship objects removed from matter assembler. (Kherae)
+ 
+ * decorative human FTL recipe corrected to give decorative human FTL.(Kherae)
+ 
+ * ship component assembler recipes adjusted. if it is explicitly decorative, it is decorative. if it has a use, such as a fuel hatch, sail console, captain chair, etc., it is in the functional tab. (Kherae)
+
+ * added recipes to convert normal Ship Teleporters to Spawn ones and back.  (Kherae)
+ 
+__________________________________________________
+  ^cyan;New in version 5.6.351^reset;
+ 
+ * Bounty distance changed from 200-250 to 200-600, which should spread things out a bit more 
+ 
+ * Bounties can now generate on all types of stars, vanilla or FU (except the tutorial which is limited to Gentle stars)
+ 
+ * Bounties can spawn additional types of monsters
+ 
+ * Bounty gangs and criminals have a much wider name selection and hat options
+ 
+ * Pressing enter should no longer cause trade stations to crash the game (zimberzimber)
+ 
+ * mech energy pickups adjusted (Rylasasin)
+ 
+ * corrects a money exploit with mine cards (dhammar)
+ 
+ * adds a new painting (Robur Velvetclaw)
+ 
+ * Added recipes to break down harvest beamgun turrets. Turret base is lost. Allows upgrading beamgun to make next turret, for unlocks. (Kherae) 
+ 
+ * plasmango , solusberry, violiroot now all stack seeds
+ 
+ * Fenerox have access to vanilla armors at each tier if for some reason you want them
+ 
+ * Bounty bribes should be more rewarding
+ 
+ * Skath should be able to craft impervium at their upgraded forge
+ 
+ * Wells, Water Generators, Atmospheric Condensers now have scan tooltips that display their range and how many of their type are in range. (Kherae)
+  
+ * Atmospheric Condensers will also display some of their produce. Condensers will display common and uncommon resources, but not rare and super-rare. (Kherae)
+
+ * adding Ore as a category for transferconfig, under Reagent (Kherae)
+ 
+ * swapping inputs on the wired terramart shippers and updating their descriptions to show which nodes are what (Kherae)
+ 
+ * Juux helms are now dyeable (Opaque)
+ 
+ * Xi ship recolored (Opaque)
+ 
+ * Skath name options improved (Robur Velvetclaw)
+ 
+ * Replacing a batch add patch with instead two seperated patches with altered paths to not overwrite the default dialog of an Avian greeting. (Zancuno)
+ 
+ * Hidden scanInteraction handler, added indication for faulty techstation in new SAIL (zimberzimber)
+ 
+ * moved the Chinook mech body forward a few pixels (lamialily)
+ 
+ * Forgot to leave the script defs in 'fu_largethruster', 'fu_mediumthruster', and 'fu_smallthruster' (skies912)
+ 
+ * Updated 'initialUnlocks' in 'fu_shipcraftingtable.object' to reflect new Glitch ship parts and new boosters. (skies912)
+
+ 
+__________________________________________________
+  ^cyan;New in version 5.6.350^reset;
+ 
+ * Kevin vocabulary greatly increased. 
+ 
+ * Kevin is now demonstrably male
+ 
+ * oranges should be obtainable at certain merchants now, making Kevins quest eassier to complete
+ 
+ * Sweetscoop should now unlock from Bamboo or Cellpods
+ 
+ * Sloped Tethyde Windows now return the right tile when broken
+ 
+ * Dark Cavern grotto door should display the locked door notice again. That text prompt had been accidentally removed.
+ 
+ * vanilla tier 1 armors now give minor set bonuses
+ 
+ * FU armor set tooltips reworked to provide more room. These have been applied to all armors in FU.
+ 
+ * corrected a farmable pet issue (Kherae)
+ 
+ * Adds several cosmetic Juuxian headwear (Opaque)
+ 
+ * added Juux hurt sounds
+ 
+ * new Tier 1 armor: Bloodhound
+ 
+ * FU clothing sets have more bonuses to make wearing them without armor worthwhile.
+ 
+ From (Psieonic) [Testing for feedback]:
+ * Pet's health scales more aggressively with player's bonus health from armour: petBaseHealth + (playerMaxHealth - 100) * 4    
+ * Pets now have a small amount of health regeneration, based on the player's bonus health from armour: (playerMaxHealth - 100) / 20    
+ * Pets now always have a minimum amount of bonus health and regen, as if you had 10 bonus health. 
+  
+__________________________________________________
+  ^cyan;New in version 5.6.349^reset;
+  
+  * Collections should properly function
+  
+  * reworked Tome Dais slightly (see below)
+  
+  * Fixes ape juice (FireJadian)
+  
+  * the new Esoteric Research and Antediluvian Texts stations and their upgrades (in your metaphysics research tree)
+  
+  * You can finally snarsh your garflipps at the Velbex.
+  
+  * Tier 3 armors migrated to updated system (wannas)
+  
+  * Mech Health batteries should again pass through walls
+  
+  * renameed Merchant Top and Merchant Trousers to Hawker's Top and Trousers
+  
+  * Several space enemies now drop a Fuel variant of the mech Health drops. These are purple, while Health is now red. 
+  
+__________________________________________________
+  ^cyan;New in version 5.6.348^reset;
+  
+  * Kevin has more inane tasks for you to complete.
+  
+  * Shadow Lurch is no longer an infinite madness generator
+  
+  * invisible quests should again be invisible 
+  
+  * Mech Arm Drill tile mining rates increased slightly
+  
+  * Aether katana and scythe got some touchups (Mikenno)
+  
+  * your NPC companions should be capable of driving their own mechs now. (LoPhatKo)
+  
+  * Unrefined and refined Mech Fuel can be produced right in the Chemlab. The recipes for the fuel refineries are no longer obtainable. We left the objects in for those that still have them built.
+  
+  * several new Novakid brands had erroneous pixels. These have been corrected.
+  
+  * Koichis museum quest for the Grand Sarcophagus should complete properly
+  
+  * Sanguine set head corrected (RockCat)
+  
+  * Peglaci black ship pet has proper frames (O^O)
+  
+  * added new Spider Droid variant to murder you all
+  
+  * Upgrade table crit bonuses reduced
+  
+  * Upgrade table shield upgrades were better than Crucible upgrades. This has been corrected.
+  
+  * Scanning stagehands like the quest generated bounty clues will no longer crash the script. (zimberzimber)
+  
+  * From (Shinigami Apples)
+    - added an Exonite plant, a way to craft the seed, and the loot pool for it 
+    - added (O^O)'s Fenerox furniture, recipes and unlocks
+    - added recipes and unlocks for O^O's racial jukeboxes
+    - put the Irradium cabinet in the correct crafting tab
+    - changed the X'i jukebox from Radien to X'i in the short description
+    - added Exonite furniture
+    - changed Kahla to liquified Oceanite, it does the same as bottled healing water
+    - changed Juux SAIL and beam colours from green to orange
+    - added some crystal critters (need spawns added still)
+    - fixed tabs for Eld'uu furniture
+    - added the cloud platform for Pin's request  
+  
+  * From (Skies912):
+    - Created racial BYOS starter ships for all vanilla races (NOT useable just yet , be patient)
+    - Along with the ships, new objects and tiles to go with them
+    - Fixed misc various ship objects.
+    - New tilesets, and added to others
+    - Modified BYOS ship stat bounds
+    - A couple new sounds for FTL drives (not implemented yet)
+    - Modified current BYOS thrusters (fu_largethruster, fu_smallthruster) to be decorative as my new ones replace them.
+    - For now, until Hubnester finishes the BYOS selector UI , you can check out the ships by placing their respective dungeon: '/placedungeon BYOS_%Racename%'
+
+",
+
+//-------------------------------------------------------------------------------------------------
+//------------------------------------------ Other texts ------------------------------------------
+//-------------------------------------------------------------------------------------------------
+
+	"welcome" : "
+Frackin' Universe is a -huge- mod that add a lot of content which is usually hard to track or easy to miss should you be playing through it haphazardly or without attention.
+
+But there are two things that will help you advance: Reading the text you're provided with, and experimenting with whatever you have.
+
+^orange;If using BYOS mode with custom races^reset;: you must install the addon located on Steam/CF Forums (FU BYOS Race Addon).
+^orange;If using Custom Races with FU SAIL^reset;: Install theaddon via Steam or CF Forums (FU SAIL Modded Race Support).
+
+You can open this window manually if you have the StardustLib or QuickBar mod installed via the !Updates button.
+
+Please make sure you are not using anything included in the RED (and ideally the other colors too) on the Info tab below.
+
+Thanks, and have fun :)
+",
+
+
+
+	"credits" : "#file#/_FUcredits.config",
+	
+	"info" : "
+^orange;Incompatible Mods^reset;
+
+^red;-Danger: Absolutely -do not- use. WILL be broken or cause issues with FU-^reset;:
+Sandbound - should be rather obvious
+Dynamic Fuel Hatch - Breaks FU BYOS
+Memento Mori - included in FU with improved code
+Enhanced Beginning, 
+FrackinBreathing
+Custom Collections UI
+Extra Dungeons
+ANY Nav UI Mod 
+Universe Scanner
+Realistic Fuel Cost
+Melee Weapon Types
+Aperture Science Mech
+Easy Ores
+Steven Universe Items
+Tier 10 Ships 
+Damage Cap Begone
+Optional Erchius Mining Facility Quest (Overrides FU game-start data)
+Optional Story (Overrides FU game-start data)
+A.B.A.T.H.U.R. - Commander : Master of Evolution
+Frackin' Irkens
+Fullscreen Starmap 768p/1080p/dark
+Ore for Asteroids
+Easy RAM - RAM from Robot Chickens
+Modular Mech Improvements
+Weapon Megapack 
+Sinco Mech Parts
+Mech Fuel Usage
+
+^yellow;-Caution: May be a problem-^reset;: 
+Starbound++: makes several changes that will affect FU
+Spookys Tweaks :outdated and has conflicts
+Moon Overhaul
+Very Varied Vehicles
+Universe Scanner
+Draconis FU Addon
+Legacy Fuels
+MadTulips Mod
+BYOS
+Melee Aiming
+Powerful Uniques
+Nobility's Bomb Mod
+Combinable Augments: Certain augments in FU, if combined, *will* brick your character 100% of the time. 
+
+^cyan;-Probably fine, but may have a glitch or two-^reset;:
+RPG Growth
+Hunger Enabler for Casual
+WeaponStats
+Manufacturers Touch
+Enable Monster Special Attacks
+Translocate(Teleport Tech)
+The Legacy Fuels
+Inklings Mod
+
+
+^orange;Frequently Asked Questions^reset;
+
+Q: Why can't I find the information I need on the wiki?
+A: The wiki is user maintained. If you see info missing, feel free to add it when you make the discovery!
+
+Q: Is there a social hub for FU users such as myself?
+A: Yes, there is a Discord server. Check the mods page for a link.
+
+Q: Where can I report issues/bugs, contribute, or make suggestions?
+A: The FU discord server
+
+"
+	
+}