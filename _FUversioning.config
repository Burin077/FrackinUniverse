{
	"minimumUptime" : 5,	// Seconds before the player can close the window without it re-opening
<<<<<<< HEAD
	"version" : "5.5.5",		// Update this with current version number to have the window popup again
=======
	"version" : "5.6.12",		// Update this with current version number to have the window popup again
>>>>>>> 217133d6
	"text" : "

 Welcome to ^green;Frackin' Universe^reset;!


_____________________________________________________
  ^cyan;New in version 5.6.12^reset;  
  
  * NEW GEAR: ArCon Chest, Helm, Legs, Shield, EPP, Longinus, Warden, Zenith, ArCon Rifle. Contributed by Pizzacat.
  
  * replaced Blast Cannon with new sprite (pizzacat)  and changed its primary fire
  
  * Rad Grass now unlocks via miracle grass
  
  * vextongue unlock moved to hops
  
  * Plageus Nodule renamed to Strange Nodule
  
  * Lasher plants and Aquapod plants both gain a chance to drop Strange Nodules
  
  * added new Orbis farmable robot
  
  * Copperbeaks and Ironbeaks can now be attacked
  
  * Artifacts can now be extracted for large quantities of Research
  
  * fixed an issue with Space Stations disabling exit
  
  * removed BYOS Modded Race support from FU. Keep using the Add On patch instead. This should stop dependency loops from occurring.
  
  * fixed Farm Animals exploding when eating foods without a Food Value. any food without a Food Value will now be assumed as Food Value 10 
  
  * slightly reduced farm animal poop rate
  
  * Robotic animals no longer poop fecal matter, and instead will drop spare parts.
  
  * Robotic animals no longer urinate, and instead vent oil at irregular intervals
  
  * animals without Mate timers and eggTypes (modded creatures for instance) will spit out heneggs at 60 minutes by default. Modders wishing their Farm animals to spew out the correct
    egg simply need to add 'eggType' and their egg name to the monsters file under scriptConfig.
  
  
_____________________________________________________
  ^cyan;New in version 5.6.1^reset;  
  

  * Fixes the issue with the decorative FTL drive placement images. Also makes it so that the zero-g and no oxygen should work on other peoples BYOS ships. Re-does the universe_server.config.patch to make it match the format of the patch mod + removes non-FR supported races (NOTE: AVAILI WILL NOT BE ABLE TO GET BYOS SUPPORT INCLUDED IN FU DIRECTLY (NEEDS A PATCH MOD))
  
  * Explosive-based doors are now much more apparent
  
  * added lootboxes
  
  * Research costs rebalanced
  
  * Fixed targetting/completion issues with the starter quest changes (hopefully)
  
  * Reworked star generation a bit, at the celestial level. You'll find a more balanced spread of star types, with rarer types now being much more difficult to find. Black and Dying stars are less likely to appear, while Red should appear far more often.
  
  * Redid a bit of the Poptop dungeon for flow and narrative
  
  * added Ironbeak farmable animal
  
  * Asra Nox's shield should repel pretty much all damage now
  
  * moved all Guardians to patch files
  
  * added elemental resistances to the vulnerability script (test)
  
  * You'll now gain Research from performing various actions
  
  * adds some vanity signs from the 'Useless Crap' discord contest.
  
  * adds support for MoiCo mech parts
  
  * since fuel has never been a huge problem for ages...fuel was clearly too good! As a result, all fuel values have been *heavily* adjusted from their previous values. Plan accordingly. You now get the best mileage from crafted fuel types (Bio Fuels, Enriched Rods, etc). Hydrogen is now about the same as Erchius. Isotopes still work, but less impressively by far. Ultronium is still your best option.


_____________________________________________________
  ^cyan;New in version 5.6.0^reset;   
  
  * Lush planet quest revisions. Targets should properly be pointed to, and you should not be able to complete the quest without first getting a tricorder from Vinj.
  
  * ^red;The Brochure is no longer used to get you to the Science Outpost^reset;. This is instead accomplished by ^orange;completing the intro mission^reset;. You can, however, still spawn the brochure if necessary. It will no longer appear as a reward, however.
  
  * slight edits to some spots in the Poptop dungeon. The boss-area chest should now be accessible, and the kitchen stairs should properly work!
  
  * Poptop dungeon text adjusted to be spoken by Vinj
  
  * removes the Auto-Conversion on teleport from last update (for vanilla Trade Goods) as there are mods that rely on those resources. Sorry guys! You can still Extract them.
  
  * Crew Bed II now requires 1 less titanium to be worth using in place of a single-bed
  
  * corrected some crap you probably don't care about (typos, etc)
  
_____________________________________________________
  ^cyan;New in version 5.5.99^reset;   
  
  ^orange;Game-Start revision^reset;
  
  * I'm testing a little something to rework the game intro. This should at least make certain people are getting to Vinj when they should. This is an experiment, and will likely undergo heavy revisions.
  
  * In addition to the above ^red;there is no longer a Gateway on Lush biome surfaces^reset;. It now, instead, appears inside of the Poptop dungeon.
  
  * new look for Briefcase! (Earth)
  
  * Poptop Dungeon adjustments : removed precursor area. Added Ancient influence instead.
  
  * Stim Rig penalty to food consumption should now be exactly 20% of the default food consumption rate
  
  * Adds a gravity generator for BYOS ships. Has a range of 30 blocks. Also fixes the issue where zero gravity was being applied to racial ships after you selected it until you left the ship. (Hubnester)

  * Renamed 'fu_updateInfoWindow.lua' to 'fu_player_init.lua' (zimber)
  
  * All trade good items (vanilla) are converted to currency on player init (zimber)
  
  * User friendly version: Beaming up/down now automatically converts trade goods into their respective currency so they're compatible with space stations (zimber)
  
  * Increased max trade good currency stacks to 999999 (zimber)
  
  * Removed trade goods from treasure pools (zimber)
  
  * you can now extract existing trade goods should they not convert automatically for any reason
  
  * corrected some food/egg spam on farmable animals and increased urination rate slightly
  
_____________________________________________________
  ^cyan;New in version 5.5.9^reset;   


  ^green;Space Stations^reset;:

  * Trade stations now properly give the bonus you deserve for upgrading them to max level (20). Bonus changed to -5% buy and +2% sell price.
  
  * Trade station buy and sell price change per level is now 5% and 2% respectively.
  
  * Trade stations now properly apply their benefits to their own shops
  
  * Trade stations now display buy/sell rates instead of the bonus they provide
  
  * Adjusted price requirements for upgrading a trading station
  
  ^orange;NOTE:^reset; Any bonuses accumulated so far never existed because I forgot to add them when you upgrade it to max. Sorry.
  
  ^orange;NOTE: Price requirements for upgrading will affect already generated stations after you upgrade them once^reset;.
  
  *Medical Enhancers

    * Better phrasing
    * Hivemind: Shot interval reduced to 1 second, and base damage per shot reduced to 10. (Don't forget its affected by power multiplier)
    * Elemental Repels: Resistance reduction no longer affects physical or negative resistances.
    * Immunization:
      Old effect - Provides the same status resistances Shoggoth armor does, but halves all resistances
      New effect - Provides immunities to most non-weather effects, but reduces overall power multiplier and protection by 10%

  ^green;BYOS^reset;:
  
  * Quite a few QOL improvements for the BYOS system:
  
    * Makes it so that there is ^orange;no gravity or oxygen 'outside' a BYOS ship^reset;. 
    
    * ^red;DO NOT TRY GETTING BACK UP TO YOUR SHIP FROM THE BOTTOM UNLESS YOU ARE USING THINGS TO INCREASE YOUR ZERO G MOVEMENT SPEED SINCE IT WILL NOT WORK^reset;. 
    
    * adds new FTL drive options
    
  ^green;Farming^reset;:   
  
  * Farmable creatures now have a chance to lay eggs. If they are Happy (fed) and their mate time reaches 0 (60 minutes is the base) there is then a 10% chance for them to lay an egg. We'll expand on this later.
  
  * Farmable creatures occasionally urinate, watering tilled soil
  
  * Medical Enhancers will re-apply to the character after leaving the mech. They are NOT active while inside the mech.  (zimberzimber)
  
  * Space Pyramid bottom entrances should no longer hamper mech entry in a frustrating fashion (theobserver) 
  
  * added Growing/Hydro tray support for Ore Plants (voj-tek)
  
  * Pangolin eggs can now be purchased at Terramart
  
  * Fluffalo no longer give all their possible loot every harvest
  
  * Animals emote their food preference when eating. This will help players to identify what foods they prefer.
  
  * Animals poop less frequently
  
  
  ^orange;Miscellaneous^reset;:

  * Primitive Shortspear is properly craftable  
  
  ______________________________________________________
  ^cyan;New in version 5.5.8^reset;   
  
  * more Healing adjustments:
    
    * moved Honeysilk to the tier 2 medical table
  
    * moved Mutavisk Bandages to tier 2 medical table  
    
    * Honeysilk bandages now heal 120hp over 20 seconds and removes most elemental status effects. 
    
    * Mutavisk bandages now heal 75 hp in 1 second.
    
    * added additional Medkit tiers
  
  * Nanofibres no longer require Mutavisk
  
  * renamed The Frozen Wastes to Delta Freya II, and made it more visually distinct in the missions list
  
  * corrected farm animals dying when eating
  
  * Stimrig Penalties adjusted: Players in Casual mode get a 20% Energy penalty. Survival mode and Hardmode players get 10% penalty and increased food consumption.
  
  ______________________________________________________
  ^cyan;New in version 5.5.7^reset;   
   
  
  * FU healing items are more on-par with vanilla healing items, often working slightly differently rather than simply being 'better'. None are \"instant\" heals any longer.
  
  * Mutavisk and Honeysilk bandages are much less effective, operating slightly differently than one another in terms of duration/amount healed. Mutavisk heals 80 health over 5 seconds, Honeysilk heals 125 HP over 10 seconds
  
  * The Blood Chalice is suitably reduced in healing

   
  Techs have been *long* overdue for a bit of a rebalance, and this update addresses a few issues with them:
   
  ^orange;Tech Changes^reset;
 
  * Air Dash II speed reduced
 
  * Blink Dash II distance increased
 
  * Magnet Grip II no longer provides an energy boost on gripping a wall. Defense boost remains.
 
  * Stim Rig techs reduced in speed, dash and dash charge time and reduce max energy by 20%. This makes them less of an automatic choice.
 
  * Precursor Rig is no longer impossibly fast and useless (as a result of the above changes to stim rigs)
 
  * Air Dash II speed reduced
 
  * Physics Field II and III utilize more energy
 
  * Zero Burst techs require more energy
 
 
  ^orange;Farming^reset;
 
  * added Iron Trough 
 
  * Chicken Feeder can now feed farm animals
 
  * Well now has +150 max water
  
  * added patches for vanilla cattle in case players have some pre-FU livestock
 
  * default Fluffalos drop both plant fibres and cotton wool
 
 ^orange;Space Stations^reset;
 
 (zimberzimber)
  * Military Space Station:

    * Fixed(?) a bug related to weapons in the shop
    * Weapons now properly show when they're too expensive
  
  * Toxic Cloud (enhancement):
    * Self damage when spawning a cloud reduced from 10 to 5
    * Clouds no longer spawn when on a player ship
  ______________________________________________________
  ^cyan;New in version 5.5.6^reset;   
  
  * Enforcer armor has been reworked and should now properly function
  
  * corrected Quick Slot bug
  
  * Darkness will now list in the Status window with other Immunities
  
  * corrected baby pangolin evolution typo
  
  * Growing Trays got a bit of a revamp:
    * Fertilizers have been rescoped a bit. There are now more varieties of fertilizer and each has different results on plant growth within a Growing or Hydro tray. Rather than 3 strengths there are now 7!
    
    * Liquid required per phase is increased
    
    * Overall effectiveness of liquid within trays has been reduced
    
    * overall seed consumption increased. You now need at least 3 with basic production, rather than one.
    
    * Accepted fertilizers:
    
      Rotten Food - +1 speed, requires 2 liquid and 3 seeds
      
      Mulch - +1 speed, requires 2 liquid and 3 seeds
      
      Poop - +1 yield, requires 2 liquid and 3 seeds
      
      Fungal Ichor - +1 yield, requires 2 liquid and 3 seeds
      
      Organic Soup - +2 yield, +1 speed, requires 2 liquid and 3 seeds
      
      Elder Fluid - +2 yield, +1 speed, requires 2 liquid and 3 seeds
      
      Fertilizer - +3 speed, +2 yield, requires 2 liquid and 3 seeds
      
      Advanced Fertilizer - +3 speed, +2 yield, requires 2 liquid and 2 seeds
      
      Superior Fertilizer - +2 speed, +3 yield, requires 2 liquid and 1 seed
      
      Reproductive Gene - +1 speed, +1 yield, requires 1 liquid and 2 seeds
      
    * Note that the above details mean exactly what they say: You can *lose* seeds now via using hydro and growing trays if your fertilizer isn't great. You still get seeds back, but as a random variable you won't always get the same as you spent.
   
    * swapped script position for seed / item adding to prevent the seed slot from auto-filling with produced resources
  
    * Hydroponic Tray production speed has been heavily nerfed to encourage fertilizer use. It is x2 speed of the Growing Tray.
  
    * Hydroponic Trays are more liquid-efficient than growing trays
  
  
  


  (zimberzimber)
  
  * Medical Enhancers now last until death instead of lasting for a long time and persisting through death. Cooldown for buying them removed.  If you had a bug from these before, there will be a one-time error if you have an enhancer active, and all your current ephemeral and persistent effects will be dropped.

  * Modified text strings to fit the new change

  * Added some more info the the window popup text  
  
  
  * Medical Enhancers now last until death instead of lasting for a long time and persisting through death.
  
  (kherae)  
  * 3-state cycler ui debug printing removed.
  
  * added special new 'unhandled' category token item. needs a recipe.
  
  * added and edited transferconfig
  
  * transferutil got a minor performance upgrade, and now treats 'unhandled' objects as their own separate category. works well with the token.  
  
  ______________________________________________________
  ^cyan;New in version 5.5.5^reset;   
  
  * added new farmable pet: Poptops! These are non-aggressive carnivores for your farm different from wild ones, and produce Sharpened Claws. You get your first eggs from Mama Poptop.
  
  * slowed down hunger notifier hearts on farmable pets
  
  * farm animals no longer take random damage
  
  * all farmable pets now have a chance to drop Research when harvested
  
  * starvation indicator should no longer spam insanely fast
  
  * farmable pets now poop, which can be used in a Growing Tray or Hydroponics Tray as decent fertilizer 
  
  * animal diet type and hungerTime should now properly be set in the creatures .monster file
  
  
  (cat2002)
  
  * added trough recognition function to allow other forms of animal trough later 
  
  (kherae)
  
  * corrected some wonkiness in the money transfer device
  
  ______________________________________________________
  ^cyan;New in version 5.5.4^reset;   
  
  
  * changed Scorchburst alt fire to be less lag-inducing. It now uses a slower fire rate, and a variable projectile time. It gains 1 additional DoT fireball to its spread and uses less energy.
  
  (zimberzimber)
  * ^orange;TEMPORARILY^reset; disabled Medical Enhancer purchases at Medical Stations. We found a crippling bug bricking some folks characters due to SBs handling of persistent effects. this will be adjusted soon.
  
  (missandri)
  * Integration of the Better Crafted Blocks: FU Addon mod into FU itself
  
  (the observer)
  * updated dungeon reward weapons based on user feedback
  
  (cat2002)
  * new farm animal feeding system. Place animal feed in a trough (crafted at the Foraging station) rather than chucking it on the ground. Animals will seek out their food. 
  
  * the above change alters pet bahavior files for farm animals. 
  
  * animals cannot produce their resources unless they are fed and happy.
  
  * Higher animal happiness = higher resource production. Starving animals lose happiness and thus production rates.
  
  * 50% Happiness = 100% production, 100% Happiness = 200% production
  
  * animals have preferred food types. Carnivores will not eat vegetation, while herbivores wont touch meat.
  
  * foods eaten by cattle increase hunger by the food value of the item
  
  * Cattle Feed will only feed herbivores and omnivores
  
  * Cattle Feed is now a Food item
  
  * updated quest for Cattle Feed to reflect these changes
  ______________________________________________________
  ^cyan;New in version 5.5.3^reset;   
  
  - added mech support for SRW Mechs mod
  
  - Low-tier mech booster speed increased to make it a bit less hazardous with starter mechs. The actual *stats* of the Basic mech parts remains the same. The *modifiers* are increased. This should allow you to avoid things a bit, and move faster than a snail.
  
  ^green;(The Observer)^reset;
  - Added buttons so players who died inside can get into the Green Tower dungeon cap
  
  ^cyan;(Lucca)^reset;
  - ITDs learn another new trick: round-robin within containers! Activate 'Split Slots' mode on the ITD and combine it with output slot settings to split outputs within containers evenly between all valid outputs. This mode won't do anything if there are no output slot restrictions set unless output is inverted. 'Split Slots' stacks with the 'Even Split' mode to combo well with multi-Fission Reactor setups.
  - Fixes the item vacuum bug
  - Fixes the item dupe bug
  
  ^yellow;(zimberzimber)^reset;
  - Modified how questline completion is stored. Note that you *will* get questline rewards a second time if already complete from this change
  - All questlines are saved in one status property as a long string
  - Military space stations now sell the exact same weapon you see in the shop (instead of a re-roll), leveled, and with a price to fit the level
  - Minor popup window modifications
  - Version logging is less misleading to the user
  - Minor handling modifications
  - Added popup window to quickbar   
______________________________________________________
  ^cyan;New in version 5.5.2^reset;
  
  - Updates the atmospheric condenser to use a more customizable output system and removes the dated variable cooldowns.(Lucca)
  
  - ITDs also learn a new trick: splitting their inputs (more or less) evenly between all output containers! Simply click the 'Even Split' button on the ITD interface to activate this mode, which also respects packet multiple settings. (Lucca)
  
  - Added this popup Update screen (zimberzimber)
  
  - The early implementation of a new Research UI. You cannot currently access it as a player, for there is a lot of work to do on the back end for this update still (research trees, costs etc). But the basics are there for use. (zimberzimber)
  
  - Added ^orange;Space Station Revamp^reset; (zimberzimber): 
______________________________________________________
  ^orange;What do Stations Do Now?^reset;
  
  - The vendor in space stations is now replaced with a console. (you can't miss it) Upon interaction, you will be greated with a new interface through which you'll be accessing the new features. In addition, theres flavored dialogue, and an animated talker! (Currently just a gray AI, but will be replaced with races later, along with race fitting texts)
  
  - Instead of being able to buy one type of goods, and sell only one in a station, you can now buy and sell any of the goods, including new ones!
  
  - In addition, goods are no longer an item and do not take up inventory space, they are currency, acting like pixels or essence for the matter. Goods buy/sell prices depend on the stock of the station.
  
  - If a station has a lot of something, its value will be low, but if they don't have much of it, the value increases!
  
  - Stock also largely depends on the type of station you're visiting. Trading stations have a lot of minerals and will gladly buy electronics, but scientific stations have lots of electronics, and are in need of minerals! Buy for low, sell fo high, and soon you'll be making a nice profit!
  
  - You can now buy/sell things at station shops. The stock is different from station to station, and is themed after the station type! (medical selling stimpaks, military selling weapons, etc...) Some things can even affect the prices in your favor...
  
  - ^orange;Medical stations^reset; let you buy unique, long lasting, persisting-through-death buffs (aka : enhancers) which have strong effects, but also come with some downsides. In addition, you can only purchase an enhancer once every long period of time. But should the effect vore you, you can always remove it at any medical station. Each station has different options to choose from.
  
  - ^orange;Military stations^reset; let you hire a single (per station) crew member. But its not one of your generic 'find person' kind of member, they all pack quite a punch and are definitly worth your time!
  
  - ^orange;Trading stations^reset; accept investments from outside sources, and will gladly shift the shops prices in your favor should you invest enough. If you're super generous, they'll make sure to spread your name across the stars, modifying prices in your favor across all space stations.
  
  - ^orange;Scientific stations^reset; are still in progress. But for now, they turn into another, random station
  
  - Those unqiue, long lasting, persisting-through-death buffs obtained from medical station which I mentioned earlier? Their effects are quite strong, but their downside is heavy as well. Not every enhancers fits every play style, but I'm sure you'll find something you like! You can tell what each enhancer does simply by clicking them in the medical special menu.

______________________________________________________
     ^orange;Previous Changes:^reset;
   -> Version 5.5.14

"
	
}
<|MERGE_RESOLUTION|>--- conflicted
+++ resolved
@@ -1,476 +1,472 @@
-{
-	"minimumUptime" : 5,	// Seconds before the player can close the window without it re-opening
-<<<<<<< HEAD
-	"version" : "5.5.5",		// Update this with current version number to have the window popup again
-=======
-	"version" : "5.6.12",		// Update this with current version number to have the window popup again
->>>>>>> 217133d6
-	"text" : "
-
- Welcome to ^green;Frackin' Universe^reset;!
-
-
-_____________________________________________________
-  ^cyan;New in version 5.6.12^reset;  
-  
-  * NEW GEAR: ArCon Chest, Helm, Legs, Shield, EPP, Longinus, Warden, Zenith, ArCon Rifle. Contributed by Pizzacat.
-  
-  * replaced Blast Cannon with new sprite (pizzacat)  and changed its primary fire
-  
-  * Rad Grass now unlocks via miracle grass
-  
-  * vextongue unlock moved to hops
-  
-  * Plageus Nodule renamed to Strange Nodule
-  
-  * Lasher plants and Aquapod plants both gain a chance to drop Strange Nodules
-  
-  * added new Orbis farmable robot
-  
-  * Copperbeaks and Ironbeaks can now be attacked
-  
-  * Artifacts can now be extracted for large quantities of Research
-  
-  * fixed an issue with Space Stations disabling exit
-  
-  * removed BYOS Modded Race support from FU. Keep using the Add On patch instead. This should stop dependency loops from occurring.
-  
-  * fixed Farm Animals exploding when eating foods without a Food Value. any food without a Food Value will now be assumed as Food Value 10 
-  
-  * slightly reduced farm animal poop rate
-  
-  * Robotic animals no longer poop fecal matter, and instead will drop spare parts.
-  
-  * Robotic animals no longer urinate, and instead vent oil at irregular intervals
-  
-  * animals without Mate timers and eggTypes (modded creatures for instance) will spit out heneggs at 60 minutes by default. Modders wishing their Farm animals to spew out the correct
-    egg simply need to add 'eggType' and their egg name to the monsters file under scriptConfig.
-  
-  
-_____________________________________________________
-  ^cyan;New in version 5.6.1^reset;  
-  
-
-  * Fixes the issue with the decorative FTL drive placement images. Also makes it so that the zero-g and no oxygen should work on other peoples BYOS ships. Re-does the universe_server.config.patch to make it match the format of the patch mod + removes non-FR supported races (NOTE: AVAILI WILL NOT BE ABLE TO GET BYOS SUPPORT INCLUDED IN FU DIRECTLY (NEEDS A PATCH MOD))
-  
-  * Explosive-based doors are now much more apparent
-  
-  * added lootboxes
-  
-  * Research costs rebalanced
-  
-  * Fixed targetting/completion issues with the starter quest changes (hopefully)
-  
-  * Reworked star generation a bit, at the celestial level. You'll find a more balanced spread of star types, with rarer types now being much more difficult to find. Black and Dying stars are less likely to appear, while Red should appear far more often.
-  
-  * Redid a bit of the Poptop dungeon for flow and narrative
-  
-  * added Ironbeak farmable animal
-  
-  * Asra Nox's shield should repel pretty much all damage now
-  
-  * moved all Guardians to patch files
-  
-  * added elemental resistances to the vulnerability script (test)
-  
-  * You'll now gain Research from performing various actions
-  
-  * adds some vanity signs from the 'Useless Crap' discord contest.
-  
-  * adds support for MoiCo mech parts
-  
-  * since fuel has never been a huge problem for ages...fuel was clearly too good! As a result, all fuel values have been *heavily* adjusted from their previous values. Plan accordingly. You now get the best mileage from crafted fuel types (Bio Fuels, Enriched Rods, etc). Hydrogen is now about the same as Erchius. Isotopes still work, but less impressively by far. Ultronium is still your best option.
-
-
-_____________________________________________________
-  ^cyan;New in version 5.6.0^reset;   
-  
-  * Lush planet quest revisions. Targets should properly be pointed to, and you should not be able to complete the quest without first getting a tricorder from Vinj.
-  
-  * ^red;The Brochure is no longer used to get you to the Science Outpost^reset;. This is instead accomplished by ^orange;completing the intro mission^reset;. You can, however, still spawn the brochure if necessary. It will no longer appear as a reward, however.
-  
-  * slight edits to some spots in the Poptop dungeon. The boss-area chest should now be accessible, and the kitchen stairs should properly work!
-  
-  * Poptop dungeon text adjusted to be spoken by Vinj
-  
-  * removes the Auto-Conversion on teleport from last update (for vanilla Trade Goods) as there are mods that rely on those resources. Sorry guys! You can still Extract them.
-  
-  * Crew Bed II now requires 1 less titanium to be worth using in place of a single-bed
-  
-  * corrected some crap you probably don't care about (typos, etc)
-  
-_____________________________________________________
-  ^cyan;New in version 5.5.99^reset;   
-  
-  ^orange;Game-Start revision^reset;
-  
-  * I'm testing a little something to rework the game intro. This should at least make certain people are getting to Vinj when they should. This is an experiment, and will likely undergo heavy revisions.
-  
-  * In addition to the above ^red;there is no longer a Gateway on Lush biome surfaces^reset;. It now, instead, appears inside of the Poptop dungeon.
-  
-  * new look for Briefcase! (Earth)
-  
-  * Poptop Dungeon adjustments : removed precursor area. Added Ancient influence instead.
-  
-  * Stim Rig penalty to food consumption should now be exactly 20% of the default food consumption rate
-  
-  * Adds a gravity generator for BYOS ships. Has a range of 30 blocks. Also fixes the issue where zero gravity was being applied to racial ships after you selected it until you left the ship. (Hubnester)
-
-  * Renamed 'fu_updateInfoWindow.lua' to 'fu_player_init.lua' (zimber)
-  
-  * All trade good items (vanilla) are converted to currency on player init (zimber)
-  
-  * User friendly version: Beaming up/down now automatically converts trade goods into their respective currency so they're compatible with space stations (zimber)
-  
-  * Increased max trade good currency stacks to 999999 (zimber)
-  
-  * Removed trade goods from treasure pools (zimber)
-  
-  * you can now extract existing trade goods should they not convert automatically for any reason
-  
-  * corrected some food/egg spam on farmable animals and increased urination rate slightly
-  
-_____________________________________________________
-  ^cyan;New in version 5.5.9^reset;   
-
-
-  ^green;Space Stations^reset;:
-
-  * Trade stations now properly give the bonus you deserve for upgrading them to max level (20). Bonus changed to -5% buy and +2% sell price.
-  
-  * Trade station buy and sell price change per level is now 5% and 2% respectively.
-  
-  * Trade stations now properly apply their benefits to their own shops
-  
-  * Trade stations now display buy/sell rates instead of the bonus they provide
-  
-  * Adjusted price requirements for upgrading a trading station
-  
-  ^orange;NOTE:^reset; Any bonuses accumulated so far never existed because I forgot to add them when you upgrade it to max. Sorry.
-  
-  ^orange;NOTE: Price requirements for upgrading will affect already generated stations after you upgrade them once^reset;.
-  
-  *Medical Enhancers
-
-    * Better phrasing
-    * Hivemind: Shot interval reduced to 1 second, and base damage per shot reduced to 10. (Don't forget its affected by power multiplier)
-    * Elemental Repels: Resistance reduction no longer affects physical or negative resistances.
-    * Immunization:
-      Old effect - Provides the same status resistances Shoggoth armor does, but halves all resistances
-      New effect - Provides immunities to most non-weather effects, but reduces overall power multiplier and protection by 10%
-
-  ^green;BYOS^reset;:
-  
-  * Quite a few QOL improvements for the BYOS system:
-  
-    * Makes it so that there is ^orange;no gravity or oxygen 'outside' a BYOS ship^reset;. 
-    
-    * ^red;DO NOT TRY GETTING BACK UP TO YOUR SHIP FROM THE BOTTOM UNLESS YOU ARE USING THINGS TO INCREASE YOUR ZERO G MOVEMENT SPEED SINCE IT WILL NOT WORK^reset;. 
-    
-    * adds new FTL drive options
-    
-  ^green;Farming^reset;:   
-  
-  * Farmable creatures now have a chance to lay eggs. If they are Happy (fed) and their mate time reaches 0 (60 minutes is the base) there is then a 10% chance for them to lay an egg. We'll expand on this later.
-  
-  * Farmable creatures occasionally urinate, watering tilled soil
-  
-  * Medical Enhancers will re-apply to the character after leaving the mech. They are NOT active while inside the mech.  (zimberzimber)
-  
-  * Space Pyramid bottom entrances should no longer hamper mech entry in a frustrating fashion (theobserver) 
-  
-  * added Growing/Hydro tray support for Ore Plants (voj-tek)
-  
-  * Pangolin eggs can now be purchased at Terramart
-  
-  * Fluffalo no longer give all their possible loot every harvest
-  
-  * Animals emote their food preference when eating. This will help players to identify what foods they prefer.
-  
-  * Animals poop less frequently
-  
-  
-  ^orange;Miscellaneous^reset;:
-
-  * Primitive Shortspear is properly craftable  
-  
-  ______________________________________________________
-  ^cyan;New in version 5.5.8^reset;   
-  
-  * more Healing adjustments:
-    
-    * moved Honeysilk to the tier 2 medical table
-  
-    * moved Mutavisk Bandages to tier 2 medical table  
-    
-    * Honeysilk bandages now heal 120hp over 20 seconds and removes most elemental status effects. 
-    
-    * Mutavisk bandages now heal 75 hp in 1 second.
-    
-    * added additional Medkit tiers
-  
-  * Nanofibres no longer require Mutavisk
-  
-  * renamed The Frozen Wastes to Delta Freya II, and made it more visually distinct in the missions list
-  
-  * corrected farm animals dying when eating
-  
-  * Stimrig Penalties adjusted: Players in Casual mode get a 20% Energy penalty. Survival mode and Hardmode players get 10% penalty and increased food consumption.
-  
-  ______________________________________________________
-  ^cyan;New in version 5.5.7^reset;   
-   
-  
-  * FU healing items are more on-par with vanilla healing items, often working slightly differently rather than simply being 'better'. None are \"instant\" heals any longer.
-  
-  * Mutavisk and Honeysilk bandages are much less effective, operating slightly differently than one another in terms of duration/amount healed. Mutavisk heals 80 health over 5 seconds, Honeysilk heals 125 HP over 10 seconds
-  
-  * The Blood Chalice is suitably reduced in healing
-
-   
-  Techs have been *long* overdue for a bit of a rebalance, and this update addresses a few issues with them:
-   
-  ^orange;Tech Changes^reset;
- 
-  * Air Dash II speed reduced
- 
-  * Blink Dash II distance increased
- 
-  * Magnet Grip II no longer provides an energy boost on gripping a wall. Defense boost remains.
- 
-  * Stim Rig techs reduced in speed, dash and dash charge time and reduce max energy by 20%. This makes them less of an automatic choice.
- 
-  * Precursor Rig is no longer impossibly fast and useless (as a result of the above changes to stim rigs)
- 
-  * Air Dash II speed reduced
- 
-  * Physics Field II and III utilize more energy
- 
-  * Zero Burst techs require more energy
- 
- 
-  ^orange;Farming^reset;
- 
-  * added Iron Trough 
- 
-  * Chicken Feeder can now feed farm animals
- 
-  * Well now has +150 max water
-  
-  * added patches for vanilla cattle in case players have some pre-FU livestock
- 
-  * default Fluffalos drop both plant fibres and cotton wool
- 
- ^orange;Space Stations^reset;
- 
- (zimberzimber)
-  * Military Space Station:
-
-    * Fixed(?) a bug related to weapons in the shop
-    * Weapons now properly show when they're too expensive
-  
-  * Toxic Cloud (enhancement):
-    * Self damage when spawning a cloud reduced from 10 to 5
-    * Clouds no longer spawn when on a player ship
-  ______________________________________________________
-  ^cyan;New in version 5.5.6^reset;   
-  
-  * Enforcer armor has been reworked and should now properly function
-  
-  * corrected Quick Slot bug
-  
-  * Darkness will now list in the Status window with other Immunities
-  
-  * corrected baby pangolin evolution typo
-  
-  * Growing Trays got a bit of a revamp:
-    * Fertilizers have been rescoped a bit. There are now more varieties of fertilizer and each has different results on plant growth within a Growing or Hydro tray. Rather than 3 strengths there are now 7!
-    
-    * Liquid required per phase is increased
-    
-    * Overall effectiveness of liquid within trays has been reduced
-    
-    * overall seed consumption increased. You now need at least 3 with basic production, rather than one.
-    
-    * Accepted fertilizers:
-    
-      Rotten Food - +1 speed, requires 2 liquid and 3 seeds
-      
-      Mulch - +1 speed, requires 2 liquid and 3 seeds
-      
-      Poop - +1 yield, requires 2 liquid and 3 seeds
-      
-      Fungal Ichor - +1 yield, requires 2 liquid and 3 seeds
-      
-      Organic Soup - +2 yield, +1 speed, requires 2 liquid and 3 seeds
-      
-      Elder Fluid - +2 yield, +1 speed, requires 2 liquid and 3 seeds
-      
-      Fertilizer - +3 speed, +2 yield, requires 2 liquid and 3 seeds
-      
-      Advanced Fertilizer - +3 speed, +2 yield, requires 2 liquid and 2 seeds
-      
-      Superior Fertilizer - +2 speed, +3 yield, requires 2 liquid and 1 seed
-      
-      Reproductive Gene - +1 speed, +1 yield, requires 1 liquid and 2 seeds
-      
-    * Note that the above details mean exactly what they say: You can *lose* seeds now via using hydro and growing trays if your fertilizer isn't great. You still get seeds back, but as a random variable you won't always get the same as you spent.
-   
-    * swapped script position for seed / item adding to prevent the seed slot from auto-filling with produced resources
-  
-    * Hydroponic Tray production speed has been heavily nerfed to encourage fertilizer use. It is x2 speed of the Growing Tray.
-  
-    * Hydroponic Trays are more liquid-efficient than growing trays
-  
-  
-  
-
-
-  (zimberzimber)
-  
-  * Medical Enhancers now last until death instead of lasting for a long time and persisting through death. Cooldown for buying them removed.  If you had a bug from these before, there will be a one-time error if you have an enhancer active, and all your current ephemeral and persistent effects will be dropped.
-
-  * Modified text strings to fit the new change
-
-  * Added some more info the the window popup text  
-  
-  
-  * Medical Enhancers now last until death instead of lasting for a long time and persisting through death.
-  
-  (kherae)  
-  * 3-state cycler ui debug printing removed.
-  
-  * added special new 'unhandled' category token item. needs a recipe.
-  
-  * added and edited transferconfig
-  
-  * transferutil got a minor performance upgrade, and now treats 'unhandled' objects as their own separate category. works well with the token.  
-  
-  ______________________________________________________
-  ^cyan;New in version 5.5.5^reset;   
-  
-  * added new farmable pet: Poptops! These are non-aggressive carnivores for your farm different from wild ones, and produce Sharpened Claws. You get your first eggs from Mama Poptop.
-  
-  * slowed down hunger notifier hearts on farmable pets
-  
-  * farm animals no longer take random damage
-  
-  * all farmable pets now have a chance to drop Research when harvested
-  
-  * starvation indicator should no longer spam insanely fast
-  
-  * farmable pets now poop, which can be used in a Growing Tray or Hydroponics Tray as decent fertilizer 
-  
-  * animal diet type and hungerTime should now properly be set in the creatures .monster file
-  
-  
-  (cat2002)
-  
-  * added trough recognition function to allow other forms of animal trough later 
-  
-  (kherae)
-  
-  * corrected some wonkiness in the money transfer device
-  
-  ______________________________________________________
-  ^cyan;New in version 5.5.4^reset;   
-  
-  
-  * changed Scorchburst alt fire to be less lag-inducing. It now uses a slower fire rate, and a variable projectile time. It gains 1 additional DoT fireball to its spread and uses less energy.
-  
-  (zimberzimber)
-  * ^orange;TEMPORARILY^reset; disabled Medical Enhancer purchases at Medical Stations. We found a crippling bug bricking some folks characters due to SBs handling of persistent effects. this will be adjusted soon.
-  
-  (missandri)
-  * Integration of the Better Crafted Blocks: FU Addon mod into FU itself
-  
-  (the observer)
-  * updated dungeon reward weapons based on user feedback
-  
-  (cat2002)
-  * new farm animal feeding system. Place animal feed in a trough (crafted at the Foraging station) rather than chucking it on the ground. Animals will seek out their food. 
-  
-  * the above change alters pet bahavior files for farm animals. 
-  
-  * animals cannot produce their resources unless they are fed and happy.
-  
-  * Higher animal happiness = higher resource production. Starving animals lose happiness and thus production rates.
-  
-  * 50% Happiness = 100% production, 100% Happiness = 200% production
-  
-  * animals have preferred food types. Carnivores will not eat vegetation, while herbivores wont touch meat.
-  
-  * foods eaten by cattle increase hunger by the food value of the item
-  
-  * Cattle Feed will only feed herbivores and omnivores
-  
-  * Cattle Feed is now a Food item
-  
-  * updated quest for Cattle Feed to reflect these changes
-  ______________________________________________________
-  ^cyan;New in version 5.5.3^reset;   
-  
-  - added mech support for SRW Mechs mod
-  
-  - Low-tier mech booster speed increased to make it a bit less hazardous with starter mechs. The actual *stats* of the Basic mech parts remains the same. The *modifiers* are increased. This should allow you to avoid things a bit, and move faster than a snail.
-  
-  ^green;(The Observer)^reset;
-  - Added buttons so players who died inside can get into the Green Tower dungeon cap
-  
-  ^cyan;(Lucca)^reset;
-  - ITDs learn another new trick: round-robin within containers! Activate 'Split Slots' mode on the ITD and combine it with output slot settings to split outputs within containers evenly between all valid outputs. This mode won't do anything if there are no output slot restrictions set unless output is inverted. 'Split Slots' stacks with the 'Even Split' mode to combo well with multi-Fission Reactor setups.
-  - Fixes the item vacuum bug
-  - Fixes the item dupe bug
-  
-  ^yellow;(zimberzimber)^reset;
-  - Modified how questline completion is stored. Note that you *will* get questline rewards a second time if already complete from this change
-  - All questlines are saved in one status property as a long string
-  - Military space stations now sell the exact same weapon you see in the shop (instead of a re-roll), leveled, and with a price to fit the level
-  - Minor popup window modifications
-  - Version logging is less misleading to the user
-  - Minor handling modifications
-  - Added popup window to quickbar   
-______________________________________________________
-  ^cyan;New in version 5.5.2^reset;
-  
-  - Updates the atmospheric condenser to use a more customizable output system and removes the dated variable cooldowns.(Lucca)
-  
-  - ITDs also learn a new trick: splitting their inputs (more or less) evenly between all output containers! Simply click the 'Even Split' button on the ITD interface to activate this mode, which also respects packet multiple settings. (Lucca)
-  
-  - Added this popup Update screen (zimberzimber)
-  
-  - The early implementation of a new Research UI. You cannot currently access it as a player, for there is a lot of work to do on the back end for this update still (research trees, costs etc). But the basics are there for use. (zimberzimber)
-  
-  - Added ^orange;Space Station Revamp^reset; (zimberzimber): 
-______________________________________________________
-  ^orange;What do Stations Do Now?^reset;
-  
-  - The vendor in space stations is now replaced with a console. (you can't miss it) Upon interaction, you will be greated with a new interface through which you'll be accessing the new features. In addition, theres flavored dialogue, and an animated talker! (Currently just a gray AI, but will be replaced with races later, along with race fitting texts)
-  
-  - Instead of being able to buy one type of goods, and sell only one in a station, you can now buy and sell any of the goods, including new ones!
-  
-  - In addition, goods are no longer an item and do not take up inventory space, they are currency, acting like pixels or essence for the matter. Goods buy/sell prices depend on the stock of the station.
-  
-  - If a station has a lot of something, its value will be low, but if they don't have much of it, the value increases!
-  
-  - Stock also largely depends on the type of station you're visiting. Trading stations have a lot of minerals and will gladly buy electronics, but scientific stations have lots of electronics, and are in need of minerals! Buy for low, sell fo high, and soon you'll be making a nice profit!
-  
-  - You can now buy/sell things at station shops. The stock is different from station to station, and is themed after the station type! (medical selling stimpaks, military selling weapons, etc...) Some things can even affect the prices in your favor...
-  
-  - ^orange;Medical stations^reset; let you buy unique, long lasting, persisting-through-death buffs (aka : enhancers) which have strong effects, but also come with some downsides. In addition, you can only purchase an enhancer once every long period of time. But should the effect vore you, you can always remove it at any medical station. Each station has different options to choose from.
-  
-  - ^orange;Military stations^reset; let you hire a single (per station) crew member. But its not one of your generic 'find person' kind of member, they all pack quite a punch and are definitly worth your time!
-  
-  - ^orange;Trading stations^reset; accept investments from outside sources, and will gladly shift the shops prices in your favor should you invest enough. If you're super generous, they'll make sure to spread your name across the stars, modifying prices in your favor across all space stations.
-  
-  - ^orange;Scientific stations^reset; are still in progress. But for now, they turn into another, random station
-  
-  - Those unqiue, long lasting, persisting-through-death buffs obtained from medical station which I mentioned earlier? Their effects are quite strong, but their downside is heavy as well. Not every enhancers fits every play style, but I'm sure you'll find something you like! You can tell what each enhancer does simply by clicking them in the medical special menu.
-
-______________________________________________________
-     ^orange;Previous Changes:^reset;
-   -> Version 5.5.14
-
-"
-	
-}
+{
+	"minimumUptime" : 5,	// Seconds before the player can close the window without it re-opening
+	"version" : "5.6.12",		// Update this with current version number to have the window popup again
+	"text" : "
+
+ Welcome to ^green;Frackin' Universe^reset;!
+
+
+_____________________________________________________
+  ^cyan;New in version 5.6.12^reset;  
+  
+  * NEW GEAR: ArCon Chest, Helm, Legs, Shield, EPP, Longinus, Warden, Zenith, ArCon Rifle. Contributed by Pizzacat.
+  
+  * replaced Blast Cannon with new sprite (pizzacat)  and changed its primary fire
+  
+  * Rad Grass now unlocks via miracle grass
+  
+  * vextongue unlock moved to hops
+  
+  * Plageus Nodule renamed to Strange Nodule
+  
+  * Lasher plants and Aquapod plants both gain a chance to drop Strange Nodules
+  
+  * added new Orbis farmable robot
+  
+  * Copperbeaks and Ironbeaks can now be attacked
+  
+  * Artifacts can now be extracted for large quantities of Research
+  
+  * fixed an issue with Space Stations disabling exit
+  
+  * removed BYOS Modded Race support from FU. Keep using the Add On patch instead. This should stop dependency loops from occurring.
+  
+  * fixed Farm Animals exploding when eating foods without a Food Value. any food without a Food Value will now be assumed as Food Value 10 
+  
+  * slightly reduced farm animal poop rate
+  
+  * Robotic animals no longer poop fecal matter, and instead will drop spare parts.
+  
+  * Robotic animals no longer urinate, and instead vent oil at irregular intervals
+  
+  * animals without Mate timers and eggTypes (modded creatures for instance) will spit out heneggs at 60 minutes by default. Modders wishing their Farm animals to spew out the correct
+    egg simply need to add 'eggType' and their egg name to the monsters file under scriptConfig.
+  
+  
+_____________________________________________________
+  ^cyan;New in version 5.6.1^reset;  
+  
+
+  * Fixes the issue with the decorative FTL drive placement images. Also makes it so that the zero-g and no oxygen should work on other peoples BYOS ships. Re-does the universe_server.config.patch to make it match the format of the patch mod + removes non-FR supported races (NOTE: AVAILI WILL NOT BE ABLE TO GET BYOS SUPPORT INCLUDED IN FU DIRECTLY (NEEDS A PATCH MOD))
+  
+  * Explosive-based doors are now much more apparent
+  
+  * added lootboxes
+  
+  * Research costs rebalanced
+  
+  * Fixed targetting/completion issues with the starter quest changes (hopefully)
+  
+  * Reworked star generation a bit, at the celestial level. You'll find a more balanced spread of star types, with rarer types now being much more difficult to find. Black and Dying stars are less likely to appear, while Red should appear far more often.
+  
+  * Redid a bit of the Poptop dungeon for flow and narrative
+  
+  * added Ironbeak farmable animal
+  
+  * Asra Nox's shield should repel pretty much all damage now
+  
+  * moved all Guardians to patch files
+  
+  * added elemental resistances to the vulnerability script (test)
+  
+  * You'll now gain Research from performing various actions
+  
+  * adds some vanity signs from the 'Useless Crap' discord contest.
+  
+  * adds support for MoiCo mech parts
+  
+  * since fuel has never been a huge problem for ages...fuel was clearly too good! As a result, all fuel values have been *heavily* adjusted from their previous values. Plan accordingly. You now get the best mileage from crafted fuel types (Bio Fuels, Enriched Rods, etc). Hydrogen is now about the same as Erchius. Isotopes still work, but less impressively by far. Ultronium is still your best option.
+
+
+_____________________________________________________
+  ^cyan;New in version 5.6.0^reset;   
+  
+  * Lush planet quest revisions. Targets should properly be pointed to, and you should not be able to complete the quest without first getting a tricorder from Vinj.
+  
+  * ^red;The Brochure is no longer used to get you to the Science Outpost^reset;. This is instead accomplished by ^orange;completing the intro mission^reset;. You can, however, still spawn the brochure if necessary. It will no longer appear as a reward, however.
+  
+  * slight edits to some spots in the Poptop dungeon. The boss-area chest should now be accessible, and the kitchen stairs should properly work!
+  
+  * Poptop dungeon text adjusted to be spoken by Vinj
+  
+  * removes the Auto-Conversion on teleport from last update (for vanilla Trade Goods) as there are mods that rely on those resources. Sorry guys! You can still Extract them.
+  
+  * Crew Bed II now requires 1 less titanium to be worth using in place of a single-bed
+  
+  * corrected some crap you probably don't care about (typos, etc)
+  
+_____________________________________________________
+  ^cyan;New in version 5.5.99^reset;   
+  
+  ^orange;Game-Start revision^reset;
+  
+  * I'm testing a little something to rework the game intro. This should at least make certain people are getting to Vinj when they should. This is an experiment, and will likely undergo heavy revisions.
+  
+  * In addition to the above ^red;there is no longer a Gateway on Lush biome surfaces^reset;. It now, instead, appears inside of the Poptop dungeon.
+  
+  * new look for Briefcase! (Earth)
+  
+  * Poptop Dungeon adjustments : removed precursor area. Added Ancient influence instead.
+  
+  * Stim Rig penalty to food consumption should now be exactly 20% of the default food consumption rate
+  
+  * Adds a gravity generator for BYOS ships. Has a range of 30 blocks. Also fixes the issue where zero gravity was being applied to racial ships after you selected it until you left the ship. (Hubnester)
+
+  * Renamed 'fu_updateInfoWindow.lua' to 'fu_player_init.lua' (zimber)
+  
+  * All trade good items (vanilla) are converted to currency on player init (zimber)
+  
+  * User friendly version: Beaming up/down now automatically converts trade goods into their respective currency so they're compatible with space stations (zimber)
+  
+  * Increased max trade good currency stacks to 999999 (zimber)
+  
+  * Removed trade goods from treasure pools (zimber)
+  
+  * you can now extract existing trade goods should they not convert automatically for any reason
+  
+  * corrected some food/egg spam on farmable animals and increased urination rate slightly
+  
+_____________________________________________________
+  ^cyan;New in version 5.5.9^reset;   
+
+
+  ^green;Space Stations^reset;:
+
+  * Trade stations now properly give the bonus you deserve for upgrading them to max level (20). Bonus changed to -5% buy and +2% sell price.
+  
+  * Trade station buy and sell price change per level is now 5% and 2% respectively.
+  
+  * Trade stations now properly apply their benefits to their own shops
+  
+  * Trade stations now display buy/sell rates instead of the bonus they provide
+  
+  * Adjusted price requirements for upgrading a trading station
+  
+  ^orange;NOTE:^reset; Any bonuses accumulated so far never existed because I forgot to add them when you upgrade it to max. Sorry.
+  
+  ^orange;NOTE: Price requirements for upgrading will affect already generated stations after you upgrade them once^reset;.
+  
+  *Medical Enhancers
+
+    * Better phrasing
+    * Hivemind: Shot interval reduced to 1 second, and base damage per shot reduced to 10. (Don't forget its affected by power multiplier)
+    * Elemental Repels: Resistance reduction no longer affects physical or negative resistances.
+    * Immunization:
+      Old effect - Provides the same status resistances Shoggoth armor does, but halves all resistances
+      New effect - Provides immunities to most non-weather effects, but reduces overall power multiplier and protection by 10%
+
+  ^green;BYOS^reset;:
+  
+  * Quite a few QOL improvements for the BYOS system:
+  
+    * Makes it so that there is ^orange;no gravity or oxygen 'outside' a BYOS ship^reset;. 
+    
+    * ^red;DO NOT TRY GETTING BACK UP TO YOUR SHIP FROM THE BOTTOM UNLESS YOU ARE USING THINGS TO INCREASE YOUR ZERO G MOVEMENT SPEED SINCE IT WILL NOT WORK^reset;. 
+    
+    * adds new FTL drive options
+    
+  ^green;Farming^reset;:   
+  
+  * Farmable creatures now have a chance to lay eggs. If they are Happy (fed) and their mate time reaches 0 (60 minutes is the base) there is then a 10% chance for them to lay an egg. We'll expand on this later.
+  
+  * Farmable creatures occasionally urinate, watering tilled soil
+  
+  * Medical Enhancers will re-apply to the character after leaving the mech. They are NOT active while inside the mech.  (zimberzimber)
+  
+  * Space Pyramid bottom entrances should no longer hamper mech entry in a frustrating fashion (theobserver) 
+  
+  * added Growing/Hydro tray support for Ore Plants (voj-tek)
+  
+  * Pangolin eggs can now be purchased at Terramart
+  
+  * Fluffalo no longer give all their possible loot every harvest
+  
+  * Animals emote their food preference when eating. This will help players to identify what foods they prefer.
+  
+  * Animals poop less frequently
+  
+  
+  ^orange;Miscellaneous^reset;:
+
+  * Primitive Shortspear is properly craftable  
+  
+  ______________________________________________________
+  ^cyan;New in version 5.5.8^reset;   
+  
+  * more Healing adjustments:
+    
+    * moved Honeysilk to the tier 2 medical table
+  
+    * moved Mutavisk Bandages to tier 2 medical table  
+    
+    * Honeysilk bandages now heal 120hp over 20 seconds and removes most elemental status effects. 
+    
+    * Mutavisk bandages now heal 75 hp in 1 second.
+    
+    * added additional Medkit tiers
+  
+  * Nanofibres no longer require Mutavisk
+  
+  * renamed The Frozen Wastes to Delta Freya II, and made it more visually distinct in the missions list
+  
+  * corrected farm animals dying when eating
+  
+  * Stimrig Penalties adjusted: Players in Casual mode get a 20% Energy penalty. Survival mode and Hardmode players get 10% penalty and increased food consumption.
+  
+  ______________________________________________________
+  ^cyan;New in version 5.5.7^reset;   
+   
+  
+  * FU healing items are more on-par with vanilla healing items, often working slightly differently rather than simply being 'better'. None are \"instant\" heals any longer.
+  
+  * Mutavisk and Honeysilk bandages are much less effective, operating slightly differently than one another in terms of duration/amount healed. Mutavisk heals 80 health over 5 seconds, Honeysilk heals 125 HP over 10 seconds
+  
+  * The Blood Chalice is suitably reduced in healing
+
+   
+  Techs have been *long* overdue for a bit of a rebalance, and this update addresses a few issues with them:
+   
+  ^orange;Tech Changes^reset;
+ 
+  * Air Dash II speed reduced
+ 
+  * Blink Dash II distance increased
+ 
+  * Magnet Grip II no longer provides an energy boost on gripping a wall. Defense boost remains.
+ 
+  * Stim Rig techs reduced in speed, dash and dash charge time and reduce max energy by 20%. This makes them less of an automatic choice.
+ 
+  * Precursor Rig is no longer impossibly fast and useless (as a result of the above changes to stim rigs)
+ 
+  * Air Dash II speed reduced
+ 
+  * Physics Field II and III utilize more energy
+ 
+  * Zero Burst techs require more energy
+ 
+ 
+  ^orange;Farming^reset;
+ 
+  * added Iron Trough 
+ 
+  * Chicken Feeder can now feed farm animals
+ 
+  * Well now has +150 max water
+  
+  * added patches for vanilla cattle in case players have some pre-FU livestock
+ 
+  * default Fluffalos drop both plant fibres and cotton wool
+ 
+ ^orange;Space Stations^reset;
+ 
+ (zimberzimber)
+  * Military Space Station:
+
+    * Fixed(?) a bug related to weapons in the shop
+    * Weapons now properly show when they're too expensive
+  
+  * Toxic Cloud (enhancement):
+    * Self damage when spawning a cloud reduced from 10 to 5
+    * Clouds no longer spawn when on a player ship
+  ______________________________________________________
+  ^cyan;New in version 5.5.6^reset;   
+  
+  * Enforcer armor has been reworked and should now properly function
+  
+  * corrected Quick Slot bug
+  
+  * Darkness will now list in the Status window with other Immunities
+  
+  * corrected baby pangolin evolution typo
+  
+  * Growing Trays got a bit of a revamp:
+    * Fertilizers have been rescoped a bit. There are now more varieties of fertilizer and each has different results on plant growth within a Growing or Hydro tray. Rather than 3 strengths there are now 7!
+    
+    * Liquid required per phase is increased
+    
+    * Overall effectiveness of liquid within trays has been reduced
+    
+    * overall seed consumption increased. You now need at least 3 with basic production, rather than one.
+    
+    * Accepted fertilizers:
+    
+      Rotten Food - +1 speed, requires 2 liquid and 3 seeds
+      
+      Mulch - +1 speed, requires 2 liquid and 3 seeds
+      
+      Poop - +1 yield, requires 2 liquid and 3 seeds
+      
+      Fungal Ichor - +1 yield, requires 2 liquid and 3 seeds
+      
+      Organic Soup - +2 yield, +1 speed, requires 2 liquid and 3 seeds
+      
+      Elder Fluid - +2 yield, +1 speed, requires 2 liquid and 3 seeds
+      
+      Fertilizer - +3 speed, +2 yield, requires 2 liquid and 3 seeds
+      
+      Advanced Fertilizer - +3 speed, +2 yield, requires 2 liquid and 2 seeds
+      
+      Superior Fertilizer - +2 speed, +3 yield, requires 2 liquid and 1 seed
+      
+      Reproductive Gene - +1 speed, +1 yield, requires 1 liquid and 2 seeds
+      
+    * Note that the above details mean exactly what they say: You can *lose* seeds now via using hydro and growing trays if your fertilizer isn't great. You still get seeds back, but as a random variable you won't always get the same as you spent.
+   
+    * swapped script position for seed / item adding to prevent the seed slot from auto-filling with produced resources
+  
+    * Hydroponic Tray production speed has been heavily nerfed to encourage fertilizer use. It is x2 speed of the Growing Tray.
+  
+    * Hydroponic Trays are more liquid-efficient than growing trays
+  
+  
+  
+
+
+  (zimberzimber)
+  
+  * Medical Enhancers now last until death instead of lasting for a long time and persisting through death. Cooldown for buying them removed.  If you had a bug from these before, there will be a one-time error if you have an enhancer active, and all your current ephemeral and persistent effects will be dropped.
+
+  * Modified text strings to fit the new change
+
+  * Added some more info the the window popup text  
+  
+  
+  * Medical Enhancers now last until death instead of lasting for a long time and persisting through death.
+  
+  (kherae)  
+  * 3-state cycler ui debug printing removed.
+  
+  * added special new 'unhandled' category token item. needs a recipe.
+  
+  * added and edited transferconfig
+  
+  * transferutil got a minor performance upgrade, and now treats 'unhandled' objects as their own separate category. works well with the token.  
+  
+  ______________________________________________________
+  ^cyan;New in version 5.5.5^reset;   
+  
+  * added new farmable pet: Poptops! These are non-aggressive carnivores for your farm different from wild ones, and produce Sharpened Claws. You get your first eggs from Mama Poptop.
+  
+  * slowed down hunger notifier hearts on farmable pets
+  
+  * farm animals no longer take random damage
+  
+  * all farmable pets now have a chance to drop Research when harvested
+  
+  * starvation indicator should no longer spam insanely fast
+  
+  * farmable pets now poop, which can be used in a Growing Tray or Hydroponics Tray as decent fertilizer 
+  
+  * animal diet type and hungerTime should now properly be set in the creatures .monster file
+  
+  
+  (cat2002)
+  
+  * added trough recognition function to allow other forms of animal trough later 
+  
+  (kherae)
+  
+  * corrected some wonkiness in the money transfer device
+  
+  ______________________________________________________
+  ^cyan;New in version 5.5.4^reset;   
+  
+  
+  * changed Scorchburst alt fire to be less lag-inducing. It now uses a slower fire rate, and a variable projectile time. It gains 1 additional DoT fireball to its spread and uses less energy.
+  
+  (zimberzimber)
+  * ^orange;TEMPORARILY^reset; disabled Medical Enhancer purchases at Medical Stations. We found a crippling bug bricking some folks characters due to SBs handling of persistent effects. this will be adjusted soon.
+  
+  (missandri)
+  * Integration of the Better Crafted Blocks: FU Addon mod into FU itself
+  
+  (the observer)
+  * updated dungeon reward weapons based on user feedback
+  
+  (cat2002)
+  * new farm animal feeding system. Place animal feed in a trough (crafted at the Foraging station) rather than chucking it on the ground. Animals will seek out their food. 
+  
+  * the above change alters pet bahavior files for farm animals. 
+  
+  * animals cannot produce their resources unless they are fed and happy.
+  
+  * Higher animal happiness = higher resource production. Starving animals lose happiness and thus production rates.
+  
+  * 50% Happiness = 100% production, 100% Happiness = 200% production
+  
+  * animals have preferred food types. Carnivores will not eat vegetation, while herbivores wont touch meat.
+  
+  * foods eaten by cattle increase hunger by the food value of the item
+  
+  * Cattle Feed will only feed herbivores and omnivores
+  
+  * Cattle Feed is now a Food item
+  
+  * updated quest for Cattle Feed to reflect these changes
+  ______________________________________________________
+  ^cyan;New in version 5.5.3^reset;   
+  
+  - added mech support for SRW Mechs mod
+  
+  - Low-tier mech booster speed increased to make it a bit less hazardous with starter mechs. The actual *stats* of the Basic mech parts remains the same. The *modifiers* are increased. This should allow you to avoid things a bit, and move faster than a snail.
+  
+  ^green;(The Observer)^reset;
+  - Added buttons so players who died inside can get into the Green Tower dungeon cap
+  
+  ^cyan;(Lucca)^reset;
+  - ITDs learn another new trick: round-robin within containers! Activate 'Split Slots' mode on the ITD and combine it with output slot settings to split outputs within containers evenly between all valid outputs. This mode won't do anything if there are no output slot restrictions set unless output is inverted. 'Split Slots' stacks with the 'Even Split' mode to combo well with multi-Fission Reactor setups.
+  - Fixes the item vacuum bug
+  - Fixes the item dupe bug
+  
+  ^yellow;(zimberzimber)^reset;
+  - Modified how questline completion is stored. Note that you *will* get questline rewards a second time if already complete from this change
+  - All questlines are saved in one status property as a long string
+  - Military space stations now sell the exact same weapon you see in the shop (instead of a re-roll), leveled, and with a price to fit the level
+  - Minor popup window modifications
+  - Version logging is less misleading to the user
+  - Minor handling modifications
+  - Added popup window to quickbar   
+______________________________________________________
+  ^cyan;New in version 5.5.2^reset;
+  
+  - Updates the atmospheric condenser to use a more customizable output system and removes the dated variable cooldowns.(Lucca)
+  
+  - ITDs also learn a new trick: splitting their inputs (more or less) evenly between all output containers! Simply click the 'Even Split' button on the ITD interface to activate this mode, which also respects packet multiple settings. (Lucca)
+  
+  - Added this popup Update screen (zimberzimber)
+  
+  - The early implementation of a new Research UI. You cannot currently access it as a player, for there is a lot of work to do on the back end for this update still (research trees, costs etc). But the basics are there for use. (zimberzimber)
+  
+  - Added ^orange;Space Station Revamp^reset; (zimberzimber): 
+______________________________________________________
+  ^orange;What do Stations Do Now?^reset;
+  
+  - The vendor in space stations is now replaced with a console. (you can't miss it) Upon interaction, you will be greated with a new interface through which you'll be accessing the new features. In addition, theres flavored dialogue, and an animated talker! (Currently just a gray AI, but will be replaced with races later, along with race fitting texts)
+  
+  - Instead of being able to buy one type of goods, and sell only one in a station, you can now buy and sell any of the goods, including new ones!
+  
+  - In addition, goods are no longer an item and do not take up inventory space, they are currency, acting like pixels or essence for the matter. Goods buy/sell prices depend on the stock of the station.
+  
+  - If a station has a lot of something, its value will be low, but if they don't have much of it, the value increases!
+  
+  - Stock also largely depends on the type of station you're visiting. Trading stations have a lot of minerals and will gladly buy electronics, but scientific stations have lots of electronics, and are in need of minerals! Buy for low, sell fo high, and soon you'll be making a nice profit!
+  
+  - You can now buy/sell things at station shops. The stock is different from station to station, and is themed after the station type! (medical selling stimpaks, military selling weapons, etc...) Some things can even affect the prices in your favor...
+  
+  - ^orange;Medical stations^reset; let you buy unique, long lasting, persisting-through-death buffs (aka : enhancers) which have strong effects, but also come with some downsides. In addition, you can only purchase an enhancer once every long period of time. But should the effect vore you, you can always remove it at any medical station. Each station has different options to choose from.
+  
+  - ^orange;Military stations^reset; let you hire a single (per station) crew member. But its not one of your generic 'find person' kind of member, they all pack quite a punch and are definitly worth your time!
+  
+  - ^orange;Trading stations^reset; accept investments from outside sources, and will gladly shift the shops prices in your favor should you invest enough. If you're super generous, they'll make sure to spread your name across the stars, modifying prices in your favor across all space stations.
+  
+  - ^orange;Scientific stations^reset; are still in progress. But for now, they turn into another, random station
+  
+  - Those unqiue, long lasting, persisting-through-death buffs obtained from medical station which I mentioned earlier? Their effects are quite strong, but their downside is heavy as well. Not every enhancers fits every play style, but I'm sure you'll find something you like! You can tell what each enhancer does simply by clicking them in the medical special menu.
+
+______________________________________________________
+     ^orange;Previous Changes:^reset;
+   -> Version 5.5.14
+
+"
+	
+}