{
	"minimumUptime" : 5,	// Seconds before the player can close the window without it re-opening
	"version" : "5.6.198",		// Update this with current version number to have the window popup again
	"text" : "

  _____________________________________________________
  ^cyan;New in version 5.6.198^reset;
  
  * corrected fist weapon tooltip
  
  * you can finally craft Sour Milk and Bees
  
  * reduced all armor crit bonuses save for Bow-based ones 
  
  * Shadowbone armor now gives its bonus to Scythes
  
  * Sanguine armor now gives its bonus to Strikers
  
  * Rewrote some internal stuff for lot boxes (zimberzimber) :
  
    - Loot boxes now save the threat level of the planet they were received on, and will give weapons with tiers accordingly
    
    -Higher rarity loot drops from boxes will increase dropped weapon level (rare, epic, legendary)
    
    -Loot boxes can be given a level manually by scripts with item spawning functions
<<<<<<< HEAD
=======
    
  * transferConfig needed 2 categories that were missing (Kherae)
  
>>>>>>> edae4f06
  _____________________________________________________
  ^cyan;New in version 5.6.197^reset;
  
  * Thelusian graphical adjustments and additions
  
  * Keeps mites from being moved out of the hives on reload (Wlerin)
  
  * Loads list of antimite frames from config during init (Wlerin)
  
  * Radien character creation options corrected (Moonlit Comet)
  
  * Hydroponics tray turns out the lights when not growing.(ProfoundDarkness)
  
  * Hydroponics tray doesn't draw power when it's not growing.(ProfoundDarkness)
  
  * Item Grabbers are no longer 'always on'. The power switch pin (first input) can turn them off. (ProfoundDarkness)
  
  _____________________________________________________
  ^cyan;New in version 5.6.196^reset;
  
  * reduced Splatoon/Inkliings incompatibility listing to Minor. At worst, you should experience only oxygen related issues.
 
  * Honed Lunari Cestus got a hefty nerf
  
  * reduced damage on the Extra Dungeons legendary claws. They were simply far, far too good.
  
  * new playable race: Radien (Moonlit Comet)

  
  _____________________________________________________  
  ^cyan;New in version 5.6.195^reset;
  
  * Assault Armor can now be dyed
  
  * Mechanical farm animals should properly ingest oil
  
  * Upgrade, Manipulator and Tech module recipes have been changed to use Research rather than Essence
  
  * Added BK12 Manstopper [machine pistol] (Pillow Bunny)
  
  * added Honed Lunari Cestus (Kreon the Insane)
  
  * added more info to the Info windows. You can now view credits and useful info 
  
  * You can now select Kirhos and Thelusian as races
  
  _____________________________________________________
  ^cyan;New in version 5.6.194^reset;
  
  * Blood Sand should now sift
  
  * adjusted Mite breeding rates
  
  * reduced frequency of the 'mites' warning sound effect. You now only hear it occasionally when more than 120 mites are in your apiary
  
  * Mite infection spreads faster after only 10 appear, rather than 60. However, initial rates are slowed (thus, the 10 now take as long to gather as the 60 previously did)
  
  * When mites are present, you should be unable to transfer them over the ITD from your apiaries.
  
  * Storage Bridges will not work in conjunction with apiaries. You're gonna have to handle these a bit more manually.
  
  * Bugshell output from killing mites with anti-mite frames should match 50% of the mites killed
  
  
  _____________________________________________________
  ^cyan;New in version 5.6.193^reset;
  
  
  * ^orange;Apiaries^reset; can now be infected with Mites:
  
   - There is a low chance for this to occur, but the chance increases with each additional mite that spawns in the apiary.
   
   - Once mites start breeding in earnest, your apiary will play a sound to inform you of this
   
   - You can kill mites using anti-mite and magma frames, which will work more efficiently in stacks. Max stack size is 300.
  
   - Mites slow (and eventually completely stop) bee production. They are also a pain in the butt to get rid of without the right frames.
 
   - Dead mites have a chance to convert into Bug Shell
   
   - You can feed mites to your farm animals. They suck as food, though.
   
   - More mite changes *will* be coming soon
  

  
  * ^orange;Tray balance changes^reset; and feedback improvements (ProfoundDarkness) :
  
  - Fixed a bug causing perennial seed loss when improving fertilizer.
  
  - Trays are no longer set and forget with perennial plants. Should think of 'Yield Count' as the number of plants being grown. With poor fertilizer choices one should expect seed loss now.
  
  - Perennial growth bonus sticks around from growth ending to the next starting if the same seed. So can pause growth and resume later to still get the bonus (if any defined in seed).
  
  - Hydroponics tray, when powered, is faster than Growing Tray. About the same speed unpowered.
  
  - Some liquid items in the water slot slightly improve growing speed.
  
  - Invalid water/fertilizer items in said slots will be 'rejected' into tray storage if there is room.
  
  - Can interrupt perennial plants starting their next growth cycle the same way as annual plants, by placing any non-seed item in the seed slot.



  * the Dragon Pistol boss drop can now be upgraded in a Crucible
  
  * Psilamanders touch attack now causes weak poison
  
  * Nightcrutters have new attacks
  
  * Wickins now have a defensive attack
  
  * Anglure variants got some minor attack adjustments
  
  * new mob: Meat Bunny! Found on Atropus
  
  * Meatbags are a bit more bloody
  
  * removed Tentacle monster spawns from Atropus
  
  * uri seed loses an unneeded apostraphe (Khe)
  
  * small shrooms are now properly summonable (Khe)
  
  * Bee quest is now less confusing, no longer referencing the wrong item name for the Bee Station (Khe)
  
  * category change for precursor converters, and adding centrifuges and extractors to category config for ITD code (Khe)
  
  * Large Rock Troll will show his name in capture pods. Sadly not retroactive. (Khe)
  
  _____________________________________________________
  ^cyan;New in version 5.6.192^reset;
  
  * mushroom men can now be captured
  
  * added console category under tool 'category' for ITD
  
  * adds missing itemdescriptions for unique weapon tooltips
  
  * Telebrium, Tauntra and Neutron Orbs now count as 'energy' weapons for set bonuses
  
  * Chickens are now omnivorous
  
  * Herbivores and Omnivores can now eat wheat
  
  _____________________________________________________
  ^cyan;New in version 5.6.191^reset;
  
  * Giant Scented Apiary no longer has a drone count limit, and its spawn delay has been reduced from 1.05 to 0.8 to match the Giant Apiary.
  
  * Boomerangs can now collect items
  
  * New tech: Regen Field
  
  * New Tech: Defense Matrix I, II and III. Provides passive defense bonus
  
  * Crunchy Chicks can now be ground up into delicious Slew for your carnivorous farm animals. Mmmm!
    
  * Precursor Blast Droids now properly apply damage
  
  * Precursor Microsphere got some changes:
  
    - speed reduced from 12 to 11 to help a bit on corners. 
    - Repulsor Blast reworked. It is far more useful now. Base damage is maxEnergy/3.5. Timer increased to 1.5 seconds.
    - Increased activation cost from 2 to 30. This applies per repulsor blast as well.
    - Unlike other spheres, you are able to regain energy.
    
  * Precursor chests are more noticable, and the smaller boxy ones got a visual change
  
  * Medkit II should no longer cause a crash when used
  
  * moved ITD/MTD routing code to the object files.
  
  * added item network support to precursor converters.
  
  * updated transferUtil's template update block
  
  * fixed armor sphere's tooltip to correctly not that [FIRE} activates bombs, not [DOWN]
  
  * Sulphuric worlds removed from the Barren pool. This should make barren slightly more common and remove Sulphuric from Tier 1 stars in the bargain.
  
  _____________________________________________________
  ^cyan;New in version 5.6.190^reset;
  
  
  * The information is based on what is CURRENTLY in the tray slots, not what it's growing. So you can pick out the right fertilizer and liquid THEN insert your seed of choice.
  
  * Also removed racial descriptions from hydroponics trays as that was hiding useful information from players (ie power draw) using the stock Starbound races.
  
  * Modified description on both trays to remove the explicit number of seeds. 
  
  * Insanity effect corrected
  
  * removed Red Desert and Blood Gulch subbiomes from Atropus biomes
  
  * Physics Field tech base direction is now 0, meaning you will not move upwards automatically. 
  
  * fixed a quest loophole for Silicon Knight. It no longer calls for Extractor before being completable
  
  * most fertilizers now inform you of what they do for your plants. Secret fertilizers remain unspoiled.
  
  * adds super-annoying Meatbag mob to Atropus
  
  * adds Algae as a fertilizer for growing trays and hydroponic trays
  
  * the legendary weapon Kevin has been rebalanced, and its blasphemous name has been changed
  
  * added new Unique weapon tooltips. These should make it quite clear when you have uniques.
  
  _____________________________________________________
  ^cyan;New in version 5.6.1882^reset;
  
  * finally corrected the Shadowtop spritesheet/fullbrights
  
  * adjusted shadowtop behaviors
  
  * Baby animals will now eat from troughs and increase their maturation speed
    
  * new weapon type: Striker. Inspired by Flail weapons by ThatThunderCookie. They are mid-damage, mid-range block-breaking flails. Crits can stun, and they possess good knockback.
  
  * Hacker set now has Striker set bonus
  
  * Intrepid set now has Striker set damage bonus. Crit Chance bonus reduced to 2%
  
  _____________________________________________________
  ^cyan;New in version 5.6.188^reset;
  
  * Reverts the 'activate ship' entity message in bootship.lua back to just a message instead of a promise due to issues with mods like Avali when choicing the default ship (will make it so that the SAIL text that appears after bootup won't always appear on BYOS ships again)
  
  * adds new sounds to the Warden
  
  * adjusts loot in the Cavern dungeon end room and secret room
  
  * Robotic pets can now ingest Oil, Lead, Silicon and Carbon and Spare Parts (yes, they'll eat their crap)
  _____________________________________________________
  ^cyan;New in version 5.6.187^reset;
  
  * fixes baby ironbeaks growing into copperbeaks
  
  * copperbeak and ironbeak babies will accept alienmeat rather than cattlefeed thrown on the ground
  
  * added missing unlock for Pesticide

  * Warden now properly animates and behaves differently
  
  * fixing a strange monument's category. formerly 'pot', now 'decorative' (Kherae)
  
  * added a description adjustment for the transferutil variant of the itemscanner. (Kherae)
  
  * added new Titan mech Body and Legs (Aimee)
  
  _____________________________________________________
  ^cyan;New in version 5.6.186^reset;
  
  * disabled abandoning Vinj's intro quests
  
  * corrects Telebrium Dagger arm position
  
  * you'll see more Radioactive stars on the starmap
  
  * fixes slight graphical twitch to Exitus mech legs
  
  * corrected erroneous change to Telebrium Orbs. Should be t2, not t1.
  
  * corrected recipe for Vai to use durasteelbar rather than an incorrect ID
  
  * rebalanced Exitus mech gun
  
  * the Precursor Dungeon now has a SAIL entry once you unlock it within the dungeon itself
  
  * Mama Poptop room exit is now a boss door as well, preventing re-entry and cheese tactics.
  
  _____________________________________________________
  ^cyan;New in version 5.6.185^reset;
  
  * REVERT - new nodes on Storage Bridges. This may cause issues with your setups. Apologies.
  
  * NEW - Storage Bridge 2.0, with the above mentioned nodes present
  
  * fixes NPCs calling for 'generatedgun' (a vanilla bug)
  
  * fixes NPC death when failing a dialog check (PParrot)
  
  * new blade: Vai (Earth)
  
  * Rocket Launcher crits reduced
  
  * Hazmat suit should properly apply its bonuses
  
  * smart box sorting and spouts forgetting their off switches -> fixed
  
  * NEW MECH: Exitus (ArCon). Contributed by Pizzacat.

"
	
}
<|MERGE_RESOLUTION|>--- conflicted
+++ resolved
@@ -1,327 +1,324 @@
-{
-	"minimumUptime" : 5,	// Seconds before the player can close the window without it re-opening
-	"version" : "5.6.198",		// Update this with current version number to have the window popup again
-	"text" : "
-
-  _____________________________________________________
-  ^cyan;New in version 5.6.198^reset;
-  
-  * corrected fist weapon tooltip
-  
-  * you can finally craft Sour Milk and Bees
-  
-  * reduced all armor crit bonuses save for Bow-based ones 
-  
-  * Shadowbone armor now gives its bonus to Scythes
-  
-  * Sanguine armor now gives its bonus to Strikers
-  
-  * Rewrote some internal stuff for lot boxes (zimberzimber) :
-  
-    - Loot boxes now save the threat level of the planet they were received on, and will give weapons with tiers accordingly
-    
-    -Higher rarity loot drops from boxes will increase dropped weapon level (rare, epic, legendary)
-    
-    -Loot boxes can be given a level manually by scripts with item spawning functions
-<<<<<<< HEAD
-=======
-    
-  * transferConfig needed 2 categories that were missing (Kherae)
-  
->>>>>>> edae4f06
-  _____________________________________________________
-  ^cyan;New in version 5.6.197^reset;
-  
-  * Thelusian graphical adjustments and additions
-  
-  * Keeps mites from being moved out of the hives on reload (Wlerin)
-  
-  * Loads list of antimite frames from config during init (Wlerin)
-  
-  * Radien character creation options corrected (Moonlit Comet)
-  
-  * Hydroponics tray turns out the lights when not growing.(ProfoundDarkness)
-  
-  * Hydroponics tray doesn't draw power when it's not growing.(ProfoundDarkness)
-  
-  * Item Grabbers are no longer 'always on'. The power switch pin (first input) can turn them off. (ProfoundDarkness)
-  
-  _____________________________________________________
-  ^cyan;New in version 5.6.196^reset;
-  
-  * reduced Splatoon/Inkliings incompatibility listing to Minor. At worst, you should experience only oxygen related issues.
- 
-  * Honed Lunari Cestus got a hefty nerf
-  
-  * reduced damage on the Extra Dungeons legendary claws. They were simply far, far too good.
-  
-  * new playable race: Radien (Moonlit Comet)
-
-  
-  _____________________________________________________  
-  ^cyan;New in version 5.6.195^reset;
-  
-  * Assault Armor can now be dyed
-  
-  * Mechanical farm animals should properly ingest oil
-  
-  * Upgrade, Manipulator and Tech module recipes have been changed to use Research rather than Essence
-  
-  * Added BK12 Manstopper [machine pistol] (Pillow Bunny)
-  
-  * added Honed Lunari Cestus (Kreon the Insane)
-  
-  * added more info to the Info windows. You can now view credits and useful info 
-  
-  * You can now select Kirhos and Thelusian as races
-  
-  _____________________________________________________
-  ^cyan;New in version 5.6.194^reset;
-  
-  * Blood Sand should now sift
-  
-  * adjusted Mite breeding rates
-  
-  * reduced frequency of the 'mites' warning sound effect. You now only hear it occasionally when more than 120 mites are in your apiary
-  
-  * Mite infection spreads faster after only 10 appear, rather than 60. However, initial rates are slowed (thus, the 10 now take as long to gather as the 60 previously did)
-  
-  * When mites are present, you should be unable to transfer them over the ITD from your apiaries.
-  
-  * Storage Bridges will not work in conjunction with apiaries. You're gonna have to handle these a bit more manually.
-  
-  * Bugshell output from killing mites with anti-mite frames should match 50% of the mites killed
-  
-  
-  _____________________________________________________
-  ^cyan;New in version 5.6.193^reset;
-  
-  
-  * ^orange;Apiaries^reset; can now be infected with Mites:
-  
-   - There is a low chance for this to occur, but the chance increases with each additional mite that spawns in the apiary.
-   
-   - Once mites start breeding in earnest, your apiary will play a sound to inform you of this
-   
-   - You can kill mites using anti-mite and magma frames, which will work more efficiently in stacks. Max stack size is 300.
-  
-   - Mites slow (and eventually completely stop) bee production. They are also a pain in the butt to get rid of without the right frames.
- 
-   - Dead mites have a chance to convert into Bug Shell
-   
-   - You can feed mites to your farm animals. They suck as food, though.
-   
-   - More mite changes *will* be coming soon
-  
-
-  
-  * ^orange;Tray balance changes^reset; and feedback improvements (ProfoundDarkness) :
-  
-  - Fixed a bug causing perennial seed loss when improving fertilizer.
-  
-  - Trays are no longer set and forget with perennial plants. Should think of 'Yield Count' as the number of plants being grown. With poor fertilizer choices one should expect seed loss now.
-  
-  - Perennial growth bonus sticks around from growth ending to the next starting if the same seed. So can pause growth and resume later to still get the bonus (if any defined in seed).
-  
-  - Hydroponics tray, when powered, is faster than Growing Tray. About the same speed unpowered.
-  
-  - Some liquid items in the water slot slightly improve growing speed.
-  
-  - Invalid water/fertilizer items in said slots will be 'rejected' into tray storage if there is room.
-  
-  - Can interrupt perennial plants starting their next growth cycle the same way as annual plants, by placing any non-seed item in the seed slot.
-
-
-
-  * the Dragon Pistol boss drop can now be upgraded in a Crucible
-  
-  * Psilamanders touch attack now causes weak poison
-  
-  * Nightcrutters have new attacks
-  
-  * Wickins now have a defensive attack
-  
-  * Anglure variants got some minor attack adjustments
-  
-  * new mob: Meat Bunny! Found on Atropus
-  
-  * Meatbags are a bit more bloody
-  
-  * removed Tentacle monster spawns from Atropus
-  
-  * uri seed loses an unneeded apostraphe (Khe)
-  
-  * small shrooms are now properly summonable (Khe)
-  
-  * Bee quest is now less confusing, no longer referencing the wrong item name for the Bee Station (Khe)
-  
-  * category change for precursor converters, and adding centrifuges and extractors to category config for ITD code (Khe)
-  
-  * Large Rock Troll will show his name in capture pods. Sadly not retroactive. (Khe)
-  
-  _____________________________________________________
-  ^cyan;New in version 5.6.192^reset;
-  
-  * mushroom men can now be captured
-  
-  * added console category under tool 'category' for ITD
-  
-  * adds missing itemdescriptions for unique weapon tooltips
-  
-  * Telebrium, Tauntra and Neutron Orbs now count as 'energy' weapons for set bonuses
-  
-  * Chickens are now omnivorous
-  
-  * Herbivores and Omnivores can now eat wheat
-  
-  _____________________________________________________
-  ^cyan;New in version 5.6.191^reset;
-  
-  * Giant Scented Apiary no longer has a drone count limit, and its spawn delay has been reduced from 1.05 to 0.8 to match the Giant Apiary.
-  
-  * Boomerangs can now collect items
-  
-  * New tech: Regen Field
-  
-  * New Tech: Defense Matrix I, II and III. Provides passive defense bonus
-  
-  * Crunchy Chicks can now be ground up into delicious Slew for your carnivorous farm animals. Mmmm!
-    
-  * Precursor Blast Droids now properly apply damage
-  
-  * Precursor Microsphere got some changes:
-  
-    - speed reduced from 12 to 11 to help a bit on corners. 
-    - Repulsor Blast reworked. It is far more useful now. Base damage is maxEnergy/3.5. Timer increased to 1.5 seconds.
-    - Increased activation cost from 2 to 30. This applies per repulsor blast as well.
-    - Unlike other spheres, you are able to regain energy.
-    
-  * Precursor chests are more noticable, and the smaller boxy ones got a visual change
-  
-  * Medkit II should no longer cause a crash when used
-  
-  * moved ITD/MTD routing code to the object files.
-  
-  * added item network support to precursor converters.
-  
-  * updated transferUtil's template update block
-  
-  * fixed armor sphere's tooltip to correctly not that [FIRE} activates bombs, not [DOWN]
-  
-  * Sulphuric worlds removed from the Barren pool. This should make barren slightly more common and remove Sulphuric from Tier 1 stars in the bargain.
-  
-  _____________________________________________________
-  ^cyan;New in version 5.6.190^reset;
-  
-  
-  * The information is based on what is CURRENTLY in the tray slots, not what it's growing. So you can pick out the right fertilizer and liquid THEN insert your seed of choice.
-  
-  * Also removed racial descriptions from hydroponics trays as that was hiding useful information from players (ie power draw) using the stock Starbound races.
-  
-  * Modified description on both trays to remove the explicit number of seeds. 
-  
-  * Insanity effect corrected
-  
-  * removed Red Desert and Blood Gulch subbiomes from Atropus biomes
-  
-  * Physics Field tech base direction is now 0, meaning you will not move upwards automatically. 
-  
-  * fixed a quest loophole for Silicon Knight. It no longer calls for Extractor before being completable
-  
-  * most fertilizers now inform you of what they do for your plants. Secret fertilizers remain unspoiled.
-  
-  * adds super-annoying Meatbag mob to Atropus
-  
-  * adds Algae as a fertilizer for growing trays and hydroponic trays
-  
-  * the legendary weapon Kevin has been rebalanced, and its blasphemous name has been changed
-  
-  * added new Unique weapon tooltips. These should make it quite clear when you have uniques.
-  
-  _____________________________________________________
-  ^cyan;New in version 5.6.1882^reset;
-  
-  * finally corrected the Shadowtop spritesheet/fullbrights
-  
-  * adjusted shadowtop behaviors
-  
-  * Baby animals will now eat from troughs and increase their maturation speed
-    
-  * new weapon type: Striker. Inspired by Flail weapons by ThatThunderCookie. They are mid-damage, mid-range block-breaking flails. Crits can stun, and they possess good knockback.
-  
-  * Hacker set now has Striker set bonus
-  
-  * Intrepid set now has Striker set damage bonus. Crit Chance bonus reduced to 2%
-  
-  _____________________________________________________
-  ^cyan;New in version 5.6.188^reset;
-  
-  * Reverts the 'activate ship' entity message in bootship.lua back to just a message instead of a promise due to issues with mods like Avali when choicing the default ship (will make it so that the SAIL text that appears after bootup won't always appear on BYOS ships again)
-  
-  * adds new sounds to the Warden
-  
-  * adjusts loot in the Cavern dungeon end room and secret room
-  
-  * Robotic pets can now ingest Oil, Lead, Silicon and Carbon and Spare Parts (yes, they'll eat their crap)
-  _____________________________________________________
-  ^cyan;New in version 5.6.187^reset;
-  
-  * fixes baby ironbeaks growing into copperbeaks
-  
-  * copperbeak and ironbeak babies will accept alienmeat rather than cattlefeed thrown on the ground
-  
-  * added missing unlock for Pesticide
-
-  * Warden now properly animates and behaves differently
-  
-  * fixing a strange monument's category. formerly 'pot', now 'decorative' (Kherae)
-  
-  * added a description adjustment for the transferutil variant of the itemscanner. (Kherae)
-  
-  * added new Titan mech Body and Legs (Aimee)
-  
-  _____________________________________________________
-  ^cyan;New in version 5.6.186^reset;
-  
-  * disabled abandoning Vinj's intro quests
-  
-  * corrects Telebrium Dagger arm position
-  
-  * you'll see more Radioactive stars on the starmap
-  
-  * fixes slight graphical twitch to Exitus mech legs
-  
-  * corrected erroneous change to Telebrium Orbs. Should be t2, not t1.
-  
-  * corrected recipe for Vai to use durasteelbar rather than an incorrect ID
-  
-  * rebalanced Exitus mech gun
-  
-  * the Precursor Dungeon now has a SAIL entry once you unlock it within the dungeon itself
-  
-  * Mama Poptop room exit is now a boss door as well, preventing re-entry and cheese tactics.
-  
-  _____________________________________________________
-  ^cyan;New in version 5.6.185^reset;
-  
-  * REVERT - new nodes on Storage Bridges. This may cause issues with your setups. Apologies.
-  
-  * NEW - Storage Bridge 2.0, with the above mentioned nodes present
-  
-  * fixes NPCs calling for 'generatedgun' (a vanilla bug)
-  
-  * fixes NPC death when failing a dialog check (PParrot)
-  
-  * new blade: Vai (Earth)
-  
-  * Rocket Launcher crits reduced
-  
-  * Hazmat suit should properly apply its bonuses
-  
-  * smart box sorting and spouts forgetting their off switches -> fixed
-  
-  * NEW MECH: Exitus (ArCon). Contributed by Pizzacat.
-
-"
-	
-}
+{
+	"minimumUptime" : 5,	// Seconds before the player can close the window without it re-opening
+	"version" : "5.6.198",		// Update this with current version number to have the window popup again
+	"text" : "
+
+  _____________________________________________________
+  ^cyan;New in version 5.6.198^reset;
+  
+  * corrected fist weapon tooltip
+  
+  * you can finally craft Sour Milk and Bees
+  
+  * reduced all armor crit bonuses save for Bow-based ones 
+  
+  * Shadowbone armor now gives its bonus to Scythes
+  
+  * Sanguine armor now gives its bonus to Strikers
+  
+  * Rewrote some internal stuff for lot boxes (zimberzimber) :
+  
+    - Loot boxes now save the threat level of the planet they were received on, and will give weapons with tiers accordingly
+    
+    -Higher rarity loot drops from boxes will increase dropped weapon level (rare, epic, legendary)
+    
+    -Loot boxes can be given a level manually by scripts with item spawning functions
+    
+  * transferConfig needed 2 categories that were missing (Kherae)
+  
+  _____________________________________________________
+  ^cyan;New in version 5.6.197^reset;
+  
+  * Thelusian graphical adjustments and additions
+  
+  * Keeps mites from being moved out of the hives on reload (Wlerin)
+  
+  * Loads list of antimite frames from config during init (Wlerin)
+  
+  * Radien character creation options corrected (Moonlit Comet)
+  
+  * Hydroponics tray turns out the lights when not growing.(ProfoundDarkness)
+  
+  * Hydroponics tray doesn't draw power when it's not growing.(ProfoundDarkness)
+  
+  * Item Grabbers are no longer 'always on'. The power switch pin (first input) can turn them off. (ProfoundDarkness)
+  
+  _____________________________________________________
+  ^cyan;New in version 5.6.196^reset;
+  
+  * reduced Splatoon/Inkliings incompatibility listing to Minor. At worst, you should experience only oxygen related issues.
+ 
+  * Honed Lunari Cestus got a hefty nerf
+  
+  * reduced damage on the Extra Dungeons legendary claws. They were simply far, far too good.
+  
+  * new playable race: Radien (Moonlit Comet)
+
+  
+  _____________________________________________________  
+  ^cyan;New in version 5.6.195^reset;
+  
+  * Assault Armor can now be dyed
+  
+  * Mechanical farm animals should properly ingest oil
+  
+  * Upgrade, Manipulator and Tech module recipes have been changed to use Research rather than Essence
+  
+  * Added BK12 Manstopper [machine pistol] (Pillow Bunny)
+  
+  * added Honed Lunari Cestus (Kreon the Insane)
+  
+  * added more info to the Info windows. You can now view credits and useful info 
+  
+  * You can now select Kirhos and Thelusian as races
+  
+  _____________________________________________________
+  ^cyan;New in version 5.6.194^reset;
+  
+  * Blood Sand should now sift
+  
+  * adjusted Mite breeding rates
+  
+  * reduced frequency of the 'mites' warning sound effect. You now only hear it occasionally when more than 120 mites are in your apiary
+  
+  * Mite infection spreads faster after only 10 appear, rather than 60. However, initial rates are slowed (thus, the 10 now take as long to gather as the 60 previously did)
+  
+  * When mites are present, you should be unable to transfer them over the ITD from your apiaries.
+  
+  * Storage Bridges will not work in conjunction with apiaries. You're gonna have to handle these a bit more manually.
+  
+  * Bugshell output from killing mites with anti-mite frames should match 50% of the mites killed
+  
+  
+  _____________________________________________________
+  ^cyan;New in version 5.6.193^reset;
+  
+  
+  * ^orange;Apiaries^reset; can now be infected with Mites:
+  
+   - There is a low chance for this to occur, but the chance increases with each additional mite that spawns in the apiary.
+   
+   - Once mites start breeding in earnest, your apiary will play a sound to inform you of this
+   
+   - You can kill mites using anti-mite and magma frames, which will work more efficiently in stacks. Max stack size is 300.
+  
+   - Mites slow (and eventually completely stop) bee production. They are also a pain in the butt to get rid of without the right frames.
+ 
+   - Dead mites have a chance to convert into Bug Shell
+   
+   - You can feed mites to your farm animals. They suck as food, though.
+   
+   - More mite changes *will* be coming soon
+  
+
+  
+  * ^orange;Tray balance changes^reset; and feedback improvements (ProfoundDarkness) :
+  
+  - Fixed a bug causing perennial seed loss when improving fertilizer.
+  
+  - Trays are no longer set and forget with perennial plants. Should think of 'Yield Count' as the number of plants being grown. With poor fertilizer choices one should expect seed loss now.
+  
+  - Perennial growth bonus sticks around from growth ending to the next starting if the same seed. So can pause growth and resume later to still get the bonus (if any defined in seed).
+  
+  - Hydroponics tray, when powered, is faster than Growing Tray. About the same speed unpowered.
+  
+  - Some liquid items in the water slot slightly improve growing speed.
+  
+  - Invalid water/fertilizer items in said slots will be 'rejected' into tray storage if there is room.
+  
+  - Can interrupt perennial plants starting their next growth cycle the same way as annual plants, by placing any non-seed item in the seed slot.
+
+
+
+  * the Dragon Pistol boss drop can now be upgraded in a Crucible
+  
+  * Psilamanders touch attack now causes weak poison
+  
+  * Nightcrutters have new attacks
+  
+  * Wickins now have a defensive attack
+  
+  * Anglure variants got some minor attack adjustments
+  
+  * new mob: Meat Bunny! Found on Atropus
+  
+  * Meatbags are a bit more bloody
+  
+  * removed Tentacle monster spawns from Atropus
+  
+  * uri seed loses an unneeded apostraphe (Khe)
+  
+  * small shrooms are now properly summonable (Khe)
+  
+  * Bee quest is now less confusing, no longer referencing the wrong item name for the Bee Station (Khe)
+  
+  * category change for precursor converters, and adding centrifuges and extractors to category config for ITD code (Khe)
+  
+  * Large Rock Troll will show his name in capture pods. Sadly not retroactive. (Khe)
+  
+  _____________________________________________________
+  ^cyan;New in version 5.6.192^reset;
+  
+  * mushroom men can now be captured
+  
+  * added console category under tool 'category' for ITD
+  
+  * adds missing itemdescriptions for unique weapon tooltips
+  
+  * Telebrium, Tauntra and Neutron Orbs now count as 'energy' weapons for set bonuses
+  
+  * Chickens are now omnivorous
+  
+  * Herbivores and Omnivores can now eat wheat
+  
+  _____________________________________________________
+  ^cyan;New in version 5.6.191^reset;
+  
+  * Giant Scented Apiary no longer has a drone count limit, and its spawn delay has been reduced from 1.05 to 0.8 to match the Giant Apiary.
+  
+  * Boomerangs can now collect items
+  
+  * New tech: Regen Field
+  
+  * New Tech: Defense Matrix I, II and III. Provides passive defense bonus
+  
+  * Crunchy Chicks can now be ground up into delicious Slew for your carnivorous farm animals. Mmmm!
+    
+  * Precursor Blast Droids now properly apply damage
+  
+  * Precursor Microsphere got some changes:
+  
+    - speed reduced from 12 to 11 to help a bit on corners. 
+    - Repulsor Blast reworked. It is far more useful now. Base damage is maxEnergy/3.5. Timer increased to 1.5 seconds.
+    - Increased activation cost from 2 to 30. This applies per repulsor blast as well.
+    - Unlike other spheres, you are able to regain energy.
+    
+  * Precursor chests are more noticable, and the smaller boxy ones got a visual change
+  
+  * Medkit II should no longer cause a crash when used
+  
+  * moved ITD/MTD routing code to the object files.
+  
+  * added item network support to precursor converters.
+  
+  * updated transferUtil's template update block
+  
+  * fixed armor sphere's tooltip to correctly not that [FIRE} activates bombs, not [DOWN]
+  
+  * Sulphuric worlds removed from the Barren pool. This should make barren slightly more common and remove Sulphuric from Tier 1 stars in the bargain.
+  
+  _____________________________________________________
+  ^cyan;New in version 5.6.190^reset;
+  
+  
+  * The information is based on what is CURRENTLY in the tray slots, not what it's growing. So you can pick out the right fertilizer and liquid THEN insert your seed of choice.
+  
+  * Also removed racial descriptions from hydroponics trays as that was hiding useful information from players (ie power draw) using the stock Starbound races.
+  
+  * Modified description on both trays to remove the explicit number of seeds. 
+  
+  * Insanity effect corrected
+  
+  * removed Red Desert and Blood Gulch subbiomes from Atropus biomes
+  
+  * Physics Field tech base direction is now 0, meaning you will not move upwards automatically. 
+  
+  * fixed a quest loophole for Silicon Knight. It no longer calls for Extractor before being completable
+  
+  * most fertilizers now inform you of what they do for your plants. Secret fertilizers remain unspoiled.
+  
+  * adds super-annoying Meatbag mob to Atropus
+  
+  * adds Algae as a fertilizer for growing trays and hydroponic trays
+  
+  * the legendary weapon Kevin has been rebalanced, and its blasphemous name has been changed
+  
+  * added new Unique weapon tooltips. These should make it quite clear when you have uniques.
+  
+  _____________________________________________________
+  ^cyan;New in version 5.6.1882^reset;
+  
+  * finally corrected the Shadowtop spritesheet/fullbrights
+  
+  * adjusted shadowtop behaviors
+  
+  * Baby animals will now eat from troughs and increase their maturation speed
+    
+  * new weapon type: Striker. Inspired by Flail weapons by ThatThunderCookie. They are mid-damage, mid-range block-breaking flails. Crits can stun, and they possess good knockback.
+  
+  * Hacker set now has Striker set bonus
+  
+  * Intrepid set now has Striker set damage bonus. Crit Chance bonus reduced to 2%
+  
+  _____________________________________________________
+  ^cyan;New in version 5.6.188^reset;
+  
+  * Reverts the 'activate ship' entity message in bootship.lua back to just a message instead of a promise due to issues with mods like Avali when choicing the default ship (will make it so that the SAIL text that appears after bootup won't always appear on BYOS ships again)
+  
+  * adds new sounds to the Warden
+  
+  * adjusts loot in the Cavern dungeon end room and secret room
+  
+  * Robotic pets can now ingest Oil, Lead, Silicon and Carbon and Spare Parts (yes, they'll eat their crap)
+  _____________________________________________________
+  ^cyan;New in version 5.6.187^reset;
+  
+  * fixes baby ironbeaks growing into copperbeaks
+  
+  * copperbeak and ironbeak babies will accept alienmeat rather than cattlefeed thrown on the ground
+  
+  * added missing unlock for Pesticide
+
+  * Warden now properly animates and behaves differently
+  
+  * fixing a strange monument's category. formerly 'pot', now 'decorative' (Kherae)
+  
+  * added a description adjustment for the transferutil variant of the itemscanner. (Kherae)
+  
+  * added new Titan mech Body and Legs (Aimee)
+  
+  _____________________________________________________
+  ^cyan;New in version 5.6.186^reset;
+  
+  * disabled abandoning Vinj's intro quests
+  
+  * corrects Telebrium Dagger arm position
+  
+  * you'll see more Radioactive stars on the starmap
+  
+  * fixes slight graphical twitch to Exitus mech legs
+  
+  * corrected erroneous change to Telebrium Orbs. Should be t2, not t1.
+  
+  * corrected recipe for Vai to use durasteelbar rather than an incorrect ID
+  
+  * rebalanced Exitus mech gun
+  
+  * the Precursor Dungeon now has a SAIL entry once you unlock it within the dungeon itself
+  
+  * Mama Poptop room exit is now a boss door as well, preventing re-entry and cheese tactics.
+  
+  _____________________________________________________
+  ^cyan;New in version 5.6.185^reset;
+  
+  * REVERT - new nodes on Storage Bridges. This may cause issues with your setups. Apologies.
+  
+  * NEW - Storage Bridge 2.0, with the above mentioned nodes present
+  
+  * fixes NPCs calling for 'generatedgun' (a vanilla bug)
+  
+  * fixes NPC death when failing a dialog check (PParrot)
+  
+  * new blade: Vai (Earth)
+  
+  * Rocket Launcher crits reduced
+  
+  * Hazmat suit should properly apply its bonuses
+  
+  * smart box sorting and spouts forgetting their off switches -> fixed
+  
+  * NEW MECH: Exitus (ArCon). Contributed by Pizzacat.
+
+"
+	
+}