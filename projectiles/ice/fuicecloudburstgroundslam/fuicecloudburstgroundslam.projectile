--- conflicted
+++ resolved
@@ -9,11 +9,7 @@
   "pointLight" : false,
   "timeToLive" : 0.05,
   "piercing" : true,
-<<<<<<< HEAD
-  "damageKind" : "ice",
-=======
   "damageKind" : "hoarfrost",
->>>>>>> d74decaa
   "statusEffects" : [ "freezefu" ],
   "actionOnReap" : [
     {
