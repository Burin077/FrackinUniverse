{
	"researchTree" : {
		"fu_power" : {
					"survival_1" : {
						"icon" : "/items/tools/miningtools/beamaxe.png",
						"position" : [50, -50],
						"children" : [ "electronicsbasic" ],
						"price" : [ ],
						"unlocks" : [ ]
					},				

					"electronicsbasic" : {
						"icon" : "/items/generic/crafting/wire.png",
						"position" : [0, 0],
						"children" : [ "solar1", "combustion", "fission", "battery1", "centrifuge1", "itemnetwork", "liquidcollector", "windpower", "electricfurnace", "hydraulicdynamo" ],
						"price" : [["fuscienceresource", 720], ["wire", 9], ["potato", 1]],
						"unlocks" : [ "powerstation", "railcraftingtable", "fu_alternatorgenerator", "fu_conduit", "isn_powersensor", "ironcentrifuge", "fu_woodensifter", "fu_rockbreaker", "isn_battery_t0", "wiretoolfu", "network_pump", "network_quarry" ]
					},
					"solar1" : {
						"icon" : "/objects/power/isn_solarpanel/isn_solarpanel_inv.png",
						"position" : [40, 0],
						"children" : [ "solar2" ],
						"price" : [["fuscienceresource", 900], ["ff_silicon", 5], ["silverbar", 5]],
						"unlocks" : [ "isn_solarpanel" ]
					},						
					"solar2" : {
						"icon" : "/objects/power/fu_solararray/fu_solararray_icon.png",
						"position" : [65, 0],
						"children" : [ "solar3" ],
						"price" : [["fuscienceresource", 1440], ["goldbar", 5], ["graphene", 8]],
						"unlocks" : [ "fu_solararray" ]
					},	
					"solar3" : {
						"icon" : "/objects/power/fu_solararrayadv/fu_solararrayadv_icon.png",
						"position" : [90, 0],
						"children" : [ ],
						"price" : [["fuscienceresource", 2700], ["funanofibre", 5],  ["quietusbar", 5]],
						"unlocks" : [ "fu_solararrayadv" ]
					},
					"combustion" : {
						"icon" : "/objects/power/isn_thermalgenerator/isn_thermalgeneratoricon.png",
						"position" : [40, 30],
						"children" : [ "blastfurnace" ],
						"price" : [["fuscienceresource", 600], ["liquidoil", 10], ["cpu", 1] ],
						"unlocks" : [ "isn_thermalgenerator" ]
					},
					"hydraulicdynamo" : {
						"icon" : "/objects/power/hydraulicdynamo/hydraulicdynamoicon.png",
						"position" : [-65, -25],
						"children" : [ ],
						"price" : [["fuscienceresource", 500]],
						"unlocks" : [ "hydraulicdynamo" ]
					},					
					"electricfurnace" : {
						"icon" : "/objects/power/electricfurnace/electricfurnace_inv.png",
						"position" : [40, 70],
						"children" : [ "blastfurnace" ],
						"price" : [["fuscienceresource", 750], ["tungstenbar", 3] ],
						"unlocks" : [ "electricfurnace" ]
					},					
					"windpower" : {
						"icon" : "/objects/power/fu_windarray/isn_windarrayicon.png",
						"position" : [-60, 20],
						"children" : [ ],
						"price" : [["fuscienceresource", 3600], ["titaniumbar", 5], ["wire", 25]],
						"unlocks" : [ "isn_windarray" ]
					},	
					"blastfurnace" : {
						"icon" : "/objects/power/fu_blastfurnace/fu_blastfurnace_inv.png",
						"position" : [100, 40],
						"children" : [ "arcsmelter" ],
						"price" : [["fuscienceresource", 7200], ["advancealloy", 3], ["fuprocessor", 1], ["corefragmentore", 20]],
						"unlocks" : [ "fu_blastfurnace" ]
					},
					"fission" : {
						"icon" : "/objects/power/isn_fissionreactornew/isn_fissionreactornew_inv.png",
						"position" : [80, -40],
						"children" : [ "fusion" ],
						"price" : [["fuscienceresource", 6600], ["advancealloy", 3], ["unstableparticles", 3]],
						"unlocks" : [ "isn_fissionreactornew" ]
					},
					"fusion" : {
						"icon" : "/objects/power/makeshiftreactor/makeshiftreactor_inv.png",
						"position" : [110, -20],
						"children" : [ "quantumpower" ],
						"price" : [["fuscienceresource", 8600], ["fuplasmacore", 1]],
						"unlocks" : [ "makeshiftreactor" ]
					},					
					"quantumpower" : {
						"icon" : "/objects/power/fu_quantumgenerator/fu_quantumgeneratoricon.png",
						"position" : [150, 0],
						"children" : [ "quantumextractor" ],
						"price" : [["fuscienceresource", 14400], ["liquidmetallichydrogen", 2], ["densiniumbar", 5]],
						"unlocks" : [ "fu_quantumgenerator" ]
					},
					"arcsmelter" : {
						"icon" : "/objects/power/isn_arcsmelter/isn_arcsmelter_inv.png",
						"position" : [150, 40],
						"children" : [ ],
						"price" : [["fuscienceresource", 12500], ["pyreitebar", 5], ["isogenbar", 5]],
						"unlocks" : [ "isn_arcsmelter" ]
					},
					"quantumextractor" : {
						"icon" : "/objects/power/quantumextractor/quantumextractoricon.png",
						"position" : [150, -30],
						"children" : [ ],
						"price" : [["fuscienceresource", 8800], ["xithricitecrystal", 10], ["liquiddeuterium", 10] ],
						"unlocks" : [ "quantumextractor" ]
					},
					"battery1" : {
						"icon" : "/objects/power/isn_battery_t1/isn_battery_t1icon.png",
						"position" : [0, 40],
						"children" : [ "battery2" ],
						"price" : [["fuscienceresource", 210], ["tungstenbar", 5], ["ff_silicon", 5]],
						"unlocks" : [ "isn_battery_t1" ]
					},	
					"battery2" : {
						"icon" : "/objects/power/isn_battery_t2/isn_battery_t2_inv.png",
						"position" : [0, 70],
						"children" : [ "battery3" ],
						"price" : [["fuscienceresource", 720], ["titaniumbar", 5], ["advcircuit", 1]],
						"unlocks" : [ "isn_battery_t2" ]
					},	
					"battery3" : {
						"icon" : "/objects/power/isn_battery_t3_ceru/isn_battery_t3_ceru_inv.png",
						"position" : [0, 100],
						"children" : [ "battery4" ],
						"price" : [["fuscienceresource", 1350], ["protocitebar", 5], ["fuprocessor", 1]],
						"unlocks" : [ "isn_battery_t3_ceru" ]
					},						
					"battery4" : {
						"icon" : "/objects/power/isn_battery_t3_fero/isn_battery_t3_fero_inv.png",
						"position" : [0, 130],
						"children" : [ "battery5a" ],//"battery5b"
						"price" : [["fuscienceresource", 2200], ["quietusbar", 5], ["aichip", 2], ["particlecore", 1]],
						"unlocks" : [ "isn_battery_t3_fero" ]
					},
					"battery5a" : {
						"icon" : "/objects/power/isn_battery_t4_fero/isn_battery_t4_fero_inv.png",
						"position" : [20, 150],
						"children" : [],
						"price" : [["fuscienceresource", 5200], ["densiniumbar", 8], ["liquidmetallichydrogen", 50]],
						"unlocks" : [ "isn_battery_t4_fero" ]
					},	
					"centrifuge1" : {
						"icon" : "/objects/bees/industrialcentrifuge/industrialcentrifugeicon.png",
						"position" : [-40, 40],
						"children" : [ "centrifuge2", "sifter2" ],
						"price" : [["fuscienceresource", 1050], ["tungstenbar", 5]],
						"unlocks" : [ "industrialcentrifuge" ]
					},
					"centrifuge2" : {
						"icon" : "/objects/power/centrifuge/centrifugeicon.png",
						"position" : [-40, 80],
						"children" : [ "centrifuge3" ],
						"price" : [["fuscienceresource", 3600], ["protocitebar", 5], ["fuprocessor", 1]],
						"unlocks" : [ "centrifuge" ]
					},
					"sifter2" : {
						"icon" : "/objects/power/isn_powdersifter/isn_powdersiftericon.png",
						"position" : [-75, 80],
						"children" : [ ],
						"price" : [["fuscienceresource", 3600], ["titaniumbar", 5],["advcircuit", 2]],
						"unlocks" : [ "isn_powdersifter", "fu_rockcrusher" ]
					},
					"centrifuge3" : {
						"icon" : "/objects/power/centrifuge2/centrifuge2icon.png",
						"position" : [-40, 120],
						"children" : [ ],
						"price" : [["fuscienceresource", 6800], ["morphiteore", 5], ["effigiumbar", 3], ["ff_focusingarray", 1]],
						"unlocks" : [ "centrifuge2" ]
					},
					"itemnetwork" : {
						"icon" : "/objects/kheAA/kheAA_router/kheAA_routericon.png",
						"position" : [-120, 0],
						"children" : [ "worker2", "wiringadv", "manufacturing" ],
						"price" : [["fuscienceresource", 800], ["electromagnet", 5], ["laserdiode", 5]],
						"unlocks" : [ "network_router", "configurable3statecycler", "network_terminal", "network_repeater", "fu_powersensorlarge", "fu_watcher", "isn_incinerator", "network_containerlink", "network_containerlink2", "network_spout", "pumpoutfu", "pumpinfu", "pumpoutpressurefu", "network_currencytoken", "network_unhandledtoken", "smartbox_singular", "smartbox_halver", "smartbox_splitter", "network_dropper", "network_capacitySensor", "network_itemsensor", "smartbox_singular", "network_grabber", "network_grabber2", "network_grabber3", "massincinerator" ]
					},
					"worker2" : {
						"icon" : "/objects/kheAA/kheAA_pump/kheAA_pump_ironicon.png",
						"position" : [-120, 30],
						"children" : [ "worker3" ],
						"price" : [["fuscienceresource", 300], ["ironbar", 5]],
						"unlocks" : [ "network_pump_iron", "network_quarryiron" ]
					},
					"worker3" : {
						"icon" : "/objects/kheAA/kheAA_pump/kheAA_pump_titaniumicon.png",
						"position" : [-120, 60],
						"children" : ["worker4"  ],
						"price" : [["fuscienceresource", 720], ["titaniumbar", 5]],
						"unlocks" : [ "network_pump_titanium", "network_quarrytitanium" ]
					},
					"worker4" : {
						"icon" : "/objects/kheAA/kheAA_pump/kheAA_pump_densiniumicon.png",
						"position" : [-120, 90],
						"children" : [ ],
						"price" : [["fuscienceresource", 900], ["densiniumbar", 5]],
						"unlocks" : [ "network_pump_densinium", "network_quarrydensinium" ]
					},
					"wiringadv" : {
						"icon" : "/objects/crafting/wiringstation/wiringstationicon.png",
						"position" : [-150, 60],
						"children" : [ "turrets" ],
						"price" : [["fuscienceresource", 800], ["titaniumbar", 5], ["wire", 20]],
						"unlocks" : ["wiringstation"]
					},
					"turrets" : {
						"icon" : "/objects/wired/fu_turrets/fu_rocketturret/icon.png",
						"position" : [-150, 90],
						"children" : [ ],
						"price" : [["fuscienceresource", 500], ["siliconboard", 15], ["electromagnet", 10]],
						"unlocks" : ["standingturret", "fu_flameturret", "fu_cripplerturret", "fu_vashtaturret", "fu_gaussturret", "fu_laserturret", "fu_flameturret", "fu_rocketturret", "fu_teslaturret", "fu_autoBeamer", "fu_autoBeamer2", "fu_autoBeamer3", "fu_autobeamer3bugs", "fu_autobeamer3farmbeasts", "lavarooftrap", "slimerooftrap", "craftsawblade"]
					},
					"manufacturing" : {
						"icon" : "/objects/power/manufacturing/mfgstationicon.png",
						"position" : [-140, -20],
						"children" : [ ],
						"price" : [["fuscienceresource", 4200], ["advancealloy", 5], ["powercore", 1]],
						"unlocks" : [ "mfgstation" ]
					},
					"liquidcollector" : {
						"icon" : "/objects/power/fu_liquidcondenser/fu_liquidcondenser_inv.png",
						"position" : [0, -40],
						"children" : [ "condenser", "mixer" ],
						"price" : [["fuscienceresource", 400], ["fu_oxygen", 100], ["tungstenbar", 4]],
						"unlocks" : [ "fu_liquidcondenser" ]
					},
					"condenser" : {
						"icon" : "/objects/power/isn_atmoscondenser/isn_atmoscondenser_inv.png",
						"position" : [-40, -40],
						"children" : [ "filter" ],
						"price" : [["fuscienceresource", 2700], ["powercore", 1]],
						"unlocks" : [ "isn_atmoscondenser" ]
					},
					
					"mixer" : {
						"icon" : "/objects/power/fu_liquidmixer/fu_liquidmixericon.png",
						"position" : [0, -70],
						"children" : [ ],
						"price" : [["fuscienceresource", 2700], ["titaniumbar", 5]],
						"unlocks" : [ "fu_liquidmixer" ]
					},
					
					"filter" : {
						"icon" : "/objects/power/fu_atmosfilter/fu_atmosfiltericon.png",
						"position" : [-70, -70],
						"children" : [ "regulator", "regenmatrix" ],
						"price" : [["fuscienceresource", 10800], ["advancealloy", 5] ],
						"unlocks" : [ "fu_atmosfilter" ]
					},
					"regulator" : {
						"icon" : "/objects/power/isn_atmosregulator/isn_atmosregulator_inv.png",
						"position" : [-105, -70],
						"children" : [  ],
						"price" : [["fuscienceresource", 21600], ["densealloy", 10], ["liquidmetallichydrogen", 25]],
						"unlocks" : [ "isn_atmosregulatornew" ]
					},
					"regenmatrix" : {
						"icon" : "/items/generic/other/medkit4.png",
						"position" : [-70, -105],
						"children" : [  ],
						"price" : [["fuscienceresource", 12600], ["unstableparticles", 5], ["densealloy", 5], ["medkit4", 25]],
						"unlocks" : [ "isn_atmosregulator" ]
					}	

		}
	},
	

	
	"acronyms" : {
		"fu_power" : {
			"BASICTRAINING" : "survival_1",
			"ELECTRONICS" : "electronicsbasic",	
			"SOLAR1" : "solar1",	
			"SOLAR2" : "solar2",	
			"SOLAR3" : "solar3",	
			"COMBUSTION" : "combustion",	
			"HYDRAULICDYNAMO" : "hydraulicdynamo",				
			"ELECTRICFURNACE" : "electricfurnace",				
			"WINDPOWER" : "windpower",		
			"BLASTFURNACE" : "blastfurnace",		
			"FISSION" : "fission",	
			"FUSION" : "fusion",	
			"QUANTUMPOWER" : "quantumpower",
			"ARCSMELTER" : "arcsmelter",
			"QUANTUMEXTRACTOR" : "quantumextractor",				
			"BATTERY1" : "battery1",	
			"BATTERY2" : "battery2",	
			"BATTERY3" : "battery3",
			"BATTERY4" : "battery4",
			"BATTERY5A" : "battery5a",
			//"BATTERY5B" : "battery5b",
			"CENTRIFUGE1" : "centrifuge1",	
			"CENTRIFUGE2" : "centrifuge2",	
			"SIFTER2" : "sifter2",	
			"CENTRIFUGE3" : "centrifuge3",	
			"ITEMNETWORK" : "itemnetwork",
			"WORKER2" : "worker2",					
			"WORKER3" : "worker3",
			"WORKER4" : "worker4",
			"WIRINGADV" : "wiringadv",
			"TURRETS" : "turrets",
			"MANUFACTURING": "manufacturing",
			"ANSIBLE" : "ansible",
			"LIQUIDCOLLECTOR" : "liquidcollector",
			"CONDENSER" : "condenser",		
			"MIXER" : "mixer",
			"FILTER" : "filter",
			"REGULATOR" : "regulator",		
			"REGENMATRIX" : "regenmatrix"					
		}
	},

	"strings" : {
		"currencies" : {
		},
		
		"trees" : {
			"fu_power" : "Electronics"//^#1fbbfd;
		},
		
		"research" : {
			"default"	: [ "Instructions","Select a research by clicking one of the icons on the grid.\nYou can navigate the grid by dragging with the left mouse button.\n\n- The left most button at the upper part of the screen opens a list of research trees to pick from.\n\n- The second button opens a list of non-hidden research options. Click a research on the displayed to center the view on it. Click again to hide the list.\n\n- The third button will center the view on the middle of the tree, or the currently selected research.\n\n- The last button toggles ^orange;low quality mode^reset;. This makes the GUI jump to a position instead of panning to it, or the center button. In addition, dragging/navigating on the the main screen will update only after you release the mouse button. It is best to use the search list with this mode enabled."],
			"survival_1" : [ "Basic Training",	"^orange;Tier 1^reset;\n\nYour training, thanks to four years in the Protectorate Academy, provides you with basic survival skills to keep you alive for extended periods in the event of a crash." ],	
			
			"electronicsbasic" : [ "Electronics","^orange;Tier 1^reset;\n\nYou've taught yourself some basic electronics and can now make a variety of rudimentary wired machinery at the ^orange;Electronics Center.^reset;"],
			
			"solar1" : ["Solar Power","^orange;Tier 2^reset;\n\nThe free energy of stars is now within your reach with your understanding of solar technology. You can now build solar panels at your ^orange;Electronics Center^reset;."],
			
			"solar2" : ["Improved Solar Cells","^orange;Tier 3^reset;\n\nYou've learned to use graphene to enhance your solar panels, allowing you to build bigger and more efficient solar arrays."],
			
			"solar3" : ["Peerless Solar Cells","^orange;Tier 4^reset;\n\nBy combining nanofibre and Quietus metals, you can create incredibly potent solar towers which harvest vast amounts of renewable energy."],
			
			"combustion" : ["Combustion Engines","^orange;Tier 2^reset;\n\nYou've improved upon your fossil-fuel-burner design. With a Combustion Engine, you can generate more power than an Alternator using a wider array of fuel types."],
			
			"hydraulicdynamo" : ["Steam Power","^orange;Tier 2^reset;\n\nYou've mastered the primitive-but-useful art of steam power. You can build a hydraulic piston that boils water using 'hot' fuels like lava or core fragments to generate early power."],
			
			"electricfurnace" : ["Powered Smelting","^orange;Tier 2^reset;\n\nYou've learned to use electrically-generated heat energy to smelt materials automatically. The ^orange;Electric Furnace^reset; can't process Titanium or anything more complicated than that, but it's great for getting extra materials from ores and blocks."],			
			
			"windpower" : ["Wind Turbines","^orange;Tier 3^reset;\n\nWith access to hardier metals like Titanium, you've developed a durable wind turbine which will generate lots of renewable energy in the right environment."],
			
			"blastfurnace" : ["Industrial Smelting","^orange;Tier 3^reset;\n\nExperimentation with heat-resistant alloys have lead to your creation of a powerful electric Blast Furnace which more efficiently smelts your ores. Can process ores up to tier 4."],
			
			"fission" : ["Nuclear Power","^orange;Tier 3^reset;\n\nYou've gotten a hang of nuclear fission, and can now build Fission Reactors that not only provide tons of power, but also generate useful fission by-products. Just mind the radiation."],
			"fusion" : ["Basic Fusion","^orange;Tier 4^reset;\n\nYou've done it! You've determined how to create stable fusion reactions! This is an efficient producer of energy, but ^red;requires coolant such as water or liquid nitrogen^reset; or you risk potentially fatal explosion.\nCan be fueled with hydrogen isotopes such as Hydrogen, Helium 3 and Tritium."],
						
			"quantumpower" : ["Quantum Nucleonics","^orange;Tier 6^reset;\n\nGenerating electricity from quantum mechanics is something very few people have done, but you can count yourself among them with your new Quantum Reactor. Capable of burning both traditional and esoteric fuels, it generates unfathomably large amounts of power."],
			
			"arcsmelter" : ["Arc Smelting","^orange;Tier 6^reset;\n\nUsing your newfound quantum knowledge, you've designed an incredibly powerful electric furnace that smelts even more efficiently and quickly than a blast furnace, but can also perform quantum conversions by pressurizing its contents to levels that surpass gas giants."],	
			
			"quantumextractor" : ["Quantum Processing","^orange;Tier 6^reset;\n\nNot satisfied with traditional extraction machines, you've improved on the design with quantum mechanics. Quantum Extractors not only work faster than ever, but produce twice as much from their extractions."],		
			
			"battery1" : ["Silicon Batteries","^orange;Tier 2^reset;\n\nUsing silicon, you've learned to create simple solid-state batteries at your ^orange;Electronics Center^reset;- a big step up from junky old lead-acid ones."],	
			
			"battery2" : ["Improved Batteries","^orange;Tier 3^reset;\n\nYou've improved your skills building batteries with silicon, and can now create batteries that hold much more charge than before."],	
			
			"battery3" : ["Protocite Batteries","^orange;Tier 4^reset;\n\nUsing Protocite's amazing ability to store and channel energy, you've designed a new kind of battery that is better than silicon in every way."],		
			
			"battery4" : ["Advanced Batteries","^orange;Tier 5^reset;\n\nCombining Quantum technology and Quietus metals, you have developed a bizarre sort of battery that stores energy almost like a living creature. This comes with even better storage capacity."],	
			
			"battery5a" : ["Hydrogen Batteries","^orange;Tier 6^reset;\n\nLiquid Metallic Hydrogen is such a potent energy medium that it blows any solid-state battery out of the water. With it, you've designed what may well be the best battery in the galaxy."],	
			
			//"battery5b" : ["Lunari Batteries","^orange;Tier 6^reset;\n\nYou've torn apart a Precursor super-battery to find out how it works, and have been well rewarded for your time. Using supercharged Lunari crystal, you can create a battery that discharges slowly, but can store a nearly infinite amount of charge."],

			"centrifuge1" : ["Industrial Centrifuging","^orange;Tier 2^reset;\n\nWith Tungsten, you can now build a big, bulky centrifuge that more efficiently processes liquids and can also receive external attachments to jar honey. Build one at your ^orange;Electronics Center^reset;."],		

			"centrifuge2" : ["Laboratory Centrifuging","^orange;Tier 3^reset;\n\nYou've developed a sleek new centrifuge that is better at its job than before thanks to the power of Protocite processing."],				
			
			"sifter2" : ["Powered Sifting","^orange;Tier 3^reset;\n\nHaving improved upon your Sifter design, you can now harvest the hidden treasures of blocks much more efficiently. You can also create a Rock Crusher, which breaks up hard materials like cobblestone and conglomerate instead of sands and silts."],	
				
			"centrifuge3" : ["Isotope Processing","^orange;Tier 4^reset;\n\nWith AI technology, you've designed a centrifuge that is so efficient and capable that it can even process radioactive isotopes into exciting new forms."],
			
			"itemnetwork" : ["Item Utilities","^orange;Tier 2^reset;\n\nUsing Item Networks, you can automate a huge number of processes and improve your quality of life dramatically. Researching Item Utilities will give you access to a laundry list of useful utility objects at your ^orange;Electronics Center^reset;."],
			
			"worker2" : ["Improved Producers","^orange;Tier 2^reset;\n\nYou've learned to upgrade your copper pumps and quarries into iron versions, which work more quickly."],		

			"worker3" : ["Advanced Producers","^orange;Tier 3^reset;\n\nYou've learned to upgrade your iron pumps and quarries into titanium versions, which work more quickly still."],	

			"worker4" : ["Peerless Producers","^orange;Tier 4^reset;\n\nYou've learned to upgrade your titanium pumps and quarries into Densinium versions, which work extremely quickly."],

			"wiringadv" : ["Technical Wiring","^orange;Tier 3^reset;\n\nYou've designed a crafting table for creating logic gates, sensors, traps and other large-scale wiring objects."],	

			"turrets" : ["Defense Systems","^orange;Tier 4^reset;\n\nYou've put your wiring expertise to work, and can now create many autonomous turrets for defense or automation."],
			
			"manufacturing" : ["Automated Assembly","^orange;Tier 4^reset;\n\nUsing advanced metals and machinery, you've created an automatic manufacturer which can be configured to quickly craft any item or object you want when provided with materials."],	

			"ansible" : ["Subspace Communications","^orange;Tier 5^reset;\n\nThe interstellar ansible internet is a bustling and lucrative place to be, and now you can access it with your newly devised machine."],		
			
			"liquidcollector" : ["Condensation","^orange;Tier 2^reset;\n\nYou've designed a device that will condense the atmosphere into liquid when powered. What liquid is produced depends on the planet."],

			"condenser" : ["Advanced Condensation","^orange;Tier 3^reset;\n\nYou've improved upon your condenser design to create a much more potent device which will condense many useful reagants and elements in addition to liquids."],

			"mixer" : ["Controlled Reactions","^orange;Tier 3^reset;\n\nMixing liquids can have many beneficial effects, especially now that you designed a machine to do just that. The liquid mixer can not only produce liquid reactions quickly and cleanly, but also allows for some reactions that couldn't happen when mixing liquid manually."],

			"filter" : ["Atmospheric Cleansing","^orange;Tier 4^reset;\n\nUsing your knowledge of atmospheric mechanics, you've designed a device which filters the air and regulates temperature, providing protection against many hazards while nearby."],

			"regulator" : ["Total Purification","^orange;Tier 6^reset;\n\nYou've mastered atmospheric cleansing. With the Atmospheric Regulator, there is no place you can't settle - butt-naked, if you so choose."],	

			"regenmatrix" : ["Healing Vapors","^orange;Tier 5^reset;\n\nBy applying your knowledge of medicine to electronics, you've created a field generator that rapidly heals everything within a wide radius."]				
			
		}
	},

	"cutsomGridTileImages":{ "fu_power" : "/zb/researchTree/gridTile.png" },

	"hiddenResearch" : {
		"fu_power" : []
	},
//	"SOLAR2", "SOLAR3", "WINDPOWER", "FISSION", "BLASTFURNACE", "QUANTUMPOWER", "ARCSMELTER", "QUANTUMEXTRACTOR", "BATTERY2", "BATTERY3", "BATTERY4", "BATTERY5A", "BATTERY5B", "CENTRIFUGE2", "SIFTER2", "CENTRIFUGE3", "WORKER2", "WORKER3", "WORKER4", "WIRINGADV", "TURRETS", "MANUFACTURING", "ANSIBLE", "CONDENSER" "MIXER", "FILTER", "REGULATOR", "REGENMATRIX", "SOLAR1", "COMBUSTION", "BATTERY1", "ITEMNETWORK", "FISSION", "LIQUIDCOLLECTOR"
	
	"versions":{
<<<<<<< HEAD
	  "fu_power" : "0.150"
=======
	  "fu_power" : "0.15"
>>>>>>> 3267a4ff
	},	
	"initiallyResearched" : {
		"fu_power" : ["BASICTRAINING"]
	},
	
	"currencies" : [],
	
	"customConsumptionRules" : {
		"fu_power" : {"currency" : true, "items" : false }
	},
    "treeIcons" : {
            "fu_power" : "/interface/statuses/energy.png"
    }
}<|MERGE_RESOLUTION|>--- conflicted
+++ resolved
@@ -318,7 +318,7 @@
 		},
 		
 		"trees" : {
-			"fu_power" : "Electronics"//^#1fbbfd;
+			"fu_power" : "Electronics"
 		},
 		
 		"research" : {
@@ -344,6 +344,7 @@
 			"blastfurnace" : ["Industrial Smelting","^orange;Tier 3^reset;\n\nExperimentation with heat-resistant alloys have lead to your creation of a powerful electric Blast Furnace which more efficiently smelts your ores. Can process ores up to tier 4."],
 			
 			"fission" : ["Nuclear Power","^orange;Tier 3^reset;\n\nYou've gotten a hang of nuclear fission, and can now build Fission Reactors that not only provide tons of power, but also generate useful fission by-products. Just mind the radiation."],
+			
 			"fusion" : ["Basic Fusion","^orange;Tier 4^reset;\n\nYou've done it! You've determined how to create stable fusion reactions! This is an efficient producer of energy, but ^red;requires coolant such as water or liquid nitrogen^reset; or you risk potentially fatal explosion.\nCan be fueled with hydrogen isotopes such as Hydrogen, Helium 3 and Tritium."],
 						
 			"quantumpower" : ["Quantum Nucleonics","^orange;Tier 6^reset;\n\nGenerating electricity from quantum mechanics is something very few people have done, but you can count yourself among them with your new Quantum Reactor. Capable of burning both traditional and esoteric fuels, it generates unfathomably large amounts of power."],
@@ -362,8 +363,6 @@
 			
 			"battery5a" : ["Hydrogen Batteries","^orange;Tier 6^reset;\n\nLiquid Metallic Hydrogen is such a potent energy medium that it blows any solid-state battery out of the water. With it, you've designed what may well be the best battery in the galaxy."],	
 			
-			//"battery5b" : ["Lunari Batteries","^orange;Tier 6^reset;\n\nYou've torn apart a Precursor super-battery to find out how it works, and have been well rewarded for your time. Using supercharged Lunari crystal, you can create a battery that discharges slowly, but can store a nearly infinite amount of charge."],
-
 			"centrifuge1" : ["Industrial Centrifuging","^orange;Tier 2^reset;\n\nWith Tungsten, you can now build a big, bulky centrifuge that more efficiently processes liquids and can also receive external attachments to jar honey. Build one at your ^orange;Electronics Center^reset;."],		
 
 			"centrifuge2" : ["Laboratory Centrifuging","^orange;Tier 3^reset;\n\nYou've developed a sleek new centrifuge that is better at its job than before thanks to the power of Protocite processing."],				
@@ -411,11 +410,7 @@
 //	"SOLAR2", "SOLAR3", "WINDPOWER", "FISSION", "BLASTFURNACE", "QUANTUMPOWER", "ARCSMELTER", "QUANTUMEXTRACTOR", "BATTERY2", "BATTERY3", "BATTERY4", "BATTERY5A", "BATTERY5B", "CENTRIFUGE2", "SIFTER2", "CENTRIFUGE3", "WORKER2", "WORKER3", "WORKER4", "WIRINGADV", "TURRETS", "MANUFACTURING", "ANSIBLE", "CONDENSER" "MIXER", "FILTER", "REGULATOR", "REGENMATRIX", "SOLAR1", "COMBUSTION", "BATTERY1", "ITEMNETWORK", "FISSION", "LIQUIDCOLLECTOR"
 	
 	"versions":{
-<<<<<<< HEAD
-	  "fu_power" : "0.150"
-=======
-	  "fu_power" : "0.15"
->>>>>>> 3267a4ff
+	  "fu_power" : "0.151"
 	},	
 	"initiallyResearched" : {
 		"fu_power" : ["BASICTRAINING"]
