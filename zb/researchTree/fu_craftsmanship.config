{
	"researchTree" : {
		"fu_craftsmanship" : {

//knowledge
			"survival_1" : {
				"icon" : "/items/tools/miningtools/beamaxe.png",
				"position" : [0, 0],
				"children" : [ "sewing1", "cooking1","colony1","workbench1", "pixelprinter", "crew1" ],
				"price" : [ ],
				"unlocks" : [ "darkwoodmaterial" ]
			},
			"sewing1" : {
				"icon" : "/objects/crafting/upgradeablecraftingobjects/craftingwheel/craftingwheelicon.png",
				"position" : [80, 0],
				"children" : [ "sewing2", "fashion1", "dye1" ],
				"price" : [ ["fuscienceresource", 120],["plantfibre", 30] ],
				"unlocks" : [ "paper", "nicepaper", "craftingwheel", "mannequin", "fabric", "fupetcollarholderchest", "string", "fumantizipleblegs", "fumantiziplebchest","fumantizihoodhead", "eyepatchhead", "appleplush", "toiletpaperroll" ]
			},
			"crew1" : {
				"icon" : "/items/active/crewcontracts/crewcontract.png",
				"position" : [-30, 60],
				"children" : [ "crew2" ],
				"price" : [ ["fuscienceresource", 400],["money", 400] ],
				"unlocks" : [ "crewcontract", "crewcontract_warrior", "crewcontract_janitor", "crewcontract_tailor", "crewcontract_metalhead", "crewcontract_fuhunter", "crewcontract_researcher"]
			},
			"crew2" : {
				"icon" : "/items/active/crewcontracts/crewcontract.png",
				"position" : [-40, 100],
				"children" : [ "crew3" ],
				"price" : [ ["fuscienceresource", 1000],["money", 1000] ],
				"unlocks" : [ "crewcontract_chef", "crewcontract_chemistblue", "crewcontract_chemistgreen", "crewcontract_chemistorange", "crewcontract_chemistyellow", "crewcontract_engineer", "crewcontract_mechanic", "crewcontract_medic", "crewcontract_outlaw", "crewcontract_scuba"]
			},	
			"crew3" : {
				"icon" : "/items/active/crewcontracts/crewcontract.png",
				"position" : [-40, 140],
				"children" : [ "crew4" ],
				"price" : [ ["fuscienceresource", 4000],["money", 4000] ],
				"unlocks" : ["racialspacestationconsole_military", "racialspacestationconsole_medical", "racialspacestationconsole_trading", "racialspacestationconsole_scientific", "crewcontract_engineer2", "crewcontract_warrior2", "crewcontract_biohazard", "crewcontract_bountyhunter", "crewcontract_chef2",  "crewcontract_cultist", "crewcontract_gas", "crewcontract_geologist", "crewcontract_kirhoshacker", "crewcontract_science", "crewcontract_sciencedrug", "crewcontract_sciencegas"]
			},	
			"crew4" : {
				"icon" : "/items/active/crewcontracts/crewcontract.png",
				"position" : [-40, 180],
				"children" : [ ],
				"price" : [ ["fuscienceresource", 12000],["money", 12000] ],
				"unlocks" : [ "crewcontract_warrior3", "crewcontract_arctic", "crewcontract_chef3", "crewcontract_collector", "crewcontract_cyborg", "crewcontract_mechanic2", "crewcontract_medic2", "crewcontract_volcanologist", "crewcontract_stealth", "crewcontract_oceanographer"]
			},			
			"fashion1" : {
				"icon" : "/items/armors/costumes/startrek/icons.png:chest",
				"position" : [80, 40],
				"children" : [  ],
				"price" : [ ["fuscienceresource", 150],["fabric", 10]],
				"unlocks" : [ "poptoptop", "funinjamask","funinjamask2", "startrekpants", "startrekchest", "boosterlegs", "boosterchest", "boosterhead", "zaibatsulegs", "zaibatsuchest", "glitterfolklegs", "glitterfolkchest","gutterpunklegs","gutterpunkchest", "boxingglove"]
			},
			"sewing2" : {
				"icon" : "/items/generic/crafting/cottonwool.png",
				"position" : [120, 0],
				"children" : [ "fashion2", "sewing3","canvas" ],
				"price" : [["fuscienceresource", 200],["cotton", 12]],
				"unlocks" : [ "cottonwool","douchehat"]
			},
			"fashion2" : {
				"icon" : "/items/armors/tier0/celestaruniform1/icons.png:chest",
				"position" : [120, 40],
				"children" : [ ],
				"price" : [ ["fuscienceresource", 230],["cottonwool", 4] ],
				"unlocks" : [ "celestaruniform1pants","celestaruniform1chest","celestaruniform2pants","celestaruniform2chest","celestaruniform3pants","celestaruniform3chest","fumantiziruffianlegs","fumantiziruffianchest","fumantizidrapedlegs","fumantizidrapedchest","radrebelpants","radrebelchest","shadowuniformpants","shadowuniformchest", "simplecapeback", "shortcapeback", "teddybearplush", "tshirtchest" ]
			},
			"sewing3" : {
				"icon" : "/items/generic/crafting/silk.png",
				"position" : [160, 0],
				"children" : [ "sewing4a", "sewing4b", "fashion3" ],
				"price" : [["fuscienceresource", 500],["silkfibre", 16]],
				"unlocks" : [ "silk" ]
			},
			"fashion3" : {
				"icon" : "/items/armors/tier0/mantizitoga/Icons.png:chest",
				"position" : [160, 40],
				"children" : [ ],
				"price" : [ ["fuscienceresource", 450],["silk", 4] ],
				"unlocks" : [ "fumantizitogalegs","fumantizitogachest","fumantizimerchlegs", "fumantizimerchchest", "celestaruniform4pants","celestaruniform4chest", "madscientistpants", "madscientistchest", "goggles1", "goggles2"]
			},
			"sewing4a" : {
				"icon" : "/items/generic/crafting/syntheticmaterial.png",
				"position" : [210, 30],
				"children" : [ "sewing5" ],
				"price" : [["fuscienceresource", 1000],["fu_carbon", 20],["liquidpoison", 40]],
				"unlocks" : [ "syntheticmaterial" ]
			},
			"sewing4b" : {
				"icon" : "/items/generic/crafting/mutaviskthread.png",
				"position" : [210, -30],
				"children" : [ "sewing5" ],
				"price" : [["fuscienceresource", 1000],["mutavisksilk", 20],["agaranichor", 20]],
				"unlocks" : [ "mutaviskthread" ]
			},
			"sewing5" : {
				"icon" : "/items/generic/crafting/ultrasilk.png",
				"position" : [260, 0],
				"children" : [ ],
				"price" : [["fuscienceresource", 3000],["syntheticmaterial", 50],["graphene", 50]],
				"unlocks" : [ "funanofibre" ]
			},
			"cooking1" : {
				"icon" : "/objects/crafting/woodencookingtable/woodencookingtableicon.png",
				"position" : [60, -60],
				"children" : [ "booze1", "cooking3", "coffee" ],
				"price" : [["fuscienceresource", 200],["wheat", 4]],
				"unlocks" : [ "woodencookingtable", "platingtable", "bread", "meatdumplings", "corncob", "mashedpotato", "bonbons", "cake", "sweetpopcorn", "bottledwater", "automatoshake", "2kbpotage","avesmingojuice","avesmingoicecream","bananacon","batteredbanana","luckydip","beakseedbread","boltos","8gbpizzap","fishinabone","spookypie","carrotbread","carrotjuice","spicyfeathercrown","burningeyeballs","seafoodgratin","soggysack","2kbpotage","nutsandbolts","piodia","stuffeddirturchin","eggshootsalad","eggshooticecream","feathercrownjam","grapejuice","kiwijuice","neonmelonjam","pozest","cyanider","oculemonmeringue","pineapplepizzaslice","pineapplejuice","pussplumjam","reefjuice","saltsalad","tomatojuice","toxictopjam","wartweedjam","pearlpeaparcels","stickyribs","spicyribs","chocolate", "fuchocolatebar", "mushroombread","roastedmushrooms","pearlpearisotto","pearlpeajam","candiedcorn","alienfruitjuice","alienfruitjam","candyapple","thornjuice","oilstew","rustchowder","fuchocolatechipcookie","fuchocolatechipcookie2","fucake","fucake2","fupeachpie","fupearpie","applejuice","peachjuice","pearjuice", "meatchunk","soda", "cherryjam", "fubutter", "tearnutbutter", "tearnutbuttersandwich", "tearnutbuttercookie", "kadavanmeatjuice", "dunebun", "stuffeddunebun", "fuavikanspices", "fulobsterpaste", "fulobsterpastetoast","carrotcake","chocolatecake","coffeecake","fuapplehoneypie","fuapplehoneypieplate","fufrostedcake","fuplaincake" ]

			},
			"coffee" : {
				"icon" : "/objects/outpost/coffeemachine/icon.png",
				"position" : [65, -100],
				"children" : [ ],
				"price" : [["fuscienceresource", 400],["coffeebeans", 5]],
				"unlocks" : [ "coffeemachine", "coffee", "americancoffee", "espresso", "pitchblack", "filteredcoffee" ]
			},			
			"booze1" : {
				"icon" : "/items/generic/drinks/beer/darkbeer.png",
				"position" : [100, -60],
				"children" : [ "booze2" ],
				"price" : [["fuscienceresource", 250],["hops", 5]],
				"unlocks" : [ "boozekit","distillery","fermenter","winepress","mashingtun","rainbarrel","methanol", "liquidbeer", "tacticalmug" ]
			},
			"booze2" : {
				"icon" : "/items/generic/drinks/beer/radienbeer.png",
				"position" : [100, -100],
				"children" : [ "booze3" ],
				"price" : [["fuscienceresource", 750],["beer", 5],["spirits", 5],["darkale", 5],["premiumcyanider", 1],["meadbottle", 1],["amberrum", 1],["applecider", 1]],
				"unlocks" : [ "ambrosia","bloodbrandy","goldmead","greggnog","iceglobespirit","lavawhiskey","radienbeer","scumslim","blisterwhiskey","meatwine","protovex","rustmead","thelusianwine","fupinacolada"]
			},
			"booze3" : {
				"icon" : "/items/generic/drinks/vodka/deathvodka.png",
				"position" : [100, -140],
				"children" : [  ],
				"price" : [["fuscienceresource", 1400],["greggnog", 1],["blisterwhiskey", 1],["rustmead", 1],["bloodbrandy", 1],["ambrosia", 1],["scumslim", 1],["protovex", 1]],
				"unlocks" : ["deathvodka","gygaxjuice","kilvratjug","shadowspirits","elderbeer","esteemedvintage","vxspecialblend"]
			},
			"colony1" : {
				"icon" : "/objects/colonysystem2/colonystation/colonystationicon.png",
				"position" : [0, 80],
				"children" : [ "colony2", "crew2" ],
				"price" : [["fuscienceresource", 500],["darkwoodmaterial", 100]],
				"unlocks" : [ "colonystation","colonycore", "colonydeedmk2","colonydeedmk2tiny","c_sewagetreatment","c_hobbytable","c_communitygarden" ]
			},			
			"canvas" : {
				"icon" : "/items/generic/crafting/canvas.png",
				"position" : [160, -40],
				"children" : [ "painting" ],
				"price" : [["fuscienceresource", 200],["cottonwool", 4]],
				"unlocks" : [ "canvas"]
			},											
			"painting" : {
				"icon" : "/objects/painting/consumables/paintingicon.png",
				"position" : [160, -80],
				"children" : [ ],
				"price" : [["fuscienceresource", 300],["canvas", 2],["blackdye", 3]],
				"unlocks" : [ "painteasel", "paintingrandom" ]
			},
			"colony2" : {
				"icon" : "/objects/colonysystem2/addons/hiddencameras/hiddencamerasicon.png",
				"position" : [30, 110],
				"children" : [ "colony3" ],
				"price" : [["fuscienceresource", 1000],["tungstenbar", 5]],
				"unlocks" : [ "c_hiddencameras", "c_recyclingcenter", "c_computerlab", "network_deedlink" ]
			},				
			"colony3" : {
				"icon" : "/objects/colonysystem2/addons/blooddonation/blooddonationicon.png",
				"position" : [70, 110],
				"children" : [  ],
				"price" : [["fuscienceresource", 1440],["titaniumbar", 5]],
				"unlocks" : [ "c_blooddonation", "c_subliminalmessaging", "c_ftlcommsdish"  ]
			},
			"workbench1" : {
				"icon" : "/objects/crafting/upgradeablecraftingobjects/craftingfurniture/craftingfurnitureicon.png",
				"position" : [-80, 0],
				"children" : [ "workbenchcopper", "workbenchiron", "workbenchbamboo", "workbenchbees", "workbenchgoodwood", "workbenchplants", "workbenchfenerox", "workbenchmantizi", "workbenchslime", "workbenchfloran","workbenchbone", "workbenchelduu", "workbenchatropus","workbenchskath" ],
				"price" : [ ["fuscienceresource", 200],["darkwoodmaterial", 5],["cobblestonematerial", 5]],
				"unlocks" : [ "craftingfurniture", "painttoolfu", "generalgoodsstore", "woodenbed","woodenchair","woodsupport","woodtable","woodendoor","woodenverticaldoor","woodengate","woodencrate1","woodencrate2","fugallows", "fugoldstorage", "fuhaypilewheelbarrow", "fuhayrollwheelbarrow", "fuhaystackwheelbarrow", "fulargewoodencrate2", "fuokeaglitchwagon", "fuwoodstorage", "fuwoodstorage2", "fufoodstorage", "fufarmstorage", "fuwheelbarrow", "fumerchantcart", "futransportcart", "eggstraclock",  "fupoisonbox", "rockbrickmaterial", "cobblestonebrick","darksmoothstonematerial","fence","crosshatch","woodenwindow1","woodenwindow2","glassmaterial", "packeddirt", "thatch", "wicker", "wickersupport", "cabinroofing", "brickmaterial", "rooftiles","fullwood1","fullwood2","woodpanelling","woodbridge", "fuslopedblackglass","fuslopedglass", "totempole1", "totempole2", "totempole3", "woodenlectoral", "retexgreenhouse" ]
			},			
			"workbenchiron" : {
				"icon" : "/objects/tiered/tier1chair/tier1chairicon.png",
				"position" : [-120, 20],
				"children" : [ "workbenchtungsten", "workbenchtelebrium" ],
				"price" : [ ["fuscienceresource", 150],["ironbar", 3]],
				"unlocks" : [ "tier1chair", "tier1door",  "concretematerial", "rustyportcullis", "tier1light", "tier1spotlight", "tier1table", "tier1bed", "ironblock", "girdermaterial", "girdirplatform", "fugirder", "blacksteelblock", "irongrating", "bars", "techhull1", "slopedglasspanel", "furustediron", "ebonblockmaterial", "fuironornatechandelier" ]
			},
			"workbenchcopper" : {
				"icon" : "/objects/generic/fu_copperCog/fu_copperCogA.png",
				"position" : [-120, -20],
				"children" : [ "workbenchtungsten", "lamps" ],
				"price" : [ ["fuscienceresource", 150],["copperbar", 3]],
				"unlocks" : [ "coppershelf", "coppersupport", "copperceilinglight", "copperlantern", "copperbox1", "fu_copperCeilingLamp", "fu_copperCog", "fu_copperWallLamp", "fu_copperWallLamp2", "fu_copperladder", "fusewerpipe", "copperfence", "copperplatform", "copperroofing", "copperwindow", "copperblock", "heavypipe", "fuheavypipe" ]
			},
			"lamps" : {
				"icon" : "/objects/crafting/lavalampstation/lavalampstationicon.png",
				"position" : [-120, -50],
				"children" : [  ],
				"price" : [ ["fuscienceresource", 150],["waxchunk", 3]],
				"unlocks" : [ "lavalampstation", "aetherlavalamp2", "alienjuicelavalamp", "atropuslavalamp", "avikanlavalamp", "centenslavalamp", "deuteriumlavalamp", "elderlavalamp", "elduulavalamp", "fuaetherlavalamp", "gravliquidlavalamp", "healinglavalamp", "honeylavalamp", "irradiumlavalamp", "lavalavalamp", "liquidcrystallavalamp", "m_hydrogenlavalamp", "organicsouplavalamp", "shadowlampblue", "shadowlampred", "slimelavalamp", "sparklelavalamp1", "sparklelavalamp2", "sparklelavalamp3", "sparklelavalamp4", "sparklelavalamp5", "vaashlavalamp" ]
			},			
			"workbenchtungsten" : {
				"icon" : "/objects/tiered/tier2chair/tier2chairicon.png",
				"position" : [-160, 0],
				"children" : [ "workbenchtitanium", "workbenchprecious", "workbenchlunari" ],
				"price" : [ ["fuscienceresource", 150],["tungstenbar", 3]],
				"unlocks" : [ "tier2chair", "tier2door", "steelgirdir2", "fujaildoor", "fufrozendoor", "tier2light", "apexshiplight", "tier2table", "tier2bed", "fridge", "minifridge", "futoolbox1", "futoolbox2", "platematerial", "smoothmetal", "mediummetal", "fusteelgirdirmaterial", "chain", "fuslopedhazard", "tungstenplatform", "fuslopedtintedglass", "apexshipdetails", "slopedhullpanel", "apexshipwall", "apexshipsupport","tinylocker", "fu_NFPA_gasoline","fu_NFPA_precursor_fluid","fu_NFPA_sulfuric","fu_NFPA_uranium","fu_staythefuckoutsign","asphalt", "glowglassmaterial", "slopedglowglass", "slopedtintedglowglass","retexironpipe", "fumetalpipe","metallicbrick", "metallicbrick2","metallicbrick3","metallicslab" ]
			},			
			"workbenchprecious" : {
				"icon" : "/items/materials/treasurehoard.png",
				"position" : [-160, -40],
				"children" : [ "workbenchveluu" ],
				"price" : [ ["fuscienceresource", 150],["goldbar", 1],["silverbar", 1]],
				"unlocks" : [ "fu_harpsichord", "silverblock", "treasurehoard", "goldblock", "silverscrew", "silverplatform", "diamondblockmaterial", "fugoldchest", "fugoldmedievalarmor", "fugoldmedievalarmorarmed", "fugoldmedievalchandelier", "fugoldmedievalglobe", "fugoldmedievalstreetlamp", "fuornatechandelier", "fusilvercandle", "fusilverchalice", "fusilverhourglass", "fusilverornatechandelier", "fusilverroyalcandlestick", "fusilverroyalthrone" ]
			},	
			"workbenchtitanium" : {
				"icon" : "/objects/tiered/tier3chair/tier3chairIcon.png",
				"position" : [-200, 0],
				"children" : [ "workbenchpenumbrite", "workbenchdurasteel", "workbenchavian", "workbenchnightar", "workbenchcarbon", "workbenchzerchesium", "workbenchtechy" ],
				"price" : [ ["fuscienceresource", 150],["titaniumbar", 3]],
				"unlocks" : [ "tier3chair", "tier3door", "ojsecuritygate", "tier3light", "tier3bed", "tier3table", "composite01material", "titaniumwallblockmaterial", "slopedinsetpanel", "embeddedlight", "embeddedlight2" ]
			},
			"workbenchavian" : {
				"icon" : "/objects/avian/goldenjar1/goldenjar1icon.png",
				"position" : [-220, -120],
				"children" : [ ],
				"price" : [ ["fuscienceresource", 150],["titaniumbar", 2],["goldbar", 2]],
				"unlocks" : [ "slopedavianhullpanel", "avianmetalceiling", "avianmetalfloor", "avianmetaltrim", "avianmetaltrim2", "fukluexstatue", "fukluexstatue2", "fukluexstatue3", "fukluexstatue4", "fukluexstatue5", "fukluexstatue6"]
			},			
			"workbenchdurasteel" : {
				"icon" : "/objects/tiered/tier4chair/tier4chairIcon.png",
				"position" : [-240, 0],
				"children" : [ "workbenchdensealloy", "workbencheffigium", "workbenchcute", "workbenchtriangulum", "workbenchirradium", "workbenchshadow", "workbenchelder" ],
				"price" : [ ["fuscienceresource", 150],["durasteelbar", 3]],
				"unlocks" : [  "tier4chair", "tier4door", "tier4light", "tier4bed", "tier4table", "pressuriseddurasteel", "pressurisedbeam", "pressurisedgirder", "pressurisedplatform", "fu_blueslopedhullpanel" ]
			},				
			"cooking3" : {
				"icon" : "/objects/crafting/tier2cookingtable/tier2cookingtableicon.png",
				"position" : [30, -90],
				"children" : [ ],
				"price" : [["fuscienceresource", 400]],
				"unlocks" : [ "chunkymeatcoffee", "leadandjsandwich", "aetherdonut", "sourmilkandbees", "butteronastick", "bloodycorpsewaffles", "bowlofbrains","fusoggypaper", "crunchychickpie","caramelsoggypaper", "apejuice","slamrockshake","duncecookie","eldercookie", "fleshcookie","icecookie","magmacookie", "plutoniumcookie","solariumcookie","uraniumcookie", "orphanpaste","smallcrayonbox","fualgaemeal", "fuerithianalgaemeal", "glowburger", "solstew", "uberdinner", "solusjam","plasmangoicecream", "codezerches","corvexdrink","crystalcola", "phaseshake","violirootplate","petfood1","petfood2","petfood3","petfood4", "pukacolaquantum"]
			},
			"workbenchbamboo" : {
				"icon" : "/objects/vanity/bamboo/bamboochairicon.png",
				"position" : [-80, -100],
				"children" : [ ],
				"price" : [ ["fuscienceresource", 150],["ff_bambooshoot", 10],["agaranichor", 2]],
				"unlocks" : [ "bamboobed","bamboocabinet","bamboochair","bamboochest","bamboodoor","bambooplatform","bamboosofa","bambootable","bamboo"]
			},			
			"workbenchcute" : {
				"icon" : "/objects/vanity/cute/cutechair/cutechairicon.png",
				"position" : [-240, 100],
				"children" : [ ],
				"price" : [ ["fuscienceresource", 150],["chromadirtmaterial", 10],["prisilitestar", 2]],
				"unlocks" : [ "cutearmchair", "cutearmchair2", "cutearmoire1", "cutearmoire2", "cutebathroomcabinet", "cutebathroomsink", "cutebathroomtable", "cutebed1", "cutebed2", "cutebed3", "cutebin", "cutebookcase1", "cutebookcase2", "cutecabinet1", "cutecabinet2", "cutecabinet3", "cuteceilingbookcase", "cuteceilingcabinet1", "cuteceilingcabinet2", "cutechair", "cutechandelier", "cutechest1", "cutechest2", "cutedesk","cutedoor1","cutedoor2","cutedrape1","cutedrape2", "cutedresser1", "cutedresser2", "cutedresser3", "cuteflag", "cutefountain1", "cutefountain2", "cutekurukuruplush", "cutelamp", "cutelamppost", "cutemirror", "cutepicture", "cuteribbons1", "cuteribbons2", "cutesidetable", "cutesconce", "cutetable", "cuteteatable", "cutetoilet", "cutevalence", "cutevase1", "cutevase2", "cutevase3","dollhousecrosshatch","dollhouseflooring","dollhousepillar","dollhouseroofing","dollhousestriped","dollhousetiles","dollhousewall","dollhousewindow1","dollhousewindow2","dollhousewood","dollhousewood2"]
			},			
			"workbenchaether" : {
				"icon" : "/objects/vanity/aether/aetherfurniture/fuaetherchair/fuaetherchairicon.png",
				"position" : [-320, 40],
				"children" : [ ],
				"price" : [ ["fuscienceresource", 150],["astralwood", 10],["liquidaether", 10]],
				"unlocks" : [ "astralbar", "astralbed", "astralbookcase", "astralcabinet", "astralchair", "astralchest", "astraldesk", "astraldoor", "astralendtable", "astrallamp", "astralnebulabed", "astralstool", "astraltable", "fuaetherbed","fuaetherbookcase", "fuaetherbowl", "fuaetherbowl2", "fuaethercabinet", "fuaethercabinet2", "fuaethercabinet3", "fuaetherchair", "fuaetherchair2", "fuaetherchest", "fuaetherclock", "fuaetherdesk", "fuaetherdoor", "fuaetherdoor2", "fuaetherdoor3", "fuaetherdoor4", "fuaetherfridge", "fuaetherjar", "fuaetherlamp", "fuaetherlampsmall", "fuaethermonitor", "fuaetherstarbed", "fuaetherstarbookcase", "fuaetherstarcabinet", "fuaetherstarcabinet2", "fuaetherstarcabinet3", "fuaetherstarchair", "fuaetherstarchair2", "fuaetherstarchest", "fuaetherstarclock", "fuaetherstardesk", "fuaetherstarfridge", "fuaetherstartable", "fuaetherstarvending", "fuaethertable", "fuaetherurn", "fuaetherurn2", "fuaetherurn3", "fuaethervending", "fuaetherwallclock", "fuaetherwallconsole", "fuaetherwalllamp", "fuaetherwallmonitor", "aentimber", "aenbridge", "aencrosshatch", "aencrosshatchbasic", "aenfence", "aenfencebasic", "aenflooring", "aenornatewood", "aenwoodenwindow1", "aenwoodenwindow2", "treatedaenwood", "aenplatform", "fuaetherpillar", "fuaetherbrick", "fuaetherbrick2", "fuaetherdustbricks", "fuaetherdustbricks2", "fuaetherdustplatform", "fuaetherglass", "fuaetherglass2", "fuaetherplatform", "fuaetherstone", "fuslopedaetherdustpanel", "fuslopedaetherglass", "fuslopedaetherglass2", "fuslopedaetherpanel", "fuslopedaetherpanel2", "retexaetherdustpillar" ]
			},
			"workbenchxithricite" : {
				"icon" : "/objects/xithricite/xithricitechairicon.png",
				"position" : [-320, -40],
				"children" : [ ],
				"price" : [ ["fuscienceresource", 150],["xithricitecrystal", 5],["liquidaether", 10]],
				"unlocks" : [ "xithricitebed", "xithricitebookcase", "xithricitecabinet", "xithriciteceilinglamp", "xithricitechair", "xithricitechestlarge", "xithricitechestsmall", "xithricitecouch", "xithricitedesk", "xithricitedesklamp", "xithricitedrawers", "xithriciteendtable", "xithricitefridge", "xithriciteminifridge", "xithricitenightstand", "xithricitestool", "xithricitetable", "xithricitewalllamp" ]
			},
			"workbenchatropus" : {
				"icon" : "/objects/atropus/atropuschairicon.png",
				"position" : [-150, 150],
				"children" : [ ],
				"price" : [ ["fuscienceresource", 150],["fleshstrand", 10],["liquidpus", 10]],
				"unlocks" : [ "veinblock", "bloodypuss","atropusbed", "atropusbookcase", "atropuscabinet", "atropusceilinglamp", "atropuschair", "atropuscouch", "atropusdesk", "atropusdesklamp", "atropusdrawers", "atropusendtable", "atropusfridge", "atropuslamp", "atropusminifridge", "atropusnightstand", "atropusstool", "atropustable", "fuunderworldbed", "fuunderworldcandles", "fuunderworldcandles2", "fuunderworldchair", "fuunderworldchair2", "fuunderworlddoor", "fuunderworlddoor2", "fuunderworldeyestatue1", "fuunderworldeyestatue2", "fuunderworldfountain", "fuunderworldfountain2", "fuunderworldlamp", "fuunderworldtable1", "fuunderworldtable2", "fuunderworldtable3", "fuunderworldtable4", "fleshblock" ]
			},
			"workbenchcarbon" : {
				"icon" : "/objects/carbon/carbonchairicon.png",
				"position" : [-200, 140],
				"children" : [ ],
				"price" : [ ["fuscienceresource", 150],["carbonplate", 5],["titaniumbar", 2]],
				"unlocks" : [ "carbonbed", "carbonbookcase", "carboncabinet", "carbonchair", "carbonchestlarge", "carbonchestsmall", "carbondesk", "carbondesklamp", "carbondrawers", "carbonendtable", "carbonfridge", "carbonlamp", "carbonlowtable", "carbonminifridge", "carbonnightstand", "carbonstool", "carbontable", "carboncouch", "carbonwalllamp", "sturdyplatform"]
			},	
			"workbenchdensealloy" : {
				"icon" : "/objects/densealloy/densealloychairicon.png",
				"position" : [-280, 0],
				"children" : [ "workbenchdensinium", "workbenchisogen", "workbenchpyreite", "workbenchxithricite", "workbenchaether" ],
				"price" : [ ["fuscienceresource", 150],["densealloy", 5],["advancealloy", 2]],
				"unlocks" : [ "densealloybed", "densealloybookcase", "densealloycabinet", "densealloychair", "densealloychestlarge", "densealloychestsmall", "densealloycouch", "densealloydesk", "densealloydesklamp", "densealloyendtable", "densealloyfridge", "densealloylamp", "densealloyminifridge", "densealloynightstand", "densealloydrawers", "densealloystool", "densealloytable" ]
			},	
			"workbenchdensinium" : {
				"icon" : "/objects/densinium/densiniumchairicon.png",
				"position" : [-360, 0],
				"children" : [  "workbenchperfect", "workbenchnoxcium" ],
				"price" : [ ["fuscienceresource", 150],["densiniumbar", 5],["carbonplate", 2]],
				"unlocks" : [ "densiniumbed", "densiniumbookcase", "densiniumcabinet", "densiniumceilinglamp", "densiniumchair", "densiniumchestlarge", "densiniumchestsmall", "densiniumcouch", "densiniumdesk", "densiniumdesklamp", "densiniumdrawers", "densiniumendtable", "densiniumfridge", "densiniumlamp", "densiniumminifridge", "densiniumnightstand", "densiniumtable", "densiniumwalllamp" ]
			},
			"workbencheffigium" : {
				"icon" : "/objects/effigium/effigiumchairicon.png",
				"position" : [-260, 75],
				"children" : [ ],
				"price" : [ ["fuscienceresource", 150],["effigiumbar", 5],["obsidian", 10]],
				"unlocks" : [ "effigiumbed", "effigiumbookcase", "effigiumcabinet", "effigiumchair", "effigiumchandelier", "effigiumchestlarge", "effigiumchestsmall", "effigiumcouch", "effigiumdesk", "effigiumdesklamp", "effigiumdrawers", "effigiumendtable","effigiumdressingtable", "effigiumfridge", "effigiumminifridge", "effigiummirror", "effigiumnightstand", "effigiumstool", "effigiumtable", "effigiumwalllamp" ]
			},	
			"workbenchirradium" : {
				"icon" : "/objects/irradium/irradiumchairicon.png",
				"position" : [-260, -75],
				"children" : [ ],
				"price" : [ ["fuscienceresource", 150],["irradiumbar", 5],["uraniumrod", 2]],
				"unlocks" : [ "irradiumbed", "irradiumbookcase", "irradiumcabinet", "irradiumchair", "irradiumchestlarge", "irradiumchestsmall", "irradiumcouch", "irradiumdesk", "irradiumdesklamp", "irradiumdrawers", "irradiumendtable", "irradiumfridge","irradiumlamp", "irradiumminifridge", "irradiumnightstand", "irradiumstool", "irradiumtable", "irradiumwalllamp", "fu_blockIrradium", "fu_blockPlutonium", "fu_blockUranium" ]
			},
			"workbenchisogen" : {
				"icon" : "/objects/isogen/isogenchairicon.png",
				"position" : [-360, -40],
				"children" : [ ],
				"price" : [ ["fuscienceresource", 150],["isogenbar", 5],["icecrystal", 4]],
				"unlocks" : [ "isogenbed", "isogenbookcase", "isogencabinet", "isogenceilinglamp", "isogenchair", "isogenchestlarge", "isogenchestsmall", "isogencouch", "isogendesk", "isogendesklamp","isogendrawers","isogenendtable", "isogenfridge", "isogenminifridge", "isogennightstand", "isogenstool", "isogentable", "isogenwalllamp" ]
			},
			"workbenchlunari" : {
				"icon" : "/objects/lunari/lunarichairicon.png",
				"position" : [-160, 50],
				"children" : [ ],
				"price" : [ ["fuscienceresource", 150],["solaricrystal", 5],["nhydri", 3]],
				"unlocks" : [ "lunaribed", "lunaribookcase", "lunaricabinet", "lunariceilinglamp", "lunarichair", "lunarichestlarge", "lunarichestsmall", "lunaricouch", "lunaridesk", "lunaridesklamp", "lunaridrawers","lunariendtable", "lunarifridge", "lunarilamp", "lunariminifridge", "lunarinightstand", "lunaristool", "lunaritable", "lunariwalllamp", "erchiuspillar" ]
			},
			"workbenchnoxcium" : {
				"icon" : "/objects/nocxium/nocxiumchairicon.png",
				"position" : [-400, -20],
				"children" : [ ],
				"price" : [ ["fuscienceresource", 150],["nocxiumbar", 5],["liquidelderfluid", 10]],
				"unlocks" : [ "nocxiumbed", "nocxiumbookcase", "nocxiumchair", "nocxiumchest1", "nocxiumchest2", "nocxiumcouch", "nocxiumdesk", "nocxiumendtable", "nocxiumfridge", "nocxiumlamp", "nocxiumminifridge","nocxiumnightstand", "nocxiumcabinet", "nocxiumdrawers", "nocxiumstrip1", "nocxiumstrip2", "nocxiumstrip3", "nocxiumstrip4", "nocxiumstrip5", "nocxiumstrip6", "nocxiumstrip7", "nocxiumstrip8", "nocxiumstrip9", "nocxiumtable"]
			},
			"workbenchpenumbrite" : {
				"icon" : "/objects/penumbrite/penumbritechairicon.png",
				"position" : [-220, 120],
				"children" : [ ],
				"price" : [ ["fuscienceresource", 150],["penumbriteshard", 5],["carbonplate", 2]],
				"unlocks" : [ "penumbritebed", "penumbritebookcase", "penumbritecabinet", "penumbriteceilinglamp", "penumbritechair", "penumbritechestlarge", "penumbritechestsmall", "penumbritecouch", "penumbritedesk", "penumbritedrawers", "penumbriteendtable","penumbritefridge", "penumbritehanginglamp", "penumbritelamp", "penumbriteminifridge", "penumbritenightstand", "penumbritestool", "penumbritetable", "penumbriteblockmaterial" ]
			},	
			"workbenchperfect" : {
				"icon" : "/objects/generic/fu_perfectchair/fu_perfectchairicon.png",
				"position" : [-400, 20],
				"children" : [ ],
				"price" : [ ["fuscienceresource", 150],["perfectlygenericitem", 3],["densealloy", 2]],
				"unlocks" : [ "fu_perfectbathtub", "fu_perfectbed", "fu_perfectbookcase", "fu_perfectcabinet", "fu_perfectceilinglamp", "fu_perfectchair", "fu_perfectcorner", "fu_perfectcorner", "fu_perfectcouch", "fu_perfectcounter", "fu_perfectdesk", "fu_perfectdoor", "fu_perfectdresser", "fu_perfectendtable", "fu_perfectkitchensink", "fu_perfectlamp", "fu_perfectnightlamp", "fu_perfectshelf", "fu_perfectsink", "fu_perfectstand", "fu_perfectstool", "fu_perfectswitch", "fu_perfecttable", "fu_perfecttalllamp", "fu_perfecttoilet", "fu_perfectwallbutton", "fu_perfectwalllight", "perfectorgan", "fu_perfectarmchair"]

			},	
			"workbenchpyreite" : {
				"icon" : "/objects/pyreite/pyreitechairicon.png",
				"position" : [-360, 40],
				"children" : [ ],
				"price" : [ ["fuscienceresource", 150],["pyreitebar", 5],["scorchedcore", 2]],
				"unlocks" : [ "pyreitebed", "pyreitebookcase", "pyreitecabinet", "pyreiteceilinglamp", "pyreitechair", "pyreitechestlarge", "pyreitechestsmall", "pyreitecouch", "pyreitedesk", "pyreitedesklamp", "pyreitedrawers", "pyreiteendtable","pyreitefridge", "pyreiteminifridge", "pyreitenightstand", "pyreitestool", "pyreitetable", "pyreitewalllamp" ]
			},
			"workbenchtelebrium" : {
				"icon" : "/objects/telebrium/telebriumchairicon.png",
				"position" : [-120, 50],
				"children" : [ ],
				"price" : [ ["fuscienceresource", 150],["moonstonebar", 5],["moonstone", 10]],
				"unlocks" : [ "telebriumblock", "slopedtelebriumpanel", "slopedteletechpanel", "slopedteleglass", "telepillarblock", "telebriumplatform", "telebriumbed", "telebriumbookcase", "telebriumcabinet", "telebriumceilinglamp", "telebriumchair", "telebriumchestlarge", "telebriumchestsmall", "telebriumcouch", "telebriumdesk", "telebriumdesklamp", "telebriumdrawers", "telebriumendtable", "telebriumfridge", "telebriumlamp", "telebriumminifridge", "telebriumnightstand", "telebriumslidingdoor1", "telebriumstool", "telebriumtable", "telebriumwalllamp" ]
			},
			"workbenchtriangulum" : {
				"icon" : "/objects/trianglium/triangliumchairicon.png",
				"position" : [-240, -100],
				"children" : [ ],
				"price" : [ ["fuscienceresource", 150],["triangliumpyramid", 5],["solariumstar", 2]],
				"unlocks" : [ "triangliumbed", "triangliumbookcase", "triangliumcabinet", "triangliumchair", "triangliumchestlarge", "triangliumchestsmall", "triangliumcouch", "triangliumdesk", "triangliumdrawers", "triangliumendtable", "triangliumfridge", "triangliumlamp", "triangliumminifridge", "triangliumnightstand", "triangliumstool", "triangliumtable"]
			},	
			"workbenchzerchesium" : {
				"icon" : "/objects/zerchesium/zerchesiumchairicon.png",
				"position" : [-180, -120],
				"children" : [ ],
				"price" : [ ["fuscienceresource", 150],["zerchesiumbar", 5],["solaricrystal", 2]],
				"unlocks" : [ "zerchesiumbed", "zerchesiumbookcase", "zerchesiumcabinet", "zerchesiumchair", "zerchesiumconsole", "zerchesiumcouch", "zerchesiumcratelarge", "zerchesiumcratesmall", "zerchesiumdesk", "zerchesiumdrawer", "zerchesiumendtable", "zerchesiumfridge", "zerchesiumlamplarge", "zerchesiumlampsmall", "zerchesiumlight", "zerchesiumlocker","zerchesiumminifridge","zerchesiumslidingdoor","zerchesiumstool","zerchesiumtable","zerchbed","zerchbookcase", "zerchcabinet", "zerchceilinglamp", "zerchchair", "zerchchestlarge", "zerchchestsmall", "zerchcouch","zerchdesk","zerchdesklamp","zerchdrawers","zerchendtable","zerchfridge","zerchfridge","zerchminifridge","zerchnightstand", "zerchstandinglamp", "zerchstool", "zerchtable", "zerchwalllamp"]
			},				
			"workbenchtechy" : {
				"icon" : "/objects/pixelgoods/fuokeahitecharmchairicon.png",
				"position" : [-200, -140],
				"children" : [ ],
				"price" : [ ["fuscienceresource", 150],["ff_plastic", 10],["carbonplate", 2]],
				"unlocks" : [ "fuokeahitechlamp1", "fuokeahitechlamp2", "fuokeahitechwall1", "fuokeahitechwall2", "fuokeahitechbath", "fuokeahitechbed", "fuokeahitechbookcase2", "fuokeahitechcounter", "fuokeahitechcupboard", "fuokeahitechdrawer", "fuokeahitechforcedoor", "fuokeahitechforcedoor2", "fuokeahitechfridge", "fuokeahitechoven", "fuokeahitechsafe", "fuokeahitechsofa", "fuokeahitechstool", "fuokeahitechtable", "fuokeahitechtoaster", "fuokeahitechtoilet", "fuokeahitechvrchair", "avalidarkmetal","avalidarkmetal2", "avalidarkmetal3","avalidarkplatform","avaliaerogellight", "avalicable", "avalichits", "avalidisplay", "labbookcase", "labchair", "labcomputer", "labcomputer2", "labcomputer3", "labcupboard", "labdoor", "labdoor3", "labfence", "labportcullis", "labtable", "labtv1", "labvendingmachine", "mlitcometsofa", "labhatchhuge", "labhatchplatformhuge", "labdoorhuge", "shiphatch", "fu_funsign1", "fu_funsign2", "fu_funsign3", "fu_funsign4", "fu_funsign5", "labbeam", "labframedglass", "hitechmetalblock", "labgirdir", "fulabpipe", "labroof", "labsupport", "labtechpanel", "labtile", "labwall", "labwall1", "labwallfence", "metallicbrick", "metallicbrick2", "metallicbrick3", "metallicslab", "fureinforcedglass", "avaliglass", "furibboncables", "avalihexagons1", "avalipaneling", "avalipaneling2", "avaliplain", "avaliplatform", "avalistairs", "avalitechpanel", "avalitechplatform", "avalitiles", "funeontube", "fulabhoverpanel", "fulabhoverplatform", "fulabscreen", "fucryogenicbed", "apexcoolshelf2", "apexpod2", "scb-pipelamp", "scb-sewerpipe-end", "scb-watertrap","scb-poisontrap", "scb-flametrap", "kt_solpanblock" ]
			},				
			"workbenchnightar" : {
				"icon" : "/objects/nightar/nightarchair/nightarchairicon.png",
				"position" : [-180, 120],
				"children" : [ ],
				"price" : [ ["fuscienceresource", 150],["penumbriteshard", 5],["tungstenbar", 2]],
				"unlocks" : [ "nightaranvil", "nightaraxedisplay", "nightarbattlestandard", "nightarbed", "nightarbladealtar", "nightarbladedisplay1", "nightarbladedisplay2", "nightarbladedisplay3", "nightarbladedisplay4", "nightarbladedisplay5", "nightarbladedisplay6", "nightarbookcase", "nightarbox1", "nightarbox2", "nightarcabinet", "nightarcastledoor", "nightarchair", "nightarchandelier", "nightarchest", "nightarcomputer", "nightarconsole", "nightarcouch", "nightardresser", "nightarfridge", "nightarjuicekeg", "nightarlight", "nightarmedievalarmor", "nightarmedievalarmorarmed", "nightarmedievalarmorswitch", "nightarmedievalbookcase", "nightarmedievalbookcaseswitch", "nightarmedievalcabinet", "nightarmedievalcellbed", "nightarmedievalchest", "nightarmedievalclock", "nightarmedievalcodex", "nightarmedievalcounter", "nightarmedievaldesk", "nightarmedievaldiningtable", "nightarmedievaldresser", "nightarmedievalfireplace", "nightarmedievalflagpole", "nightarmedievalfurnace", "nightarmedievalglobe", "nightarmedievallargecookingpot", "nightarmedievalregister", "nightarmedievalscaffolding", "nightarmedievalshelf", "nightarmedievalstock", "nightarmedievalswitchlever", "nightarmedievalwallshelf", "nightarpedestal", "nightarpicture", "nightarsbannersmall", "nightarsbannertorn", "nightarshelf", "nightarshipdoor", "nightarshiphatch", "nightarshiplight", "nightarsink", "nightarstasispod", "nightarstool", "nightarstoragelocker", "nightarstove", "nightarstreetlamp", "nightartable", "nightartablechair", "nightarteleporter", "nightarthrone", "nightartinywallswitch", "nightartoilet", "ranscastle", "nightarcastleblock", "nightarcastleblock2", "nightarfloor", "nightarshipblock", "nightarsplatform", "nightarsupport", "nightarsupport2", "nightarswall1", "nightartechblock", "nightarwall2", "slopednightarblock"]
			},				
			"workbenchbees" : {
				"icon" : "/objects/minibiome/honey/fuhoneycombchair/honeycombchairicon.png",
				"position" : [-60, 75],
				"children" : [ ],
				"price" : [ ["fuscienceresource", 150],["waxchunk", 2],["goldenwood", 2],["fuamberchunk", 2]],
				"unlocks" : [ "bluecandle", "flowercandle", "fucombchest", "fugoldenoakbed", "fugoldenoakcabinet", "fugoldenoakchest", "fugoldenoakdoor", "fuhoneybarrel", "fuhoneybeesign", "fuhoneycombchair", "fuhoneycomblight", "fuhoneycombtable", "fuhoneycouch", "fuhoneycrystalbed", "fuhoneycrystalchair", "fuhoneycrystalchest", "fuhoneycrystallamp", "fuhoneycrystaltable", "ghostcandle", "redcandle", "ambertable", "amberplatform", "waxcandle", "amberbed", "amberchair", "amberchandelier", "amberchest", "ambercupboard", "amberdoor", "amberlight", "ambersofa", "beesilkwallpaper", "frozenwaxblock", "frozenwaxplatform", "goldenglass", "goldenleaves", "goldenplank", "goldenwoodbridge", "goldenwoodpanelling", "goldenwoodplatform", "fu_honeycombblock", "honeycombmaterial", "833honeycrystalblock", "honeyplatform", "honeystone", "honeystonebrick", "fu_redhoneycombblock", "redhoneycombmaterial", "redhoneyplatform", "redwaxblock", "redwaxplatform", "treatedgoldenwood", "unrefinedgoldenwood", "waxblock1", "waxplatform", "whitewaxblock", "whitewaxplatform"]	 
			},	
			"workbenchskath" : {
				"icon" : "/objects/skath/skathcupboard/skathcupboardicon.png",
				"position" : [-110, 0],
				"children" : [ ],
				"price" : [ ["fuscienceresource", 150],["darkwoodmaterial", 200],["goldbar", 2]],
				"unlocks" : [ "skathforge1", "skathworktable1", "tethyde", "hydrolium", "hydroliumcircuitry", "fuplasmacore", "kelpfabric", "skathbeam1", "skathbeam2", "skathbigwall", "skathceilingsupport", "skathcleanwall", "skathcleanwallpanels", "skathdarkwall1", "skathdarkwall2","skathenergybeam", "skathenergydetail", "skathenergyscreen", "skathenergywall", "skathgirder", "skathhazard", "skathpillar", "skathpipe", "skathpressurewall", "skathwallbeams", "skathwalldetail", "skathwallpanel", "skathwindow", "skathwindow2", "slopedtethydeplating", "skathplatform", "skathcupboard", "skathairlock", "skathbanner1", "skathbanner2", "skathbanner3", "skathbanner4", "skathbed", "skathbench", "skathbookcase", "skathconsole1", "skathconsole2", "skathcrate", "skathcratelarge", "skathdiagonaldoor", "skathdrain", "skathfountain", "skathfridge", "skathhammerdisplay", "skathliquidsensor", "skathhomeworldhologram", "skathmedstorage", "skathmetaltable", "skathmicrowave", "skathminigundisplay", "skathmonitor", "skathplant1", "skathplant2", "skathplasmatorch", "skathshiplight", "skathshippingcontainer", "skathshiprailing", "skathshotgundisplay", "skathspeardisplay", "skathspearrack", "skathsworddisplay", "skathtable", "skathturret1", "skathtv", "skathwallshelf", "skathwatertank", "skathwatertanksmall", "tethydeslidingdoor" ]	 
			},							
			"workbenchmantizi" : {
				"icon" : "/objects/mantizi/imperialchair/imperialchairicon.png",
				"position" : [-60, 25],
				"children" : [ ],
				"price" : [ ["fuscienceresource", 150],["darkwoodmaterial", 200],["goldbar", 2]],
				"unlocks" : [ "imperialbanner1", "imperialbanner2", "imperialbanner3", "imperialbanner4", "imperialbed", "imperialbookcase", "imperialbowl", "imperialbowlfruit", "imperialbucket", "imperialcabinet", "imperialchair", "imperialchairtall", "imperialchest", "imperialchestlong", "imperialcouch", "imperialcup", "imperialcurtain1", "imperialdoor", "imperialdresser", "imperialhanginglight", "imperialshieldstand", "imperialtable", "imperialtableshort", "imperialvaselarge1", "imperialvaselarge2", "imperialvasemedium1", "imperialvasemedium2", "imperialvasesmall1", "imperialvasesmall2", "imperialwalllight", "imperialwallshield", "marbleblock", "marblepillarblock", "richlattice", "richplatform", "richwoodmaterial", "claytile", "mantizishipdoor", "mantizishiphatch", "mantizishiplocker", "gothicorgan" ]	 
			},		
			"workbenchelduu" : {
				"icon" : "/objects/elduukhar/elduubookcaseicon.png",
				"position" : [-30, 25],
				"children" : [  ],
				"price" : [ ["fuscienceresource", 150],["ironbar", 3]],
				"unlocks" : [ "exonitebed", "exonitebookcase","exonitecabinet","exonitechair","exonitechestlarge","exonitechestsmall","exonitecouch","exonitedesk","exonitedrawers","exoniteendtable","exonitefridge","exonitelamp","exonitelowtable","exoniteminifridge","exonitenightstand","exonitestool","exonitetable", "elduushiphatch", "elduubannerlarge","elduubannersmall","elduurebelbannersmall","elduutornbannerlarge","elduutornbannersmall","elduutornrebelbannerlarge","elduutornrebelbannersmall","elduuhammock","elduubannertiny1","elduubannertiny2","elduubannertiny3", "elduuchair", "elduustool", "elduubannersmall", "elduubed", "elduuceilinglamp", "elduuconsole1", "elduuconsole2", "elduucouch", "elduudesklamp","elduulongtable","elduuspotlamp", "elduuwalllamp", "flagelduukhar", "elduubookcase", "elduucabinet", "elduuchair", "elduuchest1", "elduuchest2", "elduudesk", "elduudrawers", "elduufridge","elduuendtable","elduugemlamp","elduuminifridge","elduunightstand","elduutable" ]
			},			
			"workbenchfloran" : {
				"icon" : "/objects/floran/floranarmchair/floranarmchairicon.png",
				"position" : [-60, -25],
				"children" : [ ],
				"price" : [ ["fuscienceresource", 150],["darkwoodmaterial", 200],["goldbar", 2]],
				"unlocks" : [ "fufloranbed", "fufloranchair", "fufloransofa", "fuflorantable", "rainforestchest", "rainforestchest2", "fufloranbath", "fufloranlamp", "fuflorandoor", "bamboodoor", "floranarmchair", "floranbed", "floranbench", "floranbookcase", "floranbonetable1", "floranbonedisplay2", "floranbonestool", "florancabinet1", "florancabinet2", "florancabinet3", "floranchandelier", "florancouch", "florancorner", "florancrate", "florancouch", "florancurtain", "florandesk", "florandoor", "floranlamp1", "floranlight", "floranshelf", "floransmalltable", "florantable1", "florantable2", "florantoilet" ]	 
			},	
			"workbenchslime" : {
				"icon" : "/objects/pixelgoods/fujellybathicon.png",
				"position" : [-30, -25],
				"children" : [ ],
				"price" : [ ["fuscienceresource", 150],["endomorphicjelly", 10],["greenslime", 2]],
				"unlocks" : [ "flagslimeperson","fujellybath", "fujellydoor", "fujellysofa", "fujellyblock", "slimebed", "slimechest", "slimetorch", "slimenpcbed", "slimenpcbed2", "slimenpcchair", "slimenpchangstorage", "slimenpchide", "slimenpclargestorage", "slimenpcsmallstorage", "slimepersoncompost", "slimenpcdoor", "slimenpclamp", "slimenpcstreetlamp", "slimepersonfridge", "slimenpcteleporter", "slimenpcsmallconsole", "slimenpctable", "slimenpchumanconsole", "slimenpchumantable", "slimeplatform","slimeshipsupport", "hardslimeblock", "stickyslime" ]	 
			},										
			"workbenchgoodwood" : {
				"icon" : "/items/materials/fudynastwoodshojiscreenpanelicon.png",
				"position" : [-80, 100],
				"children" : [ ],
				"price" : [ ["fuscienceresource", 150],["darkwoodmaterial", 100],["methanol", 10]],
				"unlocks" : [ "futreatedcrosshatch", "futreatedfence", "futreatedfullwood1", "futreatedwood", "futreatedwoodenwindow1", "futreatedwoodenwindow2", "fudarkfence", "fudarkfullwood1", "fudarkornateflooring", "fudarkornatetiles", "fudarkornatewall", "fudarkornatewood", "fudarkwood", "fudarkwoodbaseboard", "fudarkwoodbridge", "fudarkwoodenplatform", "fudarkwoodenwindow1", "fudarkwoodenwindow2", "fudarkwoodshojiscreenpanel", "fudynastcrosshatch", "fudynastfence", "fudynastornateflooring", "fudynastornatetiles", "fudynastornatewood", "fudynastfullwood1", "fudynastwood", "fudynastwoodbaseboard", "fudynastwoodbridge", "fudynastwoodenplatform", "fudynastwoodenwindow1", "fudynastwoodenwindow2", "fudynastwoodshojiscreenpanel", "fulightcrosshatch", "fulightfence", "fulightfullwood1", "fulightornateflooring", "fulightornatetiles", "fulightornatewall", "fulightornatewood", "fulightwood", "fulightwoodbaseboard", "fulightwoodbridge", "fulightwoodenplatform", "fulightwoodenwindow1", "fulightwoodenwindow2", "fulightwoodshojiscreenpanel", "furawornateflooring", "furawornateflooring", "furawornatetiles", "furawornatewall", "furawornatewood", "furawwoodbaseboard", "furawwoodenplatform", "furawwoodshojiscreenpanel", "futreatedcrosshatch", "futreatedfence", "futreatedfullwood1", "futreatedwood", "futreatedwoodenwindow1", "futreatedwoodenwindow2", "fuoldtimbermaterial"]	 
			},				
			"workbenchfenerox" : {
				"icon" : "/objects/fenerox/feneroxcouch/feneroxcouchicon.png",
				"position" : [-100, -75],
				"children" : [ ],
				"price" : [ ["fuscienceresource", 150],["darkwoodmaterial", 25],["leather", 2]],
				"unlocks" : [ "feneroxbookcase", "feneroxcabinet", "feneroxchestlarge", "feneroxchestsmall", "feneroxcouch", "feneroxdesk", "feneroxdrawers", "feneroxendtable", "feneroxfridge", "feneroxminifridge", "feneroxnightstand", "feneroxstool" ]	 
			},				
			"workbenchshadow" : {
				"icon" : "/objects/shadow/shadowchairicon.png",
				"position" : [-280, -40],
				"children" : [ ],
				"price" : [ ["fuscienceresource", 150],["penumbradirtmaterial", 15],["obsidian", 2]],
				"unlocks" : [ "shadowbannerlarge", "shadowbannersmall", "shadowbed", "shadowbookcase", "shadowcabinet", "shadowchair", "shadowchestlong1", "shadowchestlong2", "shadowcloset", "shadowconsole", "shadowcouch", "shadowcounter", "shadowdesk", "shadowdisplay", "shadowdrawers", "shadowendtable", "shadowflowerpot", "shadowflowers", "shadowfridge", "shadowlight", "shadowminifridge", "shadownightstand", "shadowsink", "shadowstool", "shadowstrip", "shadowswitchblue", "shadowswitchred", "shadowtable", "shadowtoilet", "shadowstoragelocker", "shadowshipdoor", "shadowshiphatch", "fudarkness", "fudarknesssloped", "fuinvisible" ]	 
			},				
			"workbenchelder" : {
				"icon" : "/objects/minibiome/elder/elderchairicon.png",
				"position" : [-280, 40],
				"children" : [ ],
				"price" : [ ["fuscienceresource", 9250],["fumadnessresource", 500],["elderstone2material", 8]],
				"unlocks" : [ "voidstoragenew", "elderbed", "elderbookcase", "eldercabinet", "elderchair", "elderchest", "elderdoor2", "elderlight1", "elderlight2", "elderpedestal", "elderslidingdoor", "eldertable" ]	 
			},				
			"workbenchveluu" : {
				"icon" : "/items/materials/veluuornatemetalplating2.png",
				"position" : [-160, -80],
				"children" : [ ],
				"price" : [ ["fuscienceresource", 150],["goldbar", 4],["feya", 2]],
				"unlocks" : [ "veluugoldenpanel", "veluugoldensloppedpanel", "veluugoldensolarpanel", "veluuornatemetalplating", "veluuornatemetalplating2", "veluusloppedpanel", "veluustripedpanel" ]	 
			},				
			"workbenchplants" : {
				"icon" : "/objects/generic/fuprotectoratetrees/fuprotectorategardentree1icon.png",
				"position" : [-60, -75],
				"children" : [ ],
				"price" : [ ["fuscienceresource", 150],["plantfibre", 20]],
				"unlocks" : [ "fairylights_blackorange", "fairylights_blue", "fairylights_green", "fairylights_lightblue", "fairylights_magenta", "fairylights_magentawhite", "fairylights_orange", "fairylights_pink", "fairylights_purple", "fairylights_purplewhite", "fairylights_red", "fairylights_redgreen", "fairylights_redyellow", "fairylights_teal", "fairylights_white", "fairylights_whiteblue", "rosebushlarge", "rosebushlarge_box", "rosebushmed", "rosebushmed_box", "rosebushsmall", "rosebushsmall_box", "fuprotectorategardentree1", "fuprotectorategardentree2", "plantmatter", "shroomblock" ]	 
			},				
			"workbenchbone" : {
				"icon" : "/objects/pixelgoods/fudragonchairicon.png",
				"position" : [-100, 75],
				"children" : [ ],
				"price" : [ ["fuscienceresource", 150],["bone", 5]],
				"unlocks" : [ "fudragonbed", "fudragonchair", "fudragonlamp", "fudragontable", "fudragontrophy", "bonematerial", "bonemealmaterial", "floranbonedisplay1", "floranbonedisplay2", "floranbonerack","floranbonestool","floranbonetable1","floranbonetable2", "floranceilingbones1", "floranceilingbones2"  ]	 
			},			
			"pixelprinter" : {
				"icon" : "/objects/crafting/3dprinter/3dprintericon.png",
				"position" : [40, 40],
				"children" : [  ],
				"price" : [ ["fuscienceresource", 2000],["titaniumbar", 5] ],
				"unlocks" : [ "3dprinter", "pixelcompressor" ]
			},
			"dye1" : {
				"icon" : "/items/generic/dyes/bluedye.png",
				"position" : [80, -30],
				"children" : [ "dye2" ],
				"price" : [ ["fuscienceresource", 100],["petalyellow", 3],["petalblue", 3],["petalred", 3]],
				"unlocks" : [ "blackdye", "bluedye", "browndye", "dyeremover", "greendye", "greydye", "orangedye", "pinkdye", "purpledye", "reddye", "whitedye", "yellowdye"]
			},
			"dye2" : {
				"icon" : "/items/generic/dyes/aegisaltdye.png",
				"position" : [110, -30],
				"children" : [  ],
				"price" : [ ["fuscienceresource", 150],["bluedye", 1],["reddye", 1],["yellowdye", 1]],
				"unlocks" : [ "koanitedye", "aegisaltdye", "aliendye", "amephiumdye", "apalitedye", "azurockdye", "biodye", "bloodstonedye", "brassdye", "brickdye", "coalblackdye", "copperdye", "densiniumdye", "durasteeldye", "duskilinedye", "emeradye", "emeritedye", "exonitedye", "feroziumdye", "feyadye", "fu_blackdye", "fu_bluedye", "fu_browndye", "fu_greendye", "fu_greydye", "fu_orangedye", "fu_pinkdye", "fu_purpledye", "fu_reddye", "fu_whitedye", "fu_yellowdye", "golddye", "goldinedye", "honeydye", "hotmetaldye", "irondye", "jellydye", "koanitedye", "kespardye", "metaldye", "nhydridye", "oceanitedye", "onyxdye", "opuldye", "paperdye", "pearlstardye", "phositedye", "plantdye", "platinumdye", "plutoniumdye", "rasilinedye", "rekitedye", "rukardye", "sahkitedye", "seaweeddye", "silverdye", "sivitedye", "solariumdye", "synthdye", "tealdye", "thanatitedye", "tokanitedye", "tungstendye", "upilitedye", "uraniumdye", "violiumdye", "woodbrowndye", "zerchesiumdye" ]
			}			
			
		}
	},
	
	"acronyms" : {
		"fu_craftsmanship" : {
			"BASICTRAINING" : "survival_1",	
			"SEWING1" : "sewing1",		
			"FASHION1" : "fashion1",
			"SEWING2" : "sewing2",			
			"FASHION2" : "fashion2",
			"SEWING3" : "sewing3",
			"FASHION3" : "fashion3",
			"SEWING4A" : "sewing4a",
			"SEWING4B" : "sewing4b",
			"SEWING5" : "sewing5",
			"COOKING1" : "cooking1",
			"BOOZE1" : "booze1",
			"BOOZE2" : "booze2",
			"BOOZE3" : "booze3",
			"COLONY1" : "colony1",
			"CANVAS" : "canvas",
			"PAINTING" : "painting",
			"COLONY2" : "colony2",
			"COLONY3" : "colony3",
			"WORKBENCH1" : "workbench1",
			"WORKBENCHIRON" : "workbenchiron",
			"WORKBENCHCOPPER" : "workbenchcopper",
			"WORKBENCHTUNGSTEN" : "workbenchtungsten",	
			"WORKBENCHPRECIOUS" : "workbenchprecious",				
			"WORKBENCHTITANIUM" : "workbenchtitanium",
			"WORKBENCHDURASTEEL" : "workbenchdurasteel",			
			"COOKING3" : "cooking3",
			"WORKBENCHBAMBOO" : "workbenchbamboo",
			"WORKBENCHCUTE" : "workbenchcute",
			"WORKBENCHAETHER" : "workbenchaether",
			"WORKBENCHTECHY" : "workbenchtechy",
			"WORKBENCHXITHRICITE" : "workbenchxithricite",
			"WORKBENCHATROPUS" : "workbenchatropus",
			"WORKBENCHCARBON" : "workbenchcarbon",				
			"WORKBENCHDENSEALLOY" : "workbenchdensealloy",
			"WORKBENCHDENSINIUM" : "workbenchdensinium",
			"WORKBENCHEFFIGIUM" : "workbencheffigium",
			"WORKBENCHIRRADIUM" : "workbenchirradium",
			"WORKBENCHISOGEN" : "workbenchisogen",
			"WORKBENCHLUNARI" : "workbenchlunari",	
			"WORKBENCHNOXCIUM" : "workbenchnoxcium",			
			"WORKBENCHPENUMBRITE" : "workbenchpenumbrite",
			"WORKBENCHPERFECT" : "workbenchperfect",
			"WORKBENCHPYREITE" : "workbenchpyreite",
			"WORKBENCHTELEBRIUM" : "workbenchtelebrium",
			"WORKBENCHTRIANGULUM" : "workbenchtriangulum",
			"WORKBENCHZERCHESIUM" : "workbenchzerchesium",
			"WORKBENCHNIGHTAR" : "workbenchnightar",	
			"WORKBENCHBEES" : "workbenchbees",	
			"WORKBENCHMANTIZI" : "workbenchmantizi",
			"WORKBENCHFLORAN" : "workbenchfloran",
			"WORKBENCHGOODWOOD" : "workbenchgoodwood",
			"WORKBENCHFENEROX" : "workbenchfenerox",
			"WORKBENCHSHADOW" : "workbenchshadow",	
			"WORKBENCHELDER" : "workbenchelder",
			"WORKBENCHVELUU" : "workbenchveluu",	
			"WORKBENCHPLANTS" : "workbenchplants",
			"WORKBENCHAVIAN" : "workbenchavian",
			"WORKBENCHBONE" : "workbenchbone",
			"WORKBENCHSLIME" : "workbenchslime",	
			"WORKBENCHELDUU" : "workbenchelduu",
			"WORKBENCHSKATH" : "workbenchskath",
			"PIXELPRINTER" : "pixelprinter",
			"DYE1" : "dye1",
			"DYE2" : "dye2",
			"COFFEE" : "coffee",
			"CREW1" : "crew1",
			"CREW2" : "crew2",
			"CREW3" : "crew3",
			"CREW4" : "crew4",
			"LAMPS" : "lamps"			
		}
	},

	"strings" : {
		"currencies" : {},
		
		"trees" : {"fu_craftsmanship" : "Craftsmanship"},
		
		"research" : {
			"default"	: [ "Instructions","Select a research by clicking one of the icons on the grid.\nYou can navigate the grid by dragging with the left mouse button.\n\n- The left most button at the upper part of the screen opens a list of research trees to pick from.\n\n- The second button opens a list of non-hidden research options. Click a research on the displayed to center the view on it. Click again to hide the list.\n\n- The third button will center the view on the middle of the tree, or the currently selected research.\n\n- The last button toggles ^orange;low quality mode^reset;. This makes the GUI jump to a position instead of panning to it, or the center button. In addition, dragging/navigating on the the main screen will update only after you release the mouse button. It is best to use the search list with this mode enabled."],
			"survival_1"	: [ "Basic Training",	"^orange;Tier 0^reset;\n\nYour training, thanks to four years in the Protectorate Academy, provides you with basic survival skills to keep you alive for extended periods in the event of a crash." ],
			"sewing1": [ "Plant Fibre Sewing",	"^orange;Tier 1^reset;\n\nYou've learned the basics of sewing and can now create simple articles out of woven plant fibre." ],				
			"fashion1": [ "Simple Fashion",	"^orange;Tier 1^reset;\n\nBy applying your knowledge of sewing, you can now make many simple fashionable items out of plant fibre fabric." ],
			"sewing2": [ "Cotton Sewing",	"^orange;Tier 2^reset;\n\nYour sewing skill has improved. You are now able to spin cotton into usable wool for use in all sorts of stuff."],	
			"fashion2": [ "Advanced Fashion",	"^orange;Tier 2^reset;\n\nYou've become quite knowledgeable about galactic fashion trends and can make better cotton-based clothing to spice up your appearance." ],
			"sewing3": [ "Silk Sewing",	"^orange;Tier 3^reset;\n\nYou now have the talent to weave silk into sheets used for crafting advanced armors and furniture."],	
			"fashion3": [ "Fashion Mastery",	"^orange;Tier 3^reset;\n\nSo great is your artistry with fashionable clothing creation that you can make beautiful gowns that are sure to get you a discount when trading goods with space stations by virtue of your sheer magnificence." ],			
			"sewing4a": [ "Synthetic Fabrics",	"^orange;Tier 4^reset;\n\nNot just limited to natural threads, you can weave fabrics out of inorganic materials. You are now able to create a synthetic material which is as durable as kevlar, but far more comfortable to wear."],
			"sewing4b": [ "Mutavisk Sewing","^orange;Tier 4^reset;\n\nMutavisk is the hardest natural fibre to weave, but you've figured out how by applying fungal ichor during the weaving process. You can now spin Bio-Thread, which, in addition to being exquisitely beautiful, is incredibly resistant to radiation."],
			"sewing5": [ "Peerless Sewing","^orange;Tier 5^reset;\n\nYou've mastered the art of sewing. So great is your skill that you can weave the atom-thick Graphene into your synthetic material, creating a nearly indestructible cloth for use in the highest-quality armors available."],
			"cooking1": [ "Culinary Arts","^orange;Tier 1^reset;\n\nYou're learning to prepare something more complex than simple campfire food. You can now create a Kitchen Counter to prepare advanced dishes. You also learn quite a few basic recipes."],
			"booze1": [ "Alcohol Creation","^orange;Tier 2^reset;\n\nBrewing and winemaking are some pretty handy skills to know for an aspiring alcoholic. You can now dip your toes into the craft of booze-making. A word of warning, though - it's a complicated process. You may want to ask a master brewer at the ^orange;Science Outpost^reset; for advice.\n\n^yellow;Did you know?^reset; Frackin' Universe incorporated the beer-brewing system from the Starbooze mod way back in 2015!"],
			"booze2": [ "Advanced Alcohols","^orange;Tier 3^reset;\n\nYou've become quite skilled at brewing. Such talent comes with benefits: you've put to paper some recipes for strange beverages that are sure to be the talk of connoisseurs across the galaxy."],
			"booze3": [ "Brewing Mastery","^orange;Tier 4^reset;\n\nYour mastery of alcohol is so great that you can make bizarre and esoteric brews with flavors that trascend reality in ways never seen before."],
			"colony1": [ "Colony Creation","^orange;Tier 1^reset;\n\nYou've gained the skills needed to govern a large colony. You can now build a ^orange;Colony Station^reset; at your Inventor's Table, allowing you to craft several colony automation devices.\n\n^yellow;Colony System Guide^reset;: The basis of your colony is the Colony Core, a device which passively collects rent from (and only from) Mk2 Tenant Deeds, which generate no rent on their own - they are co-dependent.\n\nThe happier your tenants are, the more rent they will pay. Happiness can be increased by constructing various add-ons for your colony, which can also generate resources, doing so faster the more tenants you have. There is a limit of one of each add-on per colony."],
			"canvas": [ "Canvas Creation","^orange;Tier 3^reset;\n\nYou've gotten pretty good at working with cotton. You can now spin cotton into durable and useful canvas sheets at your Sewing Machine."],
			"painting": [ "Painting","^orange;Tier 3^reset;\n\nYou've taken up the hobby of painting. With canvas as your... canvas, you can now create pretty decorative art pieces to hang around your lab.\n\nIf you delve into more...^cyan;unusual^reset; artistic pursuits, you'll find a whole new world of strangeness awaiting you."],
			"colony2": [ "Improved Colonies","^orange;Tier 2^reset;\n\nYou can make some more add-ons for your colony. You've also realized that your colonists might make perfect test subjects... who cares how happy they are if you're making good use of them?"],			
			"colony3": [ "Advanced Colonies","^orange;Tier 3^reset;\n\nYou've made some even more advanced colony add-ons, some of which may overstep some ethical bounds. People are a resource, after all!"],
			"cooking3": [ "Bizarre Cooking","^orange;Tier 3^reset;\n\nYou're not satisfied with just 'edible' or 'tasty' food ingredients. You've made some home recipes for meals that could be charitably called experimental."],
			"workbenchaether": [ "Aetheric Construction","^orange;Tier 5^reset;\n\nYou've figured out how to work with Aetheric materials to create sturdy decorative furniture and blocks."],
			"workbenchcute": [ "Cute Construction","^orange;Tier 4^reset;\n\nYou've used a bunch of shiny dirt and crystals to make cute dollhouse-themed furniture and blocks."],
			"workbenchatechy": [ "Techy Construction","^orange;Tier 3^reset;\n\nYou've acquired a techy building style, allowing you to make many lab and high tech-themed blocks and furniture."],
			"workbenchxithricite": [ "Xithricite Construction","^orange;Tier 6^reset;\n\nYou've fashioned Xithricite into fancy furniture."],
			"workbenchatropus": [ "Fleshy Construction","^orange;Tier 3^reset;\n\nYour uniquely twisted mind has produced some rather... interesting furniture made out of still-living meat."],
			"workbenchcarbon": [ "Carbon Construction","^orange;Tier 3^reset;\n\nYou've designed a line of sleek carbon-based furniture."],
			"workbenchdensealloy": [ "Dense Alloy Construction","^orange;Tier 5^reset;\n\nYou've designed a line of Dense Alloy furniture that you definitely shouldn't kick out of anger."],
			"workbenchdensinium": [ "Densinium Construction","^orange;Tier 6^reset;\n\nYou've fashioned Densinium into the most indestructible furniture in the universe."],
			"workbencheffigium": [ "Effigium Construction","^orange;Tier 5^reset;\n\nYou've made furniture out of Effigium. It's invisible half the time, but you figure that's part of the charm."],
			"workbenchirradium": [ "Irradium Construction","^orange;Tier 4^reset;\n\nYou've taken one of the most radioactive metals in existence and made furniture out of it. This will surely end well."],
			"workbenchisogen": [ "Isogen Construction","^orange;Tier 6^reset;\n\nYou've turned Isogen metal into furniture, in case you want to freeze to death while having dinner."],
			"workbenchlunari": [ "Lunari Construction","^orange;Tier 3^reset;\n\nYou've made furniture out of lunari crystals. They're very glowy and shiny."],
			"workbenchnoxcium": [ "Nocxium Construction","^orange;Tier 7^reset;\n\nYou've made furniture out of Nocxium metal. It should be safe as long as you don't touch them with your bare skin."],
			"workbenchpenumbrite": [ "Penumbrite Construction","^orange;Tier 3^reset;\n\nYou've designed a set of Penumbrite furniture perfect for the dark and brooding type."],
			"workbenchperfect": [ "Perfectly Generic Construction","^orange;Tier 7^reset;\n\nYou've used the mysterious PGIs to create furniture that is both perfectly generic and generically perfect."],
			"workbenchpyreite": [ "Pyreite Construction","^orange;Tier 6^reset;\n\nYou've designed furniture out of Pyreite metal. Don't put them in a wooden house."],
			"workbenchtelebrium": [ "Telebrium Construction","^orange;Tier 2^reset;\n\nYou've made a bunch of Telebrium-based furniture items."],
			"workbenchtriangulum": [ "Trianglium Construction","^orange;Tier 4^reset;\n\nYou've turned Trianglium into some very triangular and pointy furniture."],
			"workbenchzerchesium": [ "Zerchesium Construction","^orange;Tier 3^reset;\n\nYou've designed a whole bunch of Zerchesium-based furniture items."],
			"workbenchnightar": [ "Nightar Construction","^orange;Tier 3^reset;\n\nYou've learned to imitate the Nightar building style, allowing you to create a lot of furniture and blocks of their design."],
			"workbenchbees": [ "Honey Construction","^orange;Tier 2^reset;\n\nYou've learned to turn bee products like honey and amber into furniture and blocks."],
			"workbenchmantizi": [ "Mantizi Construction","^orange;Tier 3^reset;\n\nMantizi style is among the most pretentious in the galaxy, but you can now imitate it with your own hands."],
			"workbenchfloran": [ "Floran Construction","^orange;Tier 1^reset;\n\nFlorans make all their gear from primitive materials, despite being a spacefaring species. This is due to many factors, none of which are relevant to building their furniture."],
			"workbenchgoodwood": [ "Improved Wooden Construction","^orange;Tier 1^reset;\n\nYou've learned to treat wood and create more visually stunning and ornate wood blocks than you could before."],
			"workbenchfenerox": [ "Fenerox Construction","^orange;Tier 1^reset;\n\nYou've learned to imitate the Fenerox 'style' to create primitive wood-and-hide furniture."],
			"workbenchshadow": [ "Shadow Construction","^orange;Tier 4^reset;\n\nYou've learned to imitate Tenebrhae styles to create shadowy blocks and furniture."],
			"workbenchelder": [ "Elder Construction","^orange;Tier 6^reset;\n\nYou've learned to create eldritch-themed furniture, though exactly how remains a mystery to you. It just...came to you."],
			"workbenchbamboo": [ "Bamboo Construction","^orange;Tier 1^reset;\n\nYou've learned to make bamboo furniture."],
			"workbenchveluu": [ "Vel'uuish Construction","^orange;Tier 3^reset;\n\nYou've learned to create special crystal-gold alloy ship paneling."],	
			"workbench1": [ "Wooden Construction","^orange;Tier 1^reset;\n\nYou've learned the basics of carpentry and can make simple blocks and furniture out of wood at a Wooden Workbench."],
			"workbenchcopper": [ "Copper Construction","^orange;Tier 1^reset;\n\nYou've learned to build structures out of copper."],
			"workbenchiron": [ "Iron Construction","^orange;Tier 1^reset;\n\nYou've learned to build blocks and furniture out of iron."],
			"workbenchtungsten": [ "Tungsten Construction","^orange;Tier 2^reset;\n\nYou've learned to build furniture and more durable blocks out of tungsten."],		
			"workbenchtitanium": [ "Titanium Construction","^orange;Tier 3^reset;\n\nYou've learned to build titanium blocks and furniture."],
			"workbenchdurasteel": [ "Durasteel Construction","^orange;Tier 4^reset;\n\nYou've learned to build furniture and super-durable blocks out of durasteel."],
			"workbenchplants": [ "Decorative Plants","^orange;Tier 1^reset;\n\nYou can now create some decorative plant-themed objects."],
			"workbenchtechy": [ "Techy Construction","^orange;Tier 3^reset;\n\nYou've learned to create high tech blocks and furniture out of plastics and similar materials."],	
			"workbenchbone": [ "Bone Construction","^orange;Tier 1^reset;\n\nYou can create dragon-themed furniture out of leather and sculpted bone."],	
			"workbenchprecious": [ "Precious Metal Construction","^orange;Tier 2^reset;\n\nYou can make some blocks out of precious materials."],	
			"workbenchavian": [ "Avian Construction","^orange;Tier 3^reset;\n\nYou've learned to make ornate Avian-styled blocks."],
			"workbenchslime": [ "Slime Construction","^orange;Tier 1^reset;\n\nYou can shape furniture out of jelly and slime! Why would you want to do this? Unclear."],
			"workbenchelduu": [ "Elduu'khar Construction","^orange;Tier 2^reset;\n\nGleaming, beautiful crystalline furniture awaits if you pursue this particular knowledge!"],
			"workbenchskath": [ "Skath Construction","^orange;Tier 3^reset;\n\nThe engimatic Skath are quite adept with technology, and this seeps into just about everything they make."],
			"pixelprinter": [ "Pixel Manipulation","^orange;Tier 3^reset;\n\nYou've learned work with pixels, compressing them into storeable voxels or printing them into decorative furniture that you've scanned."],
			"dye1": [ "Dyes","^orange;Tier 1^reset;\n\nYou've learned to make dyes which can recolor your worn clothing and armor."],
			"dye2": [ "Advanced Dyes","^orange;Tier 2^reset;\n\nYou can make more advanced dyes out of metals and other more complex materials."],
			"coffee": [ "Coffee","^orange;Tier 2^reset;\n\nYou've learned to make your own coffee, which can provide extra energy and movement speed."],
			"crew1": [ "Mercs","^orange;Tier 1^reset;\n\nSure, there's merit to traveling with friends, but with mercenaries you won't need friends. Though 'reliable' mercs may pass you up, you can nonetheless hire some greenhorns eager for work at the ^orange;Science Outpost^reset;.\n\nHold ^green;shift^reset; while using a crew contract to satisfy your inner xenophobe, and guarantee a recruit of the same race as you."],
			"crew2": [ "Skilled Mercs","^orange;Tier 2^reset;\n\nYou've got the leadership skill (and pockets) to get the attention of more talented mercenaries, whom you can now hire."],
			"crew3": [ "Superior Mercs","^orange;Tier 3^reset;\n\nLeading and commanding comes naturally to you, and money is no object when it comes to talent. You've paid off informants for knowledge of some very talented individuals who you can convince to work under you for the right price."],
			"crew4": [ "Peerless Mercs","^orange;Tier 4^reset;\n\nAmong the galactic crew-for-hire scene, you're something of a minor celebrity. You've got the prestige, money, and charisma to command some of the galaxy's most elite mercenaries and shipworkers."],
			"lamps": [ "Lava Lamps","^orange;Tier 2^reset;\n\nYou can create decorative lava lamps at a ^orange;Lamporium^reset;."]				
			
		}
	},			
    "cutsomGridTileImages":{ "fu_craftsmanship" : "/zb/researchTree/gridTileBrown.png"},

	"hiddenResearch" : {
		"fu_craftsmanship" : [ ]//"FASHION1", "SEWING2", "FASHION2", "SEWING3", "FASHION3", "SEWING4A", "SEWING4B", "SEWING5", "BOOZE1", "BOOZE2", "BOOZE3", "CANVAS", "PAINTING", "COLONY2", "COLONY3",  "WORKBENCHIRON", "WORKBENCHCOPPER", "WORKBENCHTUNGSTEN", "WORKBENCHPRECIOUS", "WORKBENCHTITANIUM", "WORKBENCHDURASTEEL", "COOKING3", "WORKBENCHBAMBOO", "WORKBENCHCUTE", "WORKBENCHAETHER", "WORKBENCHTECHY", "WORKBENCHXITHRICITE", "WORKBENCHATROPUS", "WORKBENCHCARBON", "WORKBENCHDENSEALLOY", "WORKBENCHDENSINIUM", "WORKBENCHEFFIGIUM", "WORKBENCHIRRADIUM", "WORKBENCHISOGEN", "WORKBENCHLUNARI", "WORKBENCHNOXCIUM", "WORKBENCHPENUMBRITE", "WORKBENCHPERFECT", "WORKBENCHPYREITE", "WORKBENCHTELEBRIUM", "WORKBENCHTRIANGULUM", "WORKBENCHZERCHESIUM", "WORKBENCHNIGHTAR", "WORKBENCHBEES", "WORKBENCHMANTIZI", "WORKBENCHGOODWOOD", "WORKBENCHFENEROX", "WORKBENCHSHADOW", "WORKBENCHELDER", "WORKBENCHVELUU", "WORKBENCHPLANTS", "WORKBENCHAVIAN", "WORKBENCHBONE", "PIXELPRINTER", "DYE1", "DYE2", "COFFEE", "CREW2", "CREW3", "CREW4", "LAMPS"]
	},

	"versions":{
<<<<<<< HEAD
	  "fu_craftsmanship" : "0.18"
=======
	  "fu_craftsmanship" : "0.171"
>>>>>>> a3606254
	},	
	"initiallyResearched" : {
		"fu_craftsmanship" : [ "BASICTRAINING" ]
	},
	
	"currencies" : [],
	
	"customConsumptionRules" : {
		"fu_craftsmanship" : {"currency" : true, "items" : false }
	},
    "treeIcons" : {
            "fu_craftsmanship" : "/objects/crafting/upgradeablecraftingobjects/craftingwheel/craftingwheelicon.png"
    }
}<|MERGE_RESOLUTION|>--- conflicted
+++ resolved
@@ -671,11 +671,7 @@
 	},
 
 	"versions":{
-<<<<<<< HEAD
 	  "fu_craftsmanship" : "0.18"
-=======
-	  "fu_craftsmanship" : "0.171"
->>>>>>> a3606254
 	},	
 	"initiallyResearched" : {
 		"fu_craftsmanship" : [ "BASICTRAINING" ]
