{
        "researchTree" : {
                "fu_agriculture" : {
                        "survival_1" : {
                                "icon" : "/items/tools/miningtools/beamaxe.png",
                                "position" : [40, 0],
                                "children" : [ "foragingn" ],
                                "price" : [ ],
                                "unlocks" : [ ]
                        },
                
                        "foragingn" : {
                                "icon" : "/objects/crafting/upgradeablecraftingobjects/craftingfarm/craftingfarmicon.png",
                                "position" : [0, 0],
                                "children" : [ "plants1", "survival1", "gathering1", "farming1", "husbandry1", "bees1", "fishing1" ],
                                "price" : [["fuscienceresource", 90],["dirtmaterial", 10],["cobblestonematerial", 10],["darkwoodmaterial", 10]],
                                "unlocks" : [ "craftingfarm", "woodenwateringcan", "hoe", "scarecrow", "farmwell", "bugnet", "huntingspear", "flashlight_new" ]
                        },
                        "plants1" : {
                                        "icon" : "/items/generic/produce/cornicon.png",
                                        "position" : [0, 60],
                                        "children" : ["plants2", "xenolab1" ],
                                        "price" : [["fuscienceresource", 120],["dirtmaterial", 50],["plantfibre", 30]],
                                        "unlocks" : [ "designlab", "sproutingtable", "mushroomseed", "carrotseed", "cornseed", "hopsseed", "wheatseed", "cocoaseed", "diodiaseed", "dirturchinseed" ]
                                                },
                        "plants2" : {
                                        "icon" : "/items/generic/produce/rice.png",
                                        "position" : [0, 90],
                                        "children" : [ "plants3"],
                                        "price" : [["fuscienceresource", 750],["livingroot", 4]],
                                        "unlocks" : [ "cottonseed", "riceseed", "currentcornseed", "eggshootseed", "pearlpeaseed", "potatoseed", "bananaseed", "beakseedseed", "kiwiseed", "tomatoseed", "chiliseed", "toxictopseed", "wartweedseed", "pussplumseed", "oculemonseed", "automatoseed", "coralcreepseed" ]
                                                },
                        "plants3" : {
                                        "icon" : "/items/generic/produce/coffeebeans.png",
                                        "position" : [0, 135],
                                        "children" : [ "bracken","kadavan","nailery","cold1","electric","thornitox","healing1","defense1","stats1","power1","mobility1","fire1","glowing1","algae"],
                                        "price" : [["fuscienceresource", 900]],
                                        "unlocks" : [ "coffeeseed", "avesmingoseed", "grapesseed", "sugarcaneseed", "bonebooseed", "feathercrownseed", "reefpodseed", "boltbulbseed", "pineappleseed", "cinnamonseed", "miraclegrassseed" ]
                                                },
                        "xenolab1" : {
                                        "icon" : "/objects/crafting/xenostation/xenostationicon.png",
                                        "position" : [-40, 40],
                                        "children" : [ "xenolab2", "treecloner" ],
                                        "price" : [["fuscienceresource", 600]],
                                        "unlocks" : [ "xenostation" ]
                                                },
                        "treecloner" : {
                                        "icon" : "/objects/crafting/clonelab/clonelabicon.png",
                                        "position" : [-40, 10],
                                        "children" : [ ],
                                        "price" : [["fuscienceresource", 750]],
                                        "unlocks" : [ "clonelab" ]
                                                },                                              
                        "xenolab2" : {
                                        "icon" : "/objects/crafting/xenostationadvnew/xenostationadvicon.png",
                                        "position" : [-70, 10],
                                        "children" : [ ],
                                        "price" : [["fuscienceresource", 900]],
                                        "unlocks" : [ "xenostationadvnew" ]
                                                },
                        "kadavan" : {
                                        "icon" : "/items/generic/produce/bolbohn.png",
                                        "position" : [35, 70],
                                        "children" : [ ],
                                        "price" : [["fuscienceresource", 500]],
                                        "unlocks" : [ "bolbohnseed", "dunestalkseed", "avikanspiceplantseed", "avikancactusseed" ]
                                                },
                        "bracken" : {
                                        "icon" : "/items/generic/crafting/silkfibre.png",
                                        "position" : [60, 100],
                                        "children" : [ "mutavisk" ],
                                        "price" : [["fuscienceresource", 900]],
                                        "unlocks" : [ "brackentreeseed","poetree" ]
                                                },
                        "mutavisk" : {
                                        "icon" : "/items/generic/crafting/mutavisksilk.png",
                                        "position" : [100, 100],
                                        "children" : [ ],
                                        "price" : [["fuscienceresource", 1350]],
                                        "unlocks" : [ "mutaviskseed" ]
                                                },
                        "algae" : {
                                        "icon" : "/items/generic/crafting/algaegreen.png",
                                        "position" : [-45, 70],
                                        "children" : [ "rads1", "energiflower" ],
                                        "price" : [["fuscienceresource", 210]],
                                        "unlocks" : [ "algaeseed", "fualgaemeal", "erithianalgaeseed", "fuerithianalgaemeal" ]
                                                },
                        "rads1" : {
                                        "icon" : "/items/generic/produce/garpberry.png",
                                        "position" : [-80, 50],
                                        "children" : [ "rads2" ],
                                        "price" : [["fuscienceresource", 900]],
                                        "unlocks" : [ "garpberryseed", "pasakavineseed" ]
                                                },
                        "rads2" : {
                                        "icon" : "/objects/farmables/guam/guamseedicon.png",
                                        "position" : [-140, 30],
                                        "children" : [ ],
                                        "price" : [["fuscienceresource", 1800]],
                                        "unlocks" : [ "guamseed" ]
                                                },
                        "energiflower" : {
                                        "icon" : "/items/generic/produce/energiflowericon.png",
                                        "position" : [-130, 70],
                                        "children" : [ "rads2" ],
                                        "price" : [["fuscienceresource", 2700]],
                                        "unlocks" : [ "energiflowerseed" ]
                                                },
                        "glowing1" : {
                                        "icon" : "/items/throwables/oonfortaglobule.png",
                                        "position" : [-50, 100],
                                        "children" : [ "glowing2" ],
                                        "price" : [["fuscienceresource", 300]],
                                        "unlocks" : [ "gazelemonseed", "oonfortaseed", "fubioshroomblue", "fubioshroomgreen", "fubioshroomred", "fubioshroompurple", "fubioshroomyellow", "ff_biolight1","ff_biolight2","ff_biolight3","ff_biolight4","ff_biolight5"]
                                                },
                        "glowing2" : {
                                        "icon" : "/items/generic/produce/blisterbushplantfood.png",
                                        "position" : [-85, 90],
                                        "children" : [ "indigo", "energiflower" ],
                                        "price" : [["fuscienceresource", 750]],
                                        "unlocks" : [ "blisterbushplantseed", "ff_blisterlight1", "ff_blisterlight2", "ff_blisterlight3", "blistershield", "blisterhelm", "blisterchest", "blisterpants", "blistergun", "blisterpistol"]
                                                },
                        "indigo" : {
                                        "icon" : "/items/generic/produce/lactariusindigo.png",
                                        "position" : [-145, 100],
                                        "children" : [ "anema", "cosmic" ],
                                        "price" : [["fuscienceresource", 900]],
                                        "unlocks" : [ "lactariusindigoseed", "goldshroomseed"]
                                                },
                        "cosmic" : {
                                        "icon" : "/items/generic/produce/zathitails.png",
                                        "position" : [-180, 80],
                                        "children" : [ "soulleaf" ],
                                        "price" : [["fuscienceresource", 1350]],
                                        "unlocks" : [ "zathiseed", "tetherhookseed" ]
                                                },
                        "soulleaf" : {
                                        "icon" : "/objects/farmables/soulleaf/fusoulleafseedicon.png",
                                        "position" : [-210, 75],
                                        "children" : [ ],
                                        "price" : [["fuscienceresource", 21600],["essence", 1000], ["precursorfluid", 50]],
                                        "unlocks" : [ "fusoulleafseed" ]
                                                },
                        "fire1" : {
                                        "icon" : "/items/throwables/ignuschili.png",
                                        "position" : [-60, 125],
                                        "children" : [ "fire2" ],
                                        "price" : [["fuscienceresource", 1350]],
                                        "unlocks" : [ "ignuschiliseed", "ignuschili2seed"  ]
                                                },
                        "fire2" : {
                                        "icon" : "/items/throwables/magmabomb.png",
                                        "position" : [-100, 130],
                                        "children" : [ "anema" ],
                                        "price" : [["fuscienceresource", 2600]],
                                        "unlocks" : [ "dragonsbeardseed","quellstem", "hellfireplantseed" ]
                                                },
                        "anema" : {
                                        "icon" : "/items/generic/produce/ise3/aenemapetal.png",
                                        "position" : [-140, 135],
                                        "children" : [ "insanity" ],
                                        "price" : [["fuscienceresource", 1350]],
                                        "unlocks" : [ "aenemaflower" ]
                                                },
                        "insanity" : {
                                        "icon" : "/items/generic/produce/ise3/darklightblossom.png",
                                        "position" : [-175, 190],
                                        "children" : [ ],
                                        "price" : [["fuscienceresource", 3600]],
                                        "unlocks" : [ "darklightflower", "glarestalkseed" ]
                                                },
                        "mobility1" : {
                                        "icon" : "/items/generic/produce/avali/avaliproduce3.png",
                                        "position" : [-40, 155],
                                        "children" : [ "mobility2", "breath1" ],
                                        "price" : [["fuscienceresource", 400]],
                                        "unlocks" : [ "piruseed", "nissseed", "gemglowseed", "kamaranpodsplant" ]
                                                },
                        "mobility2" : {
                                        "icon" : "/items/generic/produce/capriole.png",
                                        "position" : [-85, 185],
                                        "children" : [ "mobility3" ],
                                        "price" : [["fuscienceresource", 900]],
                                        "unlocks" : [ "caprioleplantseed", "minkocoapodseed", "goldenglowseed" ]
                                                },
                        "mobility3" : {
                                        "icon" : "/items/generic/produce/ise3/garikleafblossom.png",
                                        "position" : [-120, 200],
                                        "children" : [ ],
                                        "price" : [["fuscienceresource", 1350]],
                                        "unlocks" : [ "victorleafbud", "garikleaf"  ]
                                                },
                        "breath1" : {
                                        "icon" : "/items/generic/produce/aquapod.png",
                                        "position" : [-100, 155],
                                        "children" : [ "breath2" ],
                                        "price" : [["fuscienceresource", 600]],
                                        "unlocks" : [ "goldenseaspongeplant", "aquapodseed", "ighantseed", "springvaultseed"  ]
                                                },
                        "breath2" : {
                                        "icon" : "/items/generic/produce/voritcap.png",
                                        "position" : [-125, 170],
                                        "children" : [ ],
                                        "price" : [["fuscienceresource", 1600]],
                                        "unlocks" : [ "voritseed"]
                                                },
                        "power1" : {
                                        "icon" : "/items/generic/produce/littlegoodberryicon.png",
                                        "position" : [-45, 180],
                                        "children" : [ "powerstats" ],
                                        "price" : [["fuscienceresource", 600]],
                                        "unlocks" : [ "littlegoodberryseed", "littlegoodberry", "stranglevineseed", "stranglevineroot" ]
                                                },
                        "power2" : {
                                        "icon" : "/items/generic/produce/lasherstem.png",
                                        "position" : [-95, 230],
                                        "children" : [ "power3" ],
                                        "price" : [["fuscienceresource", 1440]],
                                        "unlocks" : [ "lasherplantseed", "tentacleplant" ]
                                                },
                        "power3" : {
                                        "icon" : "/items/generic/produce/vashtaclaw.png",
                                        "position" : [-130, 230],
                                        "children" : [ "insanity" ],
                                        "price" : [["fuscienceresource", 1800]],
                                        "unlocks" : [ "vashtaplantseed", "vashtagun", "shadowrootseed" ]
                                                },
                        "powerstats" : {
                                        "icon" : "/items/generic/produce/pinkloom.png",
                                        "position" : [-50, 205],
                                        "children" : [ "power2", "mobility2" ],
                                        "price" : [["fuscienceresource", 900]],
                                        "unlocks" : [ "pinkloomseed","porphisplantseed" ]
                                                },
                        "stats1" : {
                                        "icon" : "/items/generic/produce/biscornicon.png",
                                        "position" : [-10, 170],
                                        "children" : [ "powerstats", "energy1", "stats2" ],
                                        "price" : [["fuscienceresource", 600]],
                                        "unlocks" : [ "biscornseed", "mintseed", "blexplantseed" ]
                                                },
                        "stats2" : {
                                        "icon" : "/items/generic/produce/shinyacornicon.png",
                                        "position" : [-15, 235],
                                        "children" : [ "superfood", "stats3" ],
                                        "price" : [["fuscienceresource", 720]],
                                        "unlocks" : [ "goldenrootseed", "ginsengseed", "shinyacornseed", "sweetscoopseed" ]
                                                },
                        "stats3" : {
                                        "icon" : "/items/generic/produce/melodistaricon.png",
                                        "position" : [-15, 270],
                                        "children" : [ ],
                                        "price" : [["fuscienceresource", 1200]],
                                        "unlocks" : [ "littlerascalseed", "melodistarseed" ]
                                                },
                        "superfood" : {
                                        "icon" : "/items/generic/produce/corvex.png",
                                        "position" : [30, 270],
                                        "children" : [ ],
                                        "price" : [["fuscienceresource", 900]],
                                        "unlocks" : [ "corvexseed", "neonmelonseed", "isn_meatplant" ]
                                                },
                        "energy1" : {
                                        "icon" : "/items/generic/produce/ise3/batterystemcharge.png",
                                        "position" : [-50, 230],
                                        "children" : [ "energy2" ],
                                        "price" : [["fuscienceresource", 1350]],
                                        "unlocks" : [ "fletchweed", "batterystem", "greenleafseed" ]
                                                },
                        "energy2" : {
                                        "icon" : "/items/generic/produce/ise3/fletchweedstem.png",
                                        "position" : [-50, 265],
                                        "children" : [ ],
                                        "price" : [["fuscienceresource", 1400]],
                                        "unlocks" : [  "silverleafseed", "haleflowerseed" ]
                                                },
                        "defense1" : {
                                        "icon" : "/items/generic/produce/vanusflowericon.png",
                                        "position" : [5, 200],
                                        "children" : [ "stats2", "defense2" ],
                                        "price" : [["fuscienceresource", 900]],
                                        "unlocks" : [ "vanusflowerseed", "leafshellseed", "bloodrootseed" ]
                                                },
                        "defense2" : {
                                        "icon" : "/items/generic/produce/rockrooticon.png",
                                        "position" : [25, 230],
                                        "children" : [ "defense3" ],
                                        "price" : [["fuscienceresource", 900]],
                                        "unlocks" : [ "rockrootseed", "teratomatoseed","slimeplantseed", "whitespine" ]
                                                },
                        "defense3" : {
                                        "icon" : "/items/generic/produce/beetlesproutflower.png",
                                        "position" : [60, 240],
                                        "children" : [ "lumivine" ],
                                        "price" : [["fuscienceresource", 1000]],
                                        "unlocks" : [ "beetlesproutseed", "petrifiedrootseed", "nakatiseed" ]
                                                },                                              
                        "lumivine" : {
                                        "icon" : "/items/generic/produce/lumivine.png",
                                        "position" : [90, 280],
                                        "children" : [ ],
                                        "price" : [["fuscienceresource", 1800]],
                                        "unlocks" : [ "lumivineseed" ]
                                                },
                        "healing1" : {
                                        "icon" : "/items/generic/produce/varanberry.png",
                                        "position" : [15, 175],
                                        "children" : [ "healing2", "defense2" ],
                                        "price" : [["fuscienceresource", 450]],
                                        "unlocks" : [ "varanberryseed", "cellpodsplant", "jillyrootseed", "onionseed" ]
                                                },
                        "healing2" : {
                                        "icon" : "/items/generic/produce/vextonguestamen.png",
                                        "position" : [35, 195],
                                        "children" : [ "healing3" ],
                                        "price" : [["fuscienceresource", 800]],
                                        "unlocks" : [ "vextongueseed", "kirifruitseed" ]
                                                },
                        "healing3" : {
                                        "icon" : "/items/generic/produce/floralytcandy.png",
                                        "position" : [45, 220],
                                        "children" : [ ],
                                        "price" : [["fuscienceresource", 1440]],
                                        "unlocks" : [ "floralytplantseed", "floralytcandy" ]
                                                },
                        "thornitox" : {
                                        "icon" : "/items/generic/produce/thornitox.png",
                                        "position" : [30, 160],
                                        "children" : [ "healing2", "poison1" ],
                                        "price" : [["fuscienceresource", 400]],
                                        "unlocks" : [ "thornitoxseed", "spikesword", "thornrifle", "thornslinger" ]
                                                },
                        "poison1" : {
                                        "icon" : "/items/generic/produce/itahead.png",
                                        "position" : [55, 180],
                                        "children" : [ "poison2", "shrooms1", "defense3" ],
                                        "price" : [["fuscienceresource", 800]],
                                        "unlocks" : [ "fuspongeweedseed", "itaseed" ]
                                                },
                        "poison2" : {
                                        "icon" : "/items/throwables/ise3/bellamortecore.png",
                                        "position" : [100, 220],
                                        "children" : [  ],
                                        "price" : [["fuscienceresource", 1200]],
                                        "unlocks" : [ "bellamorte", "arkaentree" ]
                                                },
                        "shrooms1" : {
                                        "icon" : "/items/throwables/deathblossom.png",
                                        "position" : [90, 190],
                                        "children" : ["shrooms2" ],
                                        "price" : [["fuscienceresource", 700]],
                                        "unlocks" : [ "deathblossomseed", "fayshroomseed" ]
                                                },
                        "shrooms2" : {
                                        "icon" : "/items/generic/produce/ghostmushroom.png",
                                        "position" : [140, 190],
                                        "children" : [ ],
                                        "price" : [["fuscienceresource", 1600]],
                                        "unlocks" : [ "ghostmushroomseed"]
                                                },
                        "electric" : {
                                        "icon" : "/items/generic/produce/wubstemicon.png",
                                        "position" : [55, 150],
                                        "children" : [ "cold2", "shrooms1" ],
                                        "price" : [["fuscienceresource", 400]],
                                        "unlocks" : [ "wubstemseed","shockshroomseed"  ]
                                                },
                        "cold1" : {
                                        "icon" : "/items/generic/produce/talonseed.png",
                                        "position" : [55, 120],
                                        "children" : [ "cold2" ],
                                        "price" : [["fuscienceresource", 400]],
                                        "unlocks" : [ "talonseedseed", "fusnowberryseed" ]
                                                },
                        "cold2" : {
                                        "icon" : "/items/generic/produce/mireurchin.png",
                                        "position" : [80, 135],
                                        "children" : [ "cold3" ],
                                        "price" : [["fuscienceresource", 700]],
                                        "unlocks" : [ "mireurchinseed", "bluemelonseed" ]
                                                },
                        "cold3" : {
                                        "icon" : "/items/generic/produce/pekkiticon.png",
                                        "position" : [120, 135],
                                        "children" : [ ],
                                        "price" : [["fuscienceresource", 1100]],
                                        "unlocks" : [ "pekkitseed", "pekkitfreeze_freezegrenade", "kramil", "blizzberryseed", "blizzardcannon" ]
                                                },
                        "nailery" : {
                                        "icon" : "/items/generic/produce/naileryicon.png",
                                        "position" : [60, 70],
                                        "children" : [ "metal", "crystal" ],
                                        "price" : [["fuscienceresource", 360]],
                                        "unlocks" : [ "naileryseed", "nailery" ]
                                                },
                        "metal" : {
                                        "icon" : "/items/throwables/ise3/bladetreeblade.png",
                                        "position" : [95, 70],
                                        "children" : [ ],
                                        "price" : [["fuscienceresource", 720]],
                                        "unlocks" : [ "tinselbush", "bladetree" ]
                                                },
                        "crystal" : {
                                        "icon" : "/items/throwables/ise3/crystalliteshard.png",
                                        "position" : [105, 40],
                                        "children" : [ ],
                                        "price" : [["fuscienceresource", 900]],
                                        "unlocks" : [ "crystalplantseed", "crystalplantedible", "crystallite" ]
                                                },
                        "farming1" : {
                                        "icon" : "/objects/crafting/fu_growingtray/fu_growingtray_inv.png",
                                        "position" : [-20, -50],
                                        "children" : [ "farming2" ],
                                        "price" : [["fuscienceresource", 320]],
                                        "unlocks" : [ "fu_growingtray","slimepersoncompost","handhoe","wateringcan","sprinklerroofweak", "frontierwatertower","HarvesterBeam"]
                                                },
                        "farming2" : {
                                        "icon" : "/objects/crafting/liquidpumpwell/liquidpumpwellicon.png",
                                        "position" : [-20, -90],
                                        "children" : [ "farming3" ],
                                        "price" : [["fuscienceresource", 600]],
                                        "unlocks" : [ "sprinklerroof","hydrotubematerial","avaliaeroponics","sprinkler","liquidpumpwell", "HarvesterBeam2"  ]
                                                },
                        "farming3" : {
                                        "icon" : "/objects/power/isn_hydroponicstray/isn_hydroponicstray_inv.png",
                                        "position" : [-20, -130],
                                        "children" : [ ],
                                        "price" : [["fuscienceresource", 1050]],
                                        "unlocks" : [ "isn_hydroponicstray","fu_portablewaterpumpback","HarvesterBeam3"  ]
                                                },                                                
                        "gathering1" : {
                                        "icon" : "/items/active/weapons/bow/bow/bowicon.png",
                                        "position" : [20, -50],
                                        "children" : [ "gathering2" ],
                                        "price" : [["fuscienceresource", 320]],
                                        "unlocks" : [ "pesttrap","lobstertrap","woodencrossbow","fuhuntingrifle","bow" ]
                                                },
                        "gathering2" : { 
                                        "icon" : "/items/active/weapons/bow/tungstenbow/tungstenbowicon.png",
                                        "position" : [20, -90],
                                        "children" : [ "gathering3" ],
                                        "price" : [["fuscienceresource", 700]],
                                        "unlocks" : [ "tungstenbow","fuhuntingrifle2", "chainsaw" ]
                                                },
                        "gathering3" : { 
                                        "icon" : "/items/active/weapons/bow/compoundbow/compoundbowicon.png",
                                        "position" : [20, -130],
                                        "children" : [ ],
                                        "price" : [["fuscienceresource", 1440]],
                                        "unlocks" : [ "compoundbow", "fuhuntingrifle3", "energyjavelin" ]
                                                },                                                
                        "husbandry1" : {
                                        "icon" : "/objects/crafting/eggstra/eggincubator/eggincubatoricon.png",
                                        "position" : [-60, -50],
                                        "children" : [ "husbandry2" ],
                                        "price" : [["fuscienceresource", 320]],
                                        "unlocks" : [ "trough", "fuchickenfeeder","eggincubator","slew", "cattlefeed", "bughouse" ]
                                                },
                        "husbandry2" : {
                                        "icon" : "/objects/crafting/eggstra/largetrough/largetroughicon.png",
                                        "position" : [-60, -90],
                                        "children" : [ "husbandry3" ],
                                        "price" : [["fuscienceresource", 600]],
                                        "unlocks" : [ "largetrough", "slew2", "cattlefeed2", "relocator" ]
                                                },
                        "husbandry3" : {
                                        "icon" : "/items/generic/food/cattlefeed4.png",
                                        "position" : [-60, -130],
                                        "children" : [ ],
                                        "price" : [["fuscienceresource", 1050]],
                                        "unlocks" : [ "irontrough", "mothtrap", "slew3", "cattlefeed3", "slew4", "cattlefeed4", "fu_autobeamer3farmbeasts", "fu_autobeamer3bugs" ]
                                                },                                                
                        "survival1" : {
                                        "icon" : "/items/armors/decorative/hats/mininghat/icons.png",
                                        "position" : [60, -50],
                                        "children" : [ "survival2" ],
                                        "price" : [["fuscienceresource", 200]],
                                        "unlocks" : [ "mininghathead","mininglantern","lanternstickback","flashlight", "fuflashlight","iceaxe","flaregun","portablelight"  ]
                                                },
                        "survival2" : {
                                        "icon" : "/items/armors/backitems/halogenpack/halogenpackicon.png",
                                        "position" : [60, -90],
                                        "children" : [ "survival3" ],
                                        "price" : [["fuscienceresource", 750]],
<<<<<<< HEAD
                                        "unlocks" : [ "halogenpack","grapplinghook","diamondlantern" ]
=======
                                        "unlocks" : [ "halogenpack","grapplinghook", "survivaltent" ]
>>>>>>> 81c3798b
                                     },

                        "survival3" : {
                                        "icon" : "/items/armors/backitems/halogenpack/halogenpackicon.png",
                                        "position" : [60, -130],
                                        "children" : [  ],
                                        "price" : [["fuscienceresource", 1440]],
                                        "unlocks" : [ "xenonpack", "fumementomori", "survivaltent" ]
                                     },  

                        "fishing1" : {
                                        "icon" : "/monsters/fishing/small/chirp/fishingchirp.png:swim.1",
                                        "position" : [90, -50],
                                        "children" : [ "fishing2" ],
                                        "price" : [["fuscienceresource", 100]],
                                        "unlocks" : [ "fishingrod" ]
                                                },
                        "fishing2" : {
                                        "icon" : "/monsters/fishing/small/worm/fishingworm.png:swim.1",
                                        "position" : [90, -90],
                                        "children" : [ "fishing3" ],
                                        "price" : [["fuscienceresource", 900]],
                                        "unlocks" : [ "durablefishingrod" ]
                                                },  
                        "fishing3" : {
                                        "icon" : "/monsters/fishing/small/eye/fishingeye.png:swim.1",
                                        "position" : [90, -130],
                                        "children" : [  ],
                                        "price" : [["fuscienceresource", 1800]],
                                        "unlocks" : [ "profishingrod" ]
                                                },                                                                                               
                        "bees1" : {
                                        "icon" : "/bees/bees/beeicon.png",
                                        "position" : [-100, -50],
                                        "children" : [ "bees2" ],
                                        "price" : [["fuscienceresource", 500]],
                                        "unlocks" : [ "beestation","normalapiary","apiary_frame_antimite","apiary_frame_basic","apiary_frame_copper", "apiary_frame_iron", "apiary_frame_sweet","honeyextractor","beeexaminer" ]
                                                },
                        "bees2" : {
                                        "icon" : "/bees/frames/tungsten.png",
                                        "position" : [-100, -90],
                                        "children" : [ "bees3" ],
                                        "price" : [["fuscienceresource", 900]],
                                        "unlocks" : [ "normalalveary","beeexaminer2", "honeyjarrer","apiary_frame_antimite2", "apiary_frame_tungsten","apiary_frame_titanium","apiary_frame_armored","apiary_frame_radioactive"]
                                                },
                        "bees3" : {
                                        "icon" : "/bees/frames/durasteel.png",
                                        "position" : [-100, -130],
                                        "children" : [  ],
                                        "price" : [["fuscienceresource", 1350]],
                                        "unlocks" : ["electronmicroscope", "apiary_frame_antimite3","apiary_frame_protective","apiary_frame_densealloy","apiary_frame_durasteel","apiary_frame_uranium"]
                                                }, 

                        "bees4" : {
                                        "icon" : "/bees/frames/plutonium.png",
                                        "position" : [-100, -170],
                                        "children" : [  ],
                                        "price" : [["fuscienceresource", 1850]],
<<<<<<< HEAD
                                        "unlocks" : ["electronmicroscope2", "apiary_frame_scented2","apiary_frame_advanced","apiary_frame_narcotic","apiary_frame_dawn","apiary_frame_irradiated", "apiary_frame_computerised"]
=======
                                        "unlocks" : ["fubeewings","apiary_frame_scented2","apiary_frame_advanced","apiary_frame_narcotic","apiary_frame_dawn","apiary_frame_irradiated"]
>>>>>>> 81c3798b
                                                }, 

                        "bees5" : {
                                        "icon" : "/bees/frames/elder.png",
                                        "position" : [-100, -210],
                                        "children" : [  ],
                                        "price" : [["fuscienceresource", 2400]],
                                        "unlocks" : ["apiary_frame_solarium","apiary_frame_universal","apiary_frame_entropic","apiary_frame_eclipse","apiary_frame_arctic","apiary_frame_volcanic"]
                                                }
                                                //TOTAL 91,040 research so far
                                                // 50 hours

                }
        },
        
        "acronyms" : {
                "fu_agriculture" : {
                        "BASICTRAINING" : "survival_1", 
            "FORAGINGN" : "foragingn",
            "PLANTS1" : "plants1",      
            "PLANTS2" : "plants2",      
            "PLANTS3" : "plants3",      
                        "XENOLAB1" : "xenolab1",        
                        "XENOLAB2" : "xenolab2",        
            "KADAVAN" : "kadavan",      
            "BRACKEN" : "bracken",
            "MUTAVISK" : "mutavisk",
                        "ALGAE" : "algae",      
                        "RADS1" : "rads1",      
                        "RADS2" : "rads2",
                        "ENERGIFLOWER" : "energiflower",
                        "GLOWING1" : "glowing1",
                        "GLOWING2" : "glowing2",        
                        "INDIGO" : "indigo",
                        "COSMIC" : "cosmic",
                        "SOULLEAF" : "soulleaf",
                        "FIRE1" : "fire1",      
                        "FIRE2" : "fire2",
                        "ANEMA" : "anema",      
                        "INSANITY" : "insanity",
                        "MOBILITY1" : "mobility1",
                        "MOBILITY2" : "mobility2",
                        "MOBILITY3" : "mobility3",
                        "BREATH1" : "breath1",  
                        "BREATH2" : "breath2",          
                        "POWER1" : "power1",
                        "POWER2" : "power2",
                        "POWER3" : "power3",    
                        "POWERSTATS" : "powerstats",
                        "STATS1" : "stats1",
                        "STATS2" : "stats2",
                        "STATS3" : "stats3",    
                        "SUPERFOOD" : "superfood",
                        "ENERGY1" : "energy1",  
                        "ENERGY2" : "energy2",  
                        "DEFENSE1" : "defense1",        
                        "DEFENSE2" : "defense2",
                        "DEFENSE3" : "defense3",
                        "LUMIVINE" : "lumivine",
                        "HEALING1" : "healing1",
                        "HEALING2" : "healing2",
                        "HEALING3" : "healing3",
                        "THORNITOX" : "thornitox",
                        "POISON1" : "poison1",  
                        "POISON2" : "poison2",
                        "SHROOMS1" : "shrooms1",
                        "SHROOMS2" : "shrooms2",
                        "ELECTRIC" : "electric",
                        "COLD1" : "cold1",
                        "COLD2" : "cold2",              
                        "COLD3" : "cold3",      
                        "NAILERY" : "nailery",  
                        "METAL" : "metal",
                        "CRYSTAL" : "crystal",
                    "FARMING1" : "farming1",    
                    "FARMING2" : "farming2",
                    "FARMING3" : "farming3",       
                    "GATHERING1" : "gathering1",        
                    "GATHERING2" : "gathering2",
                    "GATHERING3" : "gathering3",        
                    "HUSBANDRY1" : "husbandry1",        
                    "HUSBANDRY2" : "husbandry2",
                    "HUSBANDRY3" : "husbandry3",
                    "SURVIVAL1" : "survival1",  
                    "SURVIVAL2" : "survival2",
                    "SURVIVAL3" : "survival3",
                    "BEES1" : "bees1",
                    "BEES2" : "bees2",  
                    "BEES3" : "bees3",
                    "BEES4" : "bees4",
                    "BEES5" : "bees5",
                    "TREECLONER" : "treecloner",                                
                    "FISHING1" : "fishing1",
                    "FISHING2" : "fishing2",  
                    "FISHING3" : "fishing3"                                             
                }
        },

        "strings" : {
                "currencies" : {},
                
                "trees" : {
                        "fu_agriculture" : "Agriculture"//^#1fbbfd;
                },
                
                "research" : {
                        "default"       : [ "Select a Research",". Select a research by clicking one of the icons on the grid.\nYou can navigate the grid by dragging with the left mouse button.\nThe left button at the top left corner will move the view to the center of the tree, and the left button will open a list of researches, from which you can zoom to other researches." ],
                        
                        "survival_1"    : [ "Basic Training",   "^orange;Tier 1^reset;\n\nYour training, thanks to four years in the Protectorate Academy, provides you with basic survival skills to keep you alive for extended periods in the event of a crash." ],
                        
                        "foragingn" : ["Agriculture","^orange;Tier 1^reset;\n\nYou've learned how to build a ^orange;Foraging Table^reset; which is the place to invest into agricultural pursuits and hunting. You also learn to make some simple farming tools and a means to capture useful wild bugs.\n\nInvesting into this tree will allow you to learn to create your own plant seeds to grow foodstuffs or useful effect-granting plants, how to raise farm beasts, how to hunt and fish, advanced farming techniques and how to raise bees."],
                        
                        "plants1" : ["Common Plants I","^orange;Tier 1^reset;\n\nThough the universe is filled with many strange plants, the Protectorate academy taught you about quite a few. You've learned to start culvtivating these plants for yourself at a ^orange;Greenhouse^reset; which can be made at your ^orange;Machining Table^reset;. You can also (crudely) extract genetic material from plants for use in the creation of more complex plants at a ^orange;Sprouting Table^reset;, also made at your Machining Table.\n\n^yellow;Tip:^reset; Grow lots of corn! Corn is very useful in Frackin' Universe, being a source of oil, cattle feed, and the basis of many more complex plants."],                        
                        "plants2" : ["Common Plants II","^orange;Tier 2^reset;\n\nYou've learned to artificially create several more plants from your Protectorage knowledge, including the all-important ^yellow;Cotton^reset; which will be very important in making armor, furniture, fashionable clothing and beekeeping equipment."],
                        "plants3" : ["Common Plants III","^orange;Tier 2^reset;\n\nYou've mastered all the plants the Protectorate Academy taught you about, allowing you to grow even more foodstuff plants. You're ready to start branching into making various medicinal plants that don't provide satiation, but don't spoil and provide useful buffs like increased health, environmental resistance, healing, or weaponizable harvests."],
                        "xenolab1" : ["Improved Gene Extraction","^orange;Tier 2^reset;\n\nThe sprouting table is a little slow for your liking, so you made a more complex electronic version. Craft it at your ^orange;Auto-Assembler^reset;."],
                        "xenolab2" : ["Amazing Gene Extraction","^orange;Tier 4^reset;\n\nYou've improved even further on your Xenolab design. Your new ^cyan;Advanced Xenolab^reset; works incredibly fast."],
                        "kadavan" : ["Kadavan Crops","^orange;Tier 2^reset;\n\nYou've learned to cultivate some weird Avikan crops originally from the planet Kadavan."],
                        "bracken" : ["Silk Trees","^orange;Tier 3^reset;\n\nBracken Trees are the next step up from Cotton, growing Silk instead. It's worth your while to plant quite a few now that you know how."],
                        "mutavisk" : ["Mutavisk Plants","^orange;Tier 4^reset;\n\nOf all known plants, the Mutavisk has the most useful textile. Mutavisk Silk is very durable and incredibly resistant to radiation, and it is ideal in making effective bandages and anti-radition gear."],
                        "algae" : ["Algae Types","^orange;Tier 2^reset;\n\nYou've learned how to create your own strains of fast-growing algae. Rich in nitrogen, algae is a key component in biofuel, and you can even eat it if you're brave enough."],
                        "rads1" : ["Rad-resistant Plants I","^orange;Tier 3^reset;\n\nSome plants have a highly-desired ability to neutralize radiation, so you've learned to breed them yourself. Pasaka is a bit more potent than Garp Berries, but the latter also contains trace amounts of rare and very useful Alien Compound."],
                        "rads2" : ["Rad-resistant Plants II","^orange;Tier 4^reset;\n\nUsing your knowledge of radiation plants, you can now create your own Rad Grass plants which will, upon ingestion, filter out even the most lethal kinds of radiation for a while."],
                        "energiflower" : ["Superfuel Plants","^orange;Tier 3^reset;\n\nEnergiflower is a strange glowing orb-plant that is incredibly rich in usable energy. Originally native to Penumbral worlds, it is a common fuel source for Nightar societies and it can be one for you, too."],
                        "glowing1" : ["Bioluminescence","^orange;Tier 2^reset;\n\nYou know how to work with floral bioluminescence and can create varieties of Glowing Mushroom and the handy Oonforta, which can be thrown like a glowstick to light up darkness. You can also create the Gazelemon, a weird offshoot of the Oculemon which makes your eyes shine like floodlights."],
                        "glowing2" : ["Blister Pods","^orange;Tier 3^reset;\n\nYou've learned to grow the icky-but-useful Blister Pods which are bioluminescent, and can be used in making weapons and armor."],
                        "indigo" : ["Special Mushrooms","^orange;Tier 3^reset;\n\nYou've learned to create your own Lactarius Indigo, which is a strange plant that thrives in shadowy environments and can transfer this property to you when ingested. You also learn to create Gold Shrooms, a special kind of mushroom which naturally contains gold in addition to being bioluminescent."],
                        "cosmic" : ["Cosmic Plants","^orange;Tier 4^reset;\n\nYou've learned to create plants that harness cosmic energy, protecting you from it or teleporting you far away when you are near death."],
                        "soulleaf" : ["Essence Cultivation","^orange;Tier 6^reset;\n\nUsing the properties of Quantum Fluid, you are able to make a plant that grows Ancient Essence botanically. Essence is very useful for upgrading weapons at ancient workstations."],
                        "fire1" : ["Fiery Chili Plants","^orange;Tier 2^reset;\n\nYou can create (literally) explosively hot chili peppers that can be thrown like grenades."],
                        "fire2" : ["Fire-resistant Plants","^orange;Tier 4^reset;\n\nYou can make even hotter plants whose fruit contain magma instead of fruit juice, and ones that protect you from extreme heat for a very long time."],
                        "anema" : ["Aenema Flowers","^orange;Tier 5^reset;\n\nThe searing hot petals of the Aenema plant are packed with useful Shadow Gas just waiting to be extracted. Now that you can cultivate your own Aenema, you will have easy access to that resource."],
                        "insanity" : ["Psychoregulatory Plants","^orange;Tier 6^reset;\n\nYour mastery of botany has allowed you to make two awesome plants which both ward off negative mental influences. In addition, Glarestalk will massively improve your damage output and Darklight flowers will allow you to see in infared, negating the oppressive darkness found on planets around Black Stars."],
                        "mobility1" : ["Mobility Plants I","^orange;Tier 2^reset;\n\nYou've learned to create a few plants that enhance your mobility or grant resistance to slowing effects of mud or gravity-rain when ingested."],
                        "mobility2" : ["Mobility Plants II","^orange;Tier 3^reset;\n\nYou've learned to create a few plants that greatly enhance your mobility when ingested."],
                        "mobility3" : ["Mobility Plants III","^orange;Tier 4^reset;\n\nThese would definitely be illegal in any sporting event. With these performance-enhancing super-plants, you'll be able to run very, very fast."],
                        "breath1" : ["Swimming-aid Plants","^orange;Tier 3^reset;\n\nYou've learned how to develop some specialized plants that enhance your mobility in water. You've also made some weirder plants that make you bouncy."],
                        "breath2" : ["Breathing-aid Plants","^orange;Tier 5^reset;\n\nVorit is one of the weirdest plants ever, but you know how to make your own now after much study. A weird jelly that congeals in the lungs when ingested, it allows you to breathe normally underwater or even in the vacuum of space for a while, then harmlessly passes through your system."],
                        "power1" : ["Damage-enhancing Plants I","^orange;Tier 2^reset;\n\nYou've learned how to produce plants that induce rage in whomever ingests them, increasing combat damage potential."],
                        "powerstats" : ["Hybrid Damage/Vitality Plants","^orange;Tier 3^reset;\n\nYou've improved upon the power-enhancing plants you've already made and can make more potent plants that have greater effect and also increase your health or energy."],
                        "power2" : ["Damage-enhancing Plants II","^orange;Tier 4^reset;\n\nYou can now create some weird plants that coat you in damage-reflecting thorns, causing lots of pain to whatever just hurt you."],
                        "power3" : ["Damage-enhancing Plants III","^orange;Tier 5^reset;\n\nYou know quite a bit about combat-enhancing plants and can make some super-strong varieties that are only just barely safe to use... but definitely not for your enemies. The especially potent Vashta can also be used in some weapon creation."],
                        "stats1" : ["Vitality-enhancing Plants I","^orange;Tier 2^reset;\n\nYou've learned a lot about plant nutrition and can make plants that temporarily raise your maximum health and/or energy."],
                        "stats2" : ["Vitality-enhancing Plants II","^orange;Tier 3^reset;\n\nYou've improved upon your models and can make even better stat-boosting plants."],
                        "stats3" : ["Vitality-enhancing Plants III","^orange;Tier 1^reset;\n\nThe amount of nutrients you can pack into a plant is quite frankly, unreal. You can make some fantastic new plants that improve your performance to new levels."],
                        "superfood" : ["Super-nutritious Plants","^orange;Tier 4^reset;\n\nYou've put your knowledge of plant nutrition to work in the creation of some high-end satiation plants. Neonmeleon is hard to grow, but delicious, therefore making a great cash crop. Corvex is a bit gross, but has medicinal properties and makes a great addition to cattle feed - and its enzymes allow whomever eats it to metabolize blood quickly and efficiently, granting 'vampiric' attacks. Finally, you also learned to make a plant that grows delicious slabs of meat, because why not? Meat is delicious, and growing it from a plant is way more efficient than from an animal."],
                        "energy1" : ["Energy-enhancing Plants I","^orange;Tier 3^reset;\n\nYou've branched off from vitality-enhancing plants to create more specialized plants that enhance your energy, to a much greater degree."],
                        "energy2" : ["Energy-enhancing Plants II","^orange;Tier 4^reset;\n\nYour skill in botany allows you to make some ridiculously potent plants that boost your energy to insane levels, letting you continue attacking for much longer than any normal person could."],
                        "defense1" : ["Defense-enhancing Plants I","^orange;Tier 2^reset;\n\nYou've learned to make a variety of hardy plants that increase your defensive ability when consumed."],
                        "defense2" : ["Defense-enhancing Plants II","^orange;Tier 3^reset;\n\nYou can make even better protective plants that dramatically increase your durability."],
                        "defense3" : ["Defense-enhancing Plants III","^orange;Tier 4^reset;\n\nYou've gotten very good at making protective plants and can make the best defense-enhancing plants around."],
                        "lumivine" : ["Pressure-resistant Plants","^orange;Tier 5^reset;\n\nLumivine is one of the only known plants that grows in gas giants. It's highly sought after, because its fruit allows the body to regulate itself in similar conditions. Using your mastery of botany, you can make your own strains of this wonder-plant."],
                        "healing1" : ["Healing Plants I","^orange;Tier 2^reset;\n\nYou've studied plants with healing properties and can make a few of them for yourself in your greenhouse."],
                        "healing2" : ["Healing Plants II","^orange;Tier 3^reset;\n\nBy applying your knowledge of poisonous plants to healing plants, you can make more potent healing plants."],
                        "healing3" : ["Healing Plants III","^orange;Tier 4^reset;\n\nYou've mastered the art of creating healing plants. You can now create Floralyt, a cotton candy-like plant that quickly and painlessly cures even grevious injuries."],
                        "thornitox" : ["Poisonous Plants","^orange;Tier 2^reset;\n\nThornitox isn't good for eating, but it's definitely good for killing. It can be used to create some nice weapons."],
                        "poison1" : ["Poison-resistant Plants","^orange;Tier 3^reset;\n\nYour experimentation with plant-based toxins has allowed you to create your own poison-resistant plants that serve as useful antidotes and innoculations against toxins."],
                        "poison2" : ["Super-poisonous Plants","^orange;Tier 4^reset;\n\nSome plants are so toxic that no normal botanist would touch them. You, on the other hand, can handle them with ease, created plants that yield extremely toxic throwable produce."],
                        "shrooms1" : ["Poisonous Mushrooms","^orange;Tier 4^reset;\n\nYou've used your knowledge of botanical poisons to enhance the Shock-Shroom with deadly poison. Toss it at people who doubt your skill and watch the fireworks."],
                        "shrooms2" : ["Ghost-warding Mushrooms","^orange;Tier 5^reset;\n\nYou're a master of mushrooms. You can cultivate fungi that emit a pheremone that wards off Erchius Ghosts."],
                        "electric" : ["Electric-resistant Plants","^orange;Tier 1^reset;\n\nSome flora native to thunderstorm-heavy worlds either resist or possess electrical forces. You've learned to make those yourself. Compounds in Wubstem ground their consumer, while Shock-Shrooms explode in an electric burst when thrown."],
                        "cold1" : ["Cold-resistant Plants I","^orange;Tier 2^reset;\n\nOf the many kind of crops that thrive in low temperature, some also confer this ability to people that eat them. You can create some simple plants that will keep you warm in chilly conditions."],
                        "cold2" : ["Cold-resistant Plants II","^orange;Tier 3^reset;\n\nBy combining your knowledge of electric and cold-related plants, you can create more potent strains that ward off severe storms."],
                        "cold3" : ["Cold-resistant Plants III","^orange;Tier 4^reset;\n\nYou've attained mastery over plants that live in the cold. You can make plants that maintain your body temperature even in subzero arctic wastelands. Even better, you can weaponize that cold against your foes."],
                        "nailery" : ["Sharp Metal Plants","^orange;Tier 2^reset;\n\nNailery is a cool plant that, being extremely rich in iron content, grows nail-shaped 'fruit' which are perfect for using as shrapnel in a bomb and also produces workable iron bars. You are now able to grow your own strains of it."],
                        "metal" : ["Sharper Metal Plants","^orange;Tier 3^reset;\n\nYou've mutated your Nailery strain to cultivate two new plants: Tinselbush, a sharper plant which is naturally high in Tungsten, and Blade Trees, which grow even more sharp and are naturally high in Titanium. Both of these crops produce their metal in usable form and grow deadly throwable weapons."],
                        "crystal" : ["Crystal Plants","^orange;Tier 3^reset;\n\nThough crystals and metals are fairly dissimilar, growing plants that produce them is actually quite related. You can grow trees that cultivate Silicon and broccoli-like plants that produce Crystals and a semi-edible substance that protects you against acid and poison."],
                        "farming1" : ["Farming","^orange;Tier 1^reset;\n\nYou've learned some more complex methods of farming and can now built several helpful farming objects. The ^cyan;Growing Tray^reset; is the most important of these, as it will automatically grow seeds placed inside with the help of fertilizers that increase yields far beyond what is possible through manual labor. Craft it at your ^orange;Machining Table^reset;."],        
                        "farming2" : ["Advanced Farming","^orange;Tier 2^reset;\n\nYou've learned to create hydroponic and aeroponic tubing, more advanced sprinkler systems, and other useful farming enhancements."],      
                        "farming3" : ["Farming Mastery","^orange;Tier 3^reset;\n\nYou can make an electically-powered Growing Tray that operates much faster when powered. You can find it at your ^orange;Electronics Center^reset;."],    
                        "gathering1" : ["Gathering","^orange;Tier 1^reset;\n\nYou've learned hunter-gatherer skills like trapping, fishing and creating specialized weapons designed to maximize usable material from the things you kill."],   
                        "gathering2" : ["Advanced Gathering","^orange;Tier 3^reset;\n\nYou've mastered hunter-gathering tactics and can make improved fishing rods and hunting weapons."],      
                        "husbandry1" : ["Husbandry","^orange;Tier 1^reset;\n\nYou've learned how to raise farm animals and also designed a few cabinets designed to lure and capture wild bugs."],
                        "husbandry2" : ["Advanced Husbandry","^orange;Tier 2^reset;\n\nYou can make even better animal feed and some automated devices to collect products from them, saving you the trouble."],
                        "husbandry3" : ["Master Husbandry","^orange;Tier 3^reset;\n\nTop of the line gear for keeping your farm animals healthy and happy."],
                        "survival1" : ["Survival","^orange;Tier 1^reset;\n\nYou've learned to create some simple survival aids - namely portable light sources to help with exploration."],
                        "survival2" : ["Advanced Survival","^orange;Tier 2^reset;\n\nYou can make brighter, better lights and a few advanced survival tools."],
                        "survival3" : ["Master Survival","^orange;Tier 3^reset;\n\nYou can craft top of the line lights and survival tools."], 
                        "bees1" : ["Beekeeping","^orange;Tier 1^reset;\n\nYou've learned to raise bees in an apiary to provide you with useful resources. Make an ^cyan;Apiary Crafting Station^reset; at your ^orange;Machining Table^reset; to get started.\n\nRaising bees is pretty complex. If you're not sure how, buy a guide from the Bee Refuge in the Science Outpost, accessible once you leave your starter planet.\n\nAs a simple starter tip, you need a microscope-identified queen, a matching microscope-identified drone, one or more frames, and some flowers planted nearby for production to start."],             
                        "bees2" : ["Improved Beekeeping","^orange;Tier 2^reset;\n\nYou can make bigger bee apiaries and more useful Frames to supplement their production."],
                        "bees3" : ["Advanced Beekeeping","^orange;Tier 4^reset;\n\nYou can make even more powerful Frames that drastically improve your bees' efficiency."], 
                        "bees4" : ["Efficient Beekeeping","^orange;Tier 5^reset;\n\nYou can make advanced Frames that drastically improve your hives."], 
                        "bees5" : ["Ultimate Beekeeping","^orange;Tier 6^reset;\n\nYou have achieved a truly enviable master's degree. You have managed to make your hives produce efficiently."], 
                        "treecloner" : ["Tree Cloning","^orange;Tier 3^reset;\n\nYou've used your knowledge of genetic engineering to splice trees together into strange combined forms with the trunk of one tree and the leaves of another."],                                              
                        "fishing1" : ["Basic Fishing","^orange;Tier 1^reset;\n\nFishing is both a useful survival skill and a relaxing hobby. You can now create a basic fishing rod and use it to catch fish in bodies of water."],
                        "fishing2" : ["Fishing Techniques","^orange;Tier 2^reset;\n\nYou can craft better quality fishing tackle, enabling you to catch fish with greater ease."],
                        "fishing3" : ["Master Wrangler","^orange;Tier 3^reset;\n\nWith your knowledge of fishing, you can create a nearly perfect fishing rod."]
                }
        },
        "cutsomGridTileImages":{ "fu_agriculture" : "/zb/researchTree/gridTile.png" },
        "hiddenResearch" : {
                "fu_agriculture" : [ ] //       "BASICTRAINING","FORAGINGN","PLANTS1","PLANTS2","PLANTS3","XENOLAB1","XENOLAB2","KADAVAN","BRACKEN","MUTAVISK","ALGAE","RADS1","RADS2","ENERGIFLOWER","GLOWING1","GLOWING2","INDIGO","COSMIC","SOULLEAF","FIRE1","FIRE2","ANEMA","INSANITY","MOBILITY1","MOBILITY2","MOBILITY3","BREATH1","BREATH2","POWER1","POWER2","POWER3","POWERSTATS","STATS1","STATS2","STATS3","SUPERFOOD","ENERGY1","ENERGY2","DEFENSE1","DEFENSE2","DEFENSE3","LUMIVINE","HEALING1","HEALING2","HEALING3","THORNITOX","POISON1","POISON2","SHROOMS1","SHROOMS2","ELECTRIC","COLD1","COLD2","COLD3","NAILERY","METAL","CRYSTAL","FARMING1","FARMING2","GATHERING1","GATHERING2","HUSBANDRY1","HUSBANDRY2","SURVIVAL1","SURVIVAL2","BEES1","BEES2","BEES3", "BEES4", "BEES5", "TREECLONER", "FISHING1", "FISHING2", "FISHING3"    
        },

        "versions":{
          "fu_agriculture" : "0.0972"
        },      
        "initiallyResearched" : {
                "fu_agriculture" : [ "BASICTRAINING" ]
        },
        
        "currencies" : []
}
                <|MERGE_RESOLUTION|>--- conflicted
+++ resolved
@@ -483,11 +483,7 @@
                                         "position" : [60, -90],
                                         "children" : [ "survival3" ],
                                         "price" : [["fuscienceresource", 750]],
-<<<<<<< HEAD
                                         "unlocks" : [ "halogenpack","grapplinghook","diamondlantern" ]
-=======
-                                        "unlocks" : [ "halogenpack","grapplinghook", "survivaltent" ]
->>>>>>> 81c3798b
                                      },
 
                         "survival3" : {
@@ -546,11 +542,8 @@
                                         "position" : [-100, -170],
                                         "children" : [  ],
                                         "price" : [["fuscienceresource", 1850]],
-<<<<<<< HEAD
-                                        "unlocks" : ["electronmicroscope2", "apiary_frame_scented2","apiary_frame_advanced","apiary_frame_narcotic","apiary_frame_dawn","apiary_frame_irradiated", "apiary_frame_computerised"]
-=======
-                                        "unlocks" : ["fubeewings","apiary_frame_scented2","apiary_frame_advanced","apiary_frame_narcotic","apiary_frame_dawn","apiary_frame_irradiated"]
->>>>>>> 81c3798b
+                                        "unlocks" : ["electronmicroscope2", "apiary_frame_scented2","apiary_frame_advanced","apiary_frame_narcotic","apiary_frame_dawn","apiary_frame_irradiated", "apiary_frame_computerised", "fubeewings"]
+
                                                 }, 
 
                         "bees5" : {
