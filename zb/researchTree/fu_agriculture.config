{
	"researchTree" : {
		"fu_agriculture" : {
			"survival_1" : {
				"icon" : "/items/tools/miningtools/beamaxe.png",
				"position" : [40, 0],
				"children" : [ "foragingn" ],
				"price" : [ ],
				"unlocks" : [ ]
			},
		
                        "foragingn" : {
                                "icon" : "/objects/crafting/upgradeablecraftingobjects/craftingfarm/craftingfarmicon.png",
                                "position" : [0, 0],
                                "children" : [ "plants1", "survival1", "gathering1", "farming1", "husbandry1", "bees1", "fishing1" ],
                                "price" : [["fuscienceresource", 120],["dirtmaterial", 10],["cobblestonematerial", 10],["darkwoodmaterial", 10]],
                                "unlocks" : [ "craftingfarm", "woodenwateringcan", "hoe", "scarecrow", "farmwell", "bugnet", "huntingspear", "flashlight_new" ]
                        },
                        "plants1" : {
                                        "icon" : "/items/generic/produce/cornicon.png",
                                        "position" : [0, 60],
                                        "children" : ["plants2", "xenolab1" ],
                                        "price" : [["fuscienceresource", 300],["dirtmaterial", 50],["plantfibre", 30]],
                                        "unlocks" : [ "designlab", "sproutingtable", "mushroomseed", "carrotseed", "cornseed", "hopsseed", "wheatseed", "cocoaseed", "diodiaseed", "dirturchinseed" ]
						},
                        "plants2" : {
                                        "icon" : "/items/generic/produce/rice.png",
                                        "position" : [0, 90],
                                        "children" : [ "plants3"],
                                        "price" : [["fuscienceresource", 400],["livingroot", 4]],
                                        "unlocks" : [ "cottonseed", "riceseed", "currentcornseed", "eggshootseed", "pearlpeaseed", "potatoseed", "bananaseed", "beakseedseed", "kiwiseed", "tomatoseed", "chiliseed", "toxictopseed", "wartweedseed", "pussplumseed", "oculemonseed", "automatoseed", "coralcreepseed" ]
						},
                        "plants3" : {
                                        "icon" : "/items/generic/produce/coffeebeans.png",
                                        "position" : [0, 135],
                                        "children" : [ "bracken","kadavan","nailery","cold1","electric","thornitox","healing1","defense1","stats1","power1","mobility1","fire1","glowing1","algae"],
                                        "price" : [["fuscienceresource", 500]],
                                        "unlocks" : [ "coffeeseed", "avesmingoseed", "grapesseed", "sugarcaneseed", "bonebooseed", "feathercrownseed", "reefpodseed", "boltbulbseed", "pineappleseed", "cinnamonseed", "miraclegrassseed" ]
						},
                        "xenolab1" : {
                                        "icon" : "/objects/crafting/xenostation/xenostationicon.png",
                                        "position" : [-40, 40],
                                        "children" : [ "xenolab2", "treecloner" ],
                                        "price" : [["fuscienceresource", 600]],
                                        "unlocks" : [ "xenostation" ]
						},
                        "treecloner" : {
                                        "icon" : "/objects/crafting/clonelab/clonelabicon.png",
                                        "position" : [-40, 10],
                                        "children" : [ ],
                                        "price" : [["fuscienceresource", 750], ["logblock", 100]],
                                        "unlocks" : [ "clonelab" ]
						},						
                        "xenolab2" : {
                                        "icon" : "/objects/crafting/xenostationadvnew/xenostationadvicon.png",
                                        "position" : [-70, 10],
                                        "children" : [ ],
                                        "price" : [["fuscienceresource", 900]],
                                        "unlocks" : [ "xenostationadvnew" ]
						},
                        "kadavan" : {
                                        "icon" : "/items/generic/produce/bolbohn.png",
                                        "position" : [35, 70],
                                        "children" : [ ],
                                        "price" : [["fuscienceresource", 500]],
                                        "unlocks" : [ "bolbohnseed", "dunestalkseed", "avikanspiceplantseed", "avikancactusseed", "bolbohn", "dunestalk", "avikanspices", "kadavancactus" ]
						},
                        "bracken" : {
                                        "icon" : "/items/generic/crafting/silkfibre.png",
                                        "position" : [60, 100],
                                        "children" : [ "mutavisk" ],
                                        "price" : [["fuscienceresource", 600]],
                                        "unlocks" : [ "brackentreeseed" ]
						},
                        "mutavisk" : {
                                        "icon" : "/items/generic/crafting/mutavisksilk.png",
                                        "position" : [100, 100],
                                        "children" : [ ],
                                        "price" : [["fuscienceresource", 1000]],
                                        "unlocks" : [ "mutaviskseed" ]
						},
                        "algae" : {
                                        "icon" : "/items/generic/crafting/algaegreen.png",
                                        "position" : [-45, 70],
                                        "children" : [ "rads1", "energiflower" ],
                                        "price" : [["fuscienceresource", 500]],
                                        "unlocks" : [ "algaeseed", "algaegreen", "fualgaemeal", "erithianalgaeseed", "erithianalgae", "fuerithianalgaemeal" ]
						},
                        "rads1" : {
                                        "icon" : "/items/generic/produce/garpberry.png",
                                        "position" : [-80, 50],
                                        "children" : [ "rads2" ],
                                        "price" : [["fuscienceresource", 600]],
                                        "unlocks" : [ "garpberryseed", "garpberry", "pasakavineseed", "pasaka" ]
						},
                        "rads2" : {
                                        "icon" : "/objects/farmables/guam/guamseedicon.png",
                                        "position" : [-140, 30],
                                        "children" : [ ],
                                        "price" : [["fuscienceresource", 800]],
                                        "unlocks" : [ "guamseed", "guam" ]
						},
                        "energiflower" : {
                                        "icon" : "/items/generic/produce/energiflowericon.png",
                                        "position" : [-130, 70],
                                        "children" : [ "rads2" ],
                                        "price" : [["fuscienceresource", 750]],
                                        "unlocks" : [ "energiflowerseed", "energiflower" ]
						},
                        "glowing1" : {
                                        "icon" : "/items/throwables/oonfortaglobule.png",
                                        "position" : [-50, 100],
                                        "children" : [ "glowing2" ],
                                        "price" : [["fuscienceresource", 300]],
                                        "unlocks" : [ "gazelemonseed", "gazelemon", "oonfortaseed", "oonfortaglobule", "fubioshroomblue", "fubioshroomgreen", "fubioshroomred", "fubioshroompurple", "fubioshroomyellow"  ]
						},
                        "glowing2" : {
                                        "icon" : "/items/generic/produce/blisterbushplantfood.png",
                                        "position" : [-85, 90],
                                        "children" : [ "indigo", "energiflower" ],
                                        "price" : [["fuscienceresource", 400]],
                                        "unlocks" : [ "blisterbushplantseed", "blisterbushplantfood", "ff_blisterlight1", "ff_blisterlight2", "ff_blisterlight3", "blistershield", "blisterhelm", "blisterchest", "blisterpants", "blistergun", "blisterpistol"]
						},
                        "indigo" : {
                                        "icon" : "/items/generic/produce/lactariusindigo.png",
                                        "position" : [-145, 100],
                                        "children" : [ "anema", "cosmic" ],
                                        "price" : [["fuscienceresource", 900]],
                                        "unlocks" : [ "lactariusindigoseed", "lactariusindigo", "goldshroomseed", "goldshroom" ]
						},
                        "cosmic" : {
                                        "icon" : "/items/generic/produce/zathitails.png",
                                        "position" : [-180, 80],
                                        "children" : [ "soulleaf" ],
                                        "price" : [["fuscienceresource", 1100]],
                                        "unlocks" : [ "zathiseed", "zathitails", "tetherhookseed", "tetherhookwheel" ]
						},
                        "soulleaf" : {
                                        "icon" : "/objects/farmables/soulleaf/fusoulleafseedicon.png",
                                        "position" : [-210, 75],
                                        "children" : [ ],
                                        "price" : [["fuscienceresource", 10000],["essence", 1000], ["precursorfluid", 50]],
                                        "unlocks" : [ "fusoulleafseed" ]
						},
                        "fire1" : {
                                        "icon" : "/items/throwables/ignuschili.png",
                                        "position" : [-60, 125],
                                        "children" : [ "fire2" ],
                                        "price" : [["fuscienceresource", 400]],
                                        "unlocks" : [ "ignuschiliseed", "ignuschili", "ignuschili2seed","ignuschili2"  ]
						},
                        "fire2" : {
                                        "icon" : "/items/throwables/magmabomb.png",
                                        "position" : [-100, 130],
                                        "children" : [ "anema" ],
                                        "price" : [["fuscienceresource", 800]],
                                        "unlocks" : [ "dragonsbeardseed", "dragonsbeard", "quellstembud", "quellstem", "hellfireplantseed", "magmabomb" ]
						},
                        "anema" : {
                                        "icon" : "/items/generic/produce/ise3/aenemapetal.png",
                                        "position" : [-140, 135],
                                        "children" : [ "insanity" ],
                                        "price" : [["fuscienceresource", 1500]],
                                        "unlocks" : [ "aenemaflower", "aenemapetal" ]
						},
                        "insanity" : {
                                        "icon" : "/items/generic/produce/ise3/darklightblossom.png",
                                        "position" : [-175, 190],
                                        "children" : [ ],
                                        "price" : [["fuscienceresource", 2500]],
                                        "unlocks" : [ "darklightflower", "darklightblossom", "glarestalkseed", "glarestalkeye" ]
						},
                        "mobility1" : {
                                        "icon" : "/items/generic/produce/avali/avaliproduce3.png",
                                        "position" : [-40, 155],
                                        "children" : [ "mobility2", "breath1" ],
                                        "price" : [["fuscienceresource", 400]],
                                        "unlocks" : [ "piruseed", "pirufrond", "nissseed", "nisscap", "gemglowseed", "gemglow", "kamaranpodsplant", "kamaranpods" ]
						},
                        "mobility2" : {
                                        "icon" : "/items/generic/produce/capriole.png",
                                        "position" : [-85, 185],
                                        "children" : [ "mobility3" ],
                                        "price" : [["fuscienceresource", 500]],
                                        "unlocks" : [ "caprioleplantseed", "capriole", "minkocoapodseed", "minkocoapod", "goldenglowseed", "goldenglowleaf" ]
						},
                        "mobility3" : {
                                        "icon" : "/items/generic/produce/ise3/garikleafblossom.png",
                                        "position" : [-120, 200],
                                        "children" : [ ],
                                        "price" : [["fuscienceresource", 900]],
                                        "unlocks" : [ "victorleafbud", "victorleaf", "garikleaf", "garikleafblossom"  ]
						},
                        "breath1" : {
                                        "icon" : "/items/generic/produce/aquapod.png",
                                        "position" : [-100, 155],
                                        "children" : [ "breath2" ],
                                        "price" : [["fuscienceresource", 700]],
                                        "unlocks" : [ "goldenseaspongeplant", "goldenseasponge", "aquapodseed", "aquapod", "ighantseed", "ighantbulb", "springvaultseed", "springvaultcoil"  ]
						},
                        "breath2" : {
                                        "icon" : "/items/generic/produce/voritcap.png",
                                        "position" : [-125, 170],
                                        "children" : [ ],
                                        "price" : [["fuscienceresource", 1500]],
                                        "unlocks" : [ "voritseed", "voritcap" ]
						},
                        "power1" : {
                                        "icon" : "/items/generic/produce/littlegoodberryicon.png",
                                        "position" : [-45, 180],
                                        "children" : [ "powerstats" ],
                                        "price" : [["fuscienceresource", 500]],
                                        "unlocks" : [ "littlegoodberryseed", "littlegoodberry", "stranglevineseed", "stranglevineroot" ]
						},
                        "power2" : {
                                        "icon" : "/items/generic/produce/lasherstem.png",
                                        "position" : [-95, 230],
                                        "children" : [ "power3" ],
                                        "price" : [["fuscienceresource", 1250]],
                                        "unlocks" : [ "lasherplantseed", "lasherstem", "tentacleplant", "tentacleproduce" ]
						},
                        "power3" : {
                                        "icon" : "/items/generic/produce/vashtaclaw.png",
                                        "position" : [-130, 230],
                                        "children" : [ "insanity" ],
                                        "price" : [["fuscienceresource", 1800]],
                                        "unlocks" : [ "vashtaplantseed", "vashtaclaw", "vashtagun", "shadowrootseed", "shadowroot" ]
						},
                        "powerstats" : {
                                        "icon" : "/items/generic/produce/pinkloom.png",
                                        "position" : [-50, 205],
                                        "children" : [ "power2", "mobility2" ],
                                        "price" : [["fuscienceresource", 600]],
                                        "unlocks" : [ "pinkloomseed", "pinkloom", "porphisplantseed", "porphisblossom" ]
						},
                        "stats1" : {
                                        "icon" : "/items/generic/produce/biscornicon.png",
                                        "position" : [-10, 170],
                                        "children" : [ "powerstats", "energy1", "stats2" ],
                                        "price" : [["fuscienceresource", 400]],
                                        "unlocks" : [ "biscornseed", "biscorn", "mintseed", "mint", "blexplantseed", "blexsap" ]
						},
                        "stats2" : {
                                        "icon" : "/items/generic/produce/shinyacornicon.png",
                                        "position" : [-15, 235],
                                        "children" : [ "superfood", "stats3" ],
                                        "price" : [["fuscienceresource", 700]],
                                        "unlocks" : [ "goldenrootseed", "goldenroot", "ginsengseed", "ginseng", "shinyacornseed", "shinyacorn", "sweetscoopseed", "sweetscoop" ]
						},
                        "stats3" : {
                                        "icon" : "/items/generic/produce/melodistaricon.png",
                                        "position" : [-15, 270],
                                        "children" : [ ],
                                        "price" : [["fuscienceresource", 1000]],
                                        "unlocks" : [ "littlerascalseed", "littlerascal", "melodistarseed", "melodistar" ]
						},
                        "superfood" : {
                                        "icon" : "/items/generic/produce/corvex.png",
                                        "position" : [30, 270],
                                        "children" : [ ],
                                        "price" : [["fuscienceresource", 900]],
                                        "unlocks" : [ "corvexseed", "corvex", "neonmelonseed", "isn_meatplant" ]
						},
                        "energy1" : {
                                        "icon" : "/items/generic/produce/ise3/batterystemcharge.png",
                                        "position" : [-50, 230],
                                        "children" : [ "energy2" ],
                                        "price" : [["fuscienceresource", 800]],
                                        "unlocks" : [ "batterystem", "batterystemcharge", "haleflowerseed", "haleflowerpetal", "greenleafseed", "greenleaf" ]
						},
                        "energy2" : {
                                        "icon" : "/items/generic/produce/ise3/fletchweedstem.png",
                                        "position" : [-50, 265],
                                        "children" : [ ],
                                        "price" : [["fuscienceresource", 1400]],
                                        "unlocks" : [ "fletchweed", "fletchweedstem", "silverleafseed", "silverleaf" ]
						},
                        "defense1" : {
                                        "icon" : "/items/generic/produce/vanusflowericon.png",
                                        "position" : [5, 200],
                                        "children" : [ "stats2", "defense2" ],
                                        "price" : [["fuscienceresource", 400]],
                                        "unlocks" : [ "vanusflowerseed", "vanusflower", "leafshellseed", "leafshell", "bloodrootseed", "bloodroot" ]
						},
                        "defense2" : {
                                        "icon" : "/items/generic/produce/rockrooticon.png",
                                        "position" : [25, 230],
                                        "children" : [ "defense3" ],
                                        "price" : [["fuscienceresource", 700]],
                                        "unlocks" : [ "rockrootseed", "rockroot", "teratomatoseed", "teratomato", "slimeplantseed", "slimeleaf", "whitespine", "whitespineshell" ]
						},
                        "defense3" : {
                                        "icon" : "/items/generic/produce/beetlesproutflower.png",
                                        "position" : [60, 240],
                                        "children" : [ "lumivine" ],
                                        "price" : [["fuscienceresource", 1000]],
                                        "unlocks" : [ "beetlesproutseed", "beetlesproutflower", "petrifiedrootseed", "petrifiedroot", "nakatiseed", "nakatibark" ]
						},						
                        "lumivine" : {
                                        "icon" : "/items/generic/produce/lumivine.png",
                                        "position" : [90, 280],
                                        "children" : [ ],
                                        "price" : [["fuscienceresource", 1800]],
                                        "unlocks" : [ "lumivineseed", "lumivine" ]
						},
                        "healing1" : {
                                        "icon" : "/items/generic/produce/varanberry.png",
                                        "position" : [15, 175],
                                        "children" : [ "healing2", "defense2" ],
                                        "price" : [["fuscienceresource", 450]],
                                        "unlocks" : [ "varanberryseed", "varanberry", "cellpodsplant", "jillyrootseed", "jillyroot", "onionseed", "onion" ]
						},
                        "healing2" : {
                                        "icon" : "/items/generic/produce/vextonguestamen.png",
                                        "position" : [35, 195],
                                        "children" : [ "healing3" ],
                                        "price" : [["fuscienceresource", 800]],
                                        "unlocks" : [ "vextongueseed", "vextonguestamen", "kirifruitseed", "kirifruit" ]
						},
                        "healing3" : {
                                        "icon" : "/items/generic/produce/floralytcandy.png",
                                        "position" : [45, 220],
                                        "children" : [ ],
                                        "price" : [["fuscienceresource", 1400]],
                                        "unlocks" : [ "floralytplantseed", "floralytcandy" ]
						},
                        "thornitox" : {
                                        "icon" : "/items/generic/produce/thornitox.png",
                                        "position" : [30, 160],
                                        "children" : [ "healing2", "poison1" ],
                                        "price" : [["fuscienceresource", 400]],
                                        "unlocks" : [ "thornitoxseed", "thornitox", "spikesword", "thornrifle", "thornslinger" ]
						},
                        "poison1" : {
                                        "icon" : "/items/generic/produce/itahead.png",
                                        "position" : [55, 180],
                                        "children" : [ "poison2", "shrooms1", "defense3" ],
                                        "price" : [["fuscienceresource", 800]],
                                        "unlocks" : [ "fuspongeweedseed", "fuspongeweed", "itaseed", "itahead"  ]
						},
                        "poison2" : {
                                        "icon" : "/items/throwables/ise3/bellamortecore.png",
                                        "position" : [100, 220],
                                        "children" : [  ],
                                        "price" : [["fuscienceresource", 1200]],
                                        "unlocks" : [ "bellamorte", "bellamortecore", "arkaentree", "arkaendart" ]
						},
                        "shrooms1" : {
                                        "icon" : "/items/throwables/deathblossom.png",
                                        "position" : [90, 190],
                                        "children" : ["shrooms2" ],
                                        "price" : [["fuscienceresource", 700]],
                                        "unlocks" : [ "deathblossomseed", "deathblossom", "fayshroomseed", "fayshroom" ]
						},
                        "shrooms2" : {
                                        "icon" : "/items/generic/produce/ghostmushroom.png",
                                        "position" : [140, 190],
                                        "children" : [ ],
                                        "price" : [["fuscienceresource", 1600]],
                                        "unlocks" : [ "ghostmushroomseed", "ghostmushroom" ]
						},
                        "electric" : {
                                        "icon" : "/items/generic/produce/wubstemicon.png",
                                        "position" : [55, 150],
                                        "children" : [ "cold2", "shrooms1" ],
                                        "price" : [["fuscienceresource", 400]],
                                        "unlocks" : [ "wubstemseed", "wubstem", "shockshroomseed", "shockshroom"  ]
						},
                        "cold1" : {
                                        "icon" : "/items/generic/produce/talonseed.png",
                                        "position" : [55, 120],
                                        "children" : [ "cold2" ],
                                        "price" : [["fuscienceresource", 400]],
                                        "unlocks" : [ "talonseedseed", "talonseed", "fusnowberryseed", "fusnowberry" ]
						},
                        "cold2" : {
                                        "icon" : "/items/generic/produce/mireurchin.png",
                                        "position" : [80, 135],
                                        "children" : [ "cold3" ],
                                        "price" : [["fuscienceresource", 700]],
                                        "unlocks" : [ "mireurchinseed", "mireurchin", "bluemelonseed", "bluemelon" ]
						},
                        "cold3" : {
                                        "icon" : "/items/generic/produce/pekkiticon.png",
                                        "position" : [120, 135],
                                        "children" : [ ],
                                        "price" : [["fuscienceresource", 1100]],
                                        "unlocks" : [ "pekkitseed", "pekkit", "pekkitfreeze_freezegrenade", "kramil", "kramilspine", "blizzberryseed", "blizzberry", "blizzardcannon" ]
						},
                        "nailery" : {
                                        "icon" : "/items/generic/produce/naileryicon.png",
                                        "position" : [60, 70],
                                        "children" : [ "metal", "crystal" ],
                                        "price" : [["fuscienceresource", 600]],
                                        "unlocks" : [ "naileryseed", "nailery" ]
						},
                        "metal" : {
                                        "icon" : "/items/throwables/ise3/bladetreeblade.png",
                                        "position" : [95, 70],
                                        "children" : [ ],
                                        "price" : [["fuscienceresource", 1100]],
                                        "unlocks" : [ "tinselbush", "tinselbushsprout", "bladetree", "bladetreeblade" ]
						},
                        "crystal" : {
                                        "icon" : "/items/throwables/ise3/crystalliteshard.png",
                                        "position" : [105, 40],
                                        "children" : [ ],
                                        "price" : [["fuscienceresource", 1000]],
                                        "unlocks" : [ "crystalplantseed", "crystalplantedible", "crystallite", "crystalliteshard" ]
						},
                        "farming1" : {
                                        "icon" : "/objects/crafting/fu_growingtray/fu_growingtray_inv.png",
                                        "position" : [-20, -50],
                                        "children" : [ "farming2" ],
                                        "price" : [["fuscienceresource", 500]],
                                        "unlocks" : [ "fu_growingtray","slimepersoncompost","handhoe","wateringcan","sprinklerroofweak", "frontierwatertower","HarvesterBeam"]
						},
                        "farming2" : {
                                        "icon" : "/objects/power/isn_hydroponicstray/isn_hydroponicstray_inv.png",
                                        "position" : [-20, -90],
                                        "children" : [ ],
                                        "price" : [["fuscienceresource", 1200]],
                                        "unlocks" : [ "isn_hydroponicstray","hydrotubematerial","avaliaeroponics","sprinkler","liquidpumpwell", "fu_portablewaterpumpback","HarvesterBeam2","HarvesterBeam3"  ]
						},
                        "gathering1" : {
                                        "icon" : "/items/active/weapons/bow/bow/bowicon.png",
                                        "position" : [20, -50],
                                        "children" : [ "gathering2" ],
                                        "price" : [["fuscienceresource", 400]],
                                        "unlocks" : [ "pesttrap","lobstertrap","woodencrossbow","fuhuntingrifle","bow" ]
						},
                        "gathering2" : { 
                                        "icon" : "/items/active/weapons/bow/tungstenbow/tungstenbowicon.png",
                                        "position" : [20, -90],
                                        "children" : [ "gathering3" ],
                                        "price" : [["fuscienceresource", 700]],
                                        "unlocks" : [ "tungstenbow","fuhuntingrifle2", "chainsaw" ]
						},
                        "gathering3" : { 
                                        "icon" : "/items/active/weapons/bow/compoundbow/compoundbowicon.png",
                                        "position" : [20, -130],
                                        "children" : [ ],
                                        "price" : [["fuscienceresource", 1400]],
                                        "unlocks" : [ "compoundbow", "fuhuntingrifle3", "energyjavelin" ]
                                                },                                                
                        "husbandry1" : {
                                        "icon" : "/items/generic/food/cattlefeed.png",
                                        "position" : [-60, -50],
                                        "children" : [ "husbandry2" ],
                                        "price" : [["fuscienceresource", 450]],
                                        "unlocks" : [ "trough","fuchickenfeeder","eggincubator","slew", "cattlefeed","slew2","cattlefeed2","bughouse","mothtrap"  ]
						},
                        "husbandry2" : {
                                        "icon" : "/items/generic/food/cattlefeed4.png",
                                        "position" : [-60, -90],
                                        "children" : [ ],
                                        "price" : [["fuscienceresource", 800]],
                                        "unlocks" : [ "largetrough","irontrough","slew3", "cattlefeed3","slew4","cattlefeed4","relocator","fu_autobeamer3farmbeasts","fu_autobeamer3bugs"]
						},
                        "survival1" : {
                                        "icon" : "/items/armors/decorative/hats/mininghat/icons.png",
                                        "position" : [60, -50],
                                        "children" : [ "survival2" ],
                                        "price" : [["fuscienceresource", 200]],
                                        "unlocks" : [ "mininghathead","mininglantern","lanternstickback","flashlight", "fuflashlight","iceaxe","flaregun","portablelight"  ]
						},
                        "survival2" : {
                                        "icon" : "/items/armors/backitems/halogenpack/halogenpackicon.png",
                                        "position" : [60, -90],
                                        "children" : [  ],
                                        "price" : [["fuscienceresource", 500]],
                                        "unlocks" : [ "halogenpack","xenonpack","diamondlantern","grapplinghook", "fumementomori" ]
						},
                        "fishing1" : {
                                        "icon" : "/monsters/fishing/small/chirp/fishingchirp.png:swim.1",
                                        "position" : [90, -50],
                                        "children" : [ "fishing2" ],
                                        "price" : [["fuscienceresource", 100]],
                                        "unlocks" : [ "fishingrod" ]
                                                },
                        "fishing2" : {
                                        "icon" : "/monsters/fishing/small/worm/fishingworm.png:swim.1",
                                        "position" : [90, -90],
                                        "children" : [ "fishing3" ],
                                        "price" : [["fuscienceresource", 900]],
                                        "unlocks" : [ "durablefishingrod" ]
                                                },  
                        "fishing3" : {
                                        "icon" : "/monsters/fishing/small/eye/fishingeye.png:swim.1",
                                        "position" : [90, -130],
                                        "children" : [  ],
                                        "price" : [["fuscienceresource", 1800]],
                                        "unlocks" : [ "profishingrod" ]
                                                },                                                                                               
                        "bees1" : {
                                        "icon" : "/objects/bees/beestation/beestationicon.png",
                                        "position" : [-100, -30],
                                        "children" : [ "bees2" ],
                                        "price" : [["fuscienceresource", 500]],
                                        "unlocks" : [ "beestation","normalapiary","apiary_frame_antimite","apiary_frame_basic","apiary_frame_copper", "apiary_frame_iron", "apiary_frame_sweet","honeyextractor","beeexaminer" ]
						},
                        "bees2" : {
                                        "icon" : "/bees/frames/titanium.png",
                                        "position" : [-100, -60],
                                        "children" : [ "bees3" ],
                                        "price" : [["fuscienceresource", 500]],
                                        "unlocks" : [ "normalalveary","beeexaminer2", "honeyjarrer","apiary_frame_antimite2", "apiary_frame_tungsten","apiary_frame_titanium","apiary_frame_armored","apiary_frame_dawn","apiary_frame_eclipse","apiary_frame_radioactive","apiary_frame_protective","apiary_frame_uranium","apiary_frame_irradiated","apiary_frame_durasteel"]
						},
                        "bees3" : {
                                        "icon" : "/bees/frames/elder.png",
                                        "position" : [-100, -90],
                                        "children" : [  ],
                                        "price" : [["fuscienceresource", 500]],
                                        "unlocks" : ["apiary_frame_antimite3","apiary_frame_densealloy","apiary_frame_advanced","apiary_frame_arctic","apiary_frame_volcanic","apiary_frame_universal", "apiary_frame_scented2","apiary_frame_solarium","apiary_frame_narcotic", "apiary_frame_computerised","apiary_frame_universal", "apiary_frame_entropic" ]
						}								
		}
	},
	
	"acronyms" : {
		"fu_agriculture" : {
			"BASICTRAINING" : "survival_1",	
            "FORAGINGN" : "foragingn",
            "PLANTS1" : "plants1",	
            "PLANTS2" : "plants2",	
            "PLANTS3" : "plants3",	
			"XENOLAB1" : "xenolab1",	
			"XENOLAB2" : "xenolab2",	
            "KADAVAN" : "kadavan",	
            "BRACKEN" : "bracken",
            "MUTAVISK" : "mutavisk",
  			"ALGAE" : "algae",	
			"RADS1" : "rads1",	
			"RADS2" : "rads2",
			"ENERGIFLOWER" : "energiflower",
			"GLOWING1" : "glowing1",
			"GLOWING2" : "glowing2",	
			"INDIGO" : "indigo",
			"COSMIC" : "cosmic",
			"SOULLEAF" : "soulleaf",
			"FIRE1" : "fire1",	
			"FIRE2" : "fire2",
			"ANEMA" : "anema",	
			"INSANITY" : "insanity",
			"MOBILITY1" : "mobility1",
			"MOBILITY2" : "mobility2",
			"MOBILITY3" : "mobility3",
			"BREATH1" : "breath1",	
			"BREATH2" : "breath2",		
			"POWER1" : "power1",
			"POWER2" : "power2",
			"POWER3" : "power3",	
			"POWERSTATS" : "powerstats",
			"STATS1" : "stats1",
			"STATS2" : "stats2",
			"STATS3" : "stats3",	
			"SUPERFOOD" : "superfood",
			"ENERGY1" : "energy1",	
			"ENERGY2" : "energy2",	
			"DEFENSE1" : "defense1",	
			"DEFENSE2" : "defense2",
			"DEFENSE3" : "defense3",
			"LUMIVINE" : "lumivine",
			"HEALING1" : "healing1",
			"HEALING2" : "healing2",
			"HEALING3" : "healing3",
			"THORNITOX" : "thornitox",
			"POISON1" : "poison1",	
			"POISON2" : "poison2",
			"SHROOMS1" : "shrooms1",
			"SHROOMS2" : "shrooms2",
			"ELECTRIC" : "electric",
			"COLD1" : "cold1",
			"COLD2" : "cold2",		
			"COLD3" : "cold3",	
			"NAILERY" : "nailery",	
			"METAL" : "metal",
			"CRYSTAL" : "crystal",
		    "FARMING1" : "farming1",	
            "FARMING2" : "farming2",	
            "GATHERING1" : "gathering1",	
            "GATHERING2" : "gathering2",
            "GATHERING3" : "gathering3",	
            "HUSBANDRY1" : "husbandry1",	
            "HUSBANDRY2" : "husbandry2",
            "SURVIVAL1" : "survival1",	
            "SURVIVAL2" : "survival2",
            "BEES1" : "bees1",
            "BEES2" : "bees2",	
            "BEES3" : "bees3",
<<<<<<< HEAD
            "TREECLONER" : "treecloner"				
=======
            "FISHING1" : "fishing1",
            "FISHING2" : "fishing2",  
            "FISHING3" : "fishing3"               				
>>>>>>> ba937a6e
		}
	},

	"strings" : {
		"currencies" : {},
		
		"trees" : {
			"fu_agriculture" : "Agriculture"//^#1fbbfd;
		},
		
		"research" : {
			"default"	: [ "Select a Research",". Select a research by clicking one of the icons on the grid.\nYou can navigate the grid by dragging with the left mouse button.\nThe left button at the top left corner will move the view to the center of the tree, and the left button will open a list of researches, from which you can zoom to other researches." ],
			
			"survival_1"	: [ "Basic Training",	"^orange;Tier 1^reset;\n\nYour training, thanks to four years in the Protectorate Academy, provides you with basic survival skills to keep you alive for extended periods in the event of a crash." ],
			
			"foragingn" : ["Agriculture","^orange;Tier 1^reset;\n\nYou've learned how to build a ^orange;Foraging Table^reset; which is the place to invest into agricultural pursuits and hunting. You also learn to make some simple farming tools and a means to capture useful wild bugs.\n\nInvesting into this tree will allow you to learn to create your own plant seeds to grow foodstuffs or useful effect-granting plants, how to raise farm beasts, how to hunt and fish, advanced farming techniques and how to raise bees."],
			
			"plants1" : ["Common Plants I","^orange;Tier 1^reset;\n\nThough the universe is filled with many strange plants, the Protectorate academy taught you about quite a few. You've learned to start culvtivating these plants for yourself at a ^orange;Greenhouse^reset; which can be made at your ^orange;Machining Table^reset;. You can also (crudely) extract genetic material from plants for use in the creation of more complex plants at a ^orange;Sprouting Table^reset;, also made at your Machining Table.\n\n^yellow;Tip:^reset; Grow lots of corn! Corn is very useful in Frackin' Universe, being a source of oil, cattle feed, and the basis of many more complex plants."],			
			"plants2" : ["Common Plants II","^orange;Tier 2^reset;\n\nYou've learned to artificially create several more plants from your Protectorage knowledge, including the all-important ^yellow;Cotton^reset; which will be very important in making armor, furniture, fashionable clothing and beekeeping equipment."],
			"plants3" : ["Common Plants III","^orange;Tier 2^reset;\n\nYou've mastered all the plants the Protectorate Academy taught you about, allowing you to grow even more foodstuff plants. You're ready to start branching into making various medicinal plants that don't provide satiation, but don't spoil and provide useful buffs like increased health, environmental resistance, healing, or weaponizable harvests."],
			"xenolab1" : ["Improved Gene Extraction","^orange;Tier 2^reset;\n\nThe sprouting table is a little slow for your liking, so you made a more complex electronic version. Craft it at your ^orange;Auto-Assembler^reset;."],
			"xenolab2" : ["Amazing Gene Extraction","^orange;Tier 4^reset;\n\nYou've improved even further on your Xenolab design. Your new ^cyan;Advanced Xenolab^reset; works incredibly fast."],
			"kadavan" : ["Kadavan Crops","^orange;Tier 2^reset;\n\nYou've learned to cultivate some weird Avikan crops originally from the planet Kadavan."],
			"bracken" : ["Silk Trees","^orange;Tier 3^reset;\n\nBracken Trees are the next step up from Cotton, growing Silk instead. It's worth your while to plant quite a few now that you know how."],
			"mutavisk" : ["Mutavisk Plants","^orange;Tier 4^reset;\n\nOf all known plants, the Mutavisk has the most useful textile. Mutavisk Silk is very durable and incredibly resistant to radiation, and it is ideal in making effective bandages and anti-radition gear."],
			"algae" : ["Algae Types","^orange;Tier 2^reset;\n\nYou've learned how to create your own strains of fast-growing algae. Rich in nitrogen, algae is a key component in biofuel, and you can even eat it if you're brave enough."],
			"rads1" : ["Rad-resistant Plants I","^orange;Tier 3^reset;\n\nSome plants have a highly-desired ability to neutralize radiation, so you've learned to breed them yourself. Pasaka is a bit more potent than Garp Berries, but the latter also contains trace amounts of rare and very useful Alien Compound."],
			"rads2" : ["Rad-resistant Plants II","^orange;Tier 4^reset;\n\nUsing your knowledge of radiation plants, you can now create your own Rad Grass plants which will, upon ingestion, filter out even the most lethal kinds of radiation for a while."],
			"energiflower" : ["Superfuel Plants","^orange;Tier 3^reset;\n\nEnergiflower is a strange glowing orb-plant that is incredibly rich in usable energy. Originally native to Penumbral worlds, it is a common fuel source for Nightar societies and it can be one for you, too."],
			"glowing1" : ["Bioluminescence","^orange;Tier 2^reset;\n\nYou know how to work with floral bioluminescence and can create varieties of Glowing Mushroom and the handy Oonforta, which can be thrown like a glowstick to light up darkness. You can also create the Gazelemon, a weird offshoot of the Oculemon which makes your eyes shine like floodlights."],
			"glowing2" : ["Blister Pods","^orange;Tier 3^reset;\n\nYou've learned to grow the icky-but-useful Blister Pods which are bioluminescent, and can be used in making weapons and armor."],
			"indigo" : ["Special Mushrooms","^orange;Tier 3^reset;\n\nYou've learned to create your own Lactarius Indigo, which is a strange plant that thrives in shadowy environments and can transfer this property to you when ingested. You also learn to create Gold Shrooms, a special kind of mushroom which naturally contains gold in addition to being bioluminescent."],
			"cosmic" : ["Cosmic Plants","^orange;Tier 4^reset;\n\nYou've learned to create plants that harness cosmic energy, protecting you from it or teleporting you far away when you are near death."],
			"soulleaf" : ["Essence Cultivation","^orange;Tier 6^reset;\n\nUsing the properties of Quantum Fluid, you are able to make a plant that grows Ancient Essence botanically. Essence is very useful for upgrading weapons at ancient workstations."],
			"fire1" : ["Fiery Chili Plants","^orange;Tier 2^reset;\n\nYou can create (literally) explosively hot chili peppers that can be thrown like grenades."],
			"fire2" : ["Fire-resistant Plants","^orange;Tier 4^reset;\n\nYou can make even hotter plants whose fruit contain magma instead of fruit juice, and ones that protect you from extreme heat for a very long time."],
			"anema" : ["Aenema Flowers","^orange;Tier 5^reset;\n\nThe searing hot petals of the Aenema plant are packed with useful Shadow Gas just waiting to be extracted. Now that you can cultivate your own Aenema, you will have easy access to that resource."],
			"insanity" : ["Psychoregulatory Plants","^orange;Tier 6^reset;\n\nYour mastery of botany has allowed you to make two awesome plants which both ward off negative mental influences. In addition, Glarestalk will massively improve your damage output and Darklight flowers will allow you to see in infared, negating the oppressive darkness found on planets around Black Stars."],
			"mobility1" : ["Mobility Plants I","^orange;Tier 2^reset;\n\nYou've learned to create a few plants that enhance your mobility or grant resistance to slowing effects of mud or gravity-rain when ingested."],
			"mobility2" : ["Mobility Plants II","^orange;Tier 3^reset;\n\nYou've learned to create a few plants that greatly enhance your mobility when ingested."],
			"mobility3" : ["Mobility Plants III","^orange;Tier 4^reset;\n\nThese would definitely be illegal in any sporting event. With these performance-enhancing super-plants, you'll be able to run very, very fast."],
			"breath1" : ["Swimming-aid Plants","^orange;Tier 3^reset;\n\nYou've learned how to develop some specialized plants that enhance your mobility in water. You've also made some weirder plants that make you bouncy."],
			"breath2" : ["Breathing-aid Plants","^orange;Tier 5^reset;\n\nVorit is one of the weirdest plants ever, but you know how to make your own now after much study. A weird jelly that congeals in the lungs when ingested, it allows you to breathe normally underwater or even in the vacuum of space for a while, then harmlessly passes through your system."],
			"power1" : ["Damage-enhancing Plants I","^orange;Tier 2^reset;\n\nYou've learned how to produce plants that induce rage in whomever ingests them, increasing combat damage potential."],
			"powerstats" : ["Hybrid Damage/Vitality Plants","^orange;Tier 3^reset;\n\nYou've improved upon the power-enhancing plants you've already made and can make more potent plants that have greater effect and also increase your health or energy."],
			"power2" : ["Damage-enhancing Plants II","^orange;Tier 4^reset;\n\nYou can now create some weird plants that coat you in damage-reflecting thorns, causing lots of pain to whatever just hurt you."],
			"power3" : ["Damage-enhancing Plants III","^orange;Tier 5^reset;\n\nYou know quite a bit about combat-enhancing plants and can make some super-strong varieties that are only just barely safe to use... but definitely not for your enemies. The especially potent Vashta can also be used in some weapon creation."],
			"stats1" : ["Vitality-enhancing Plants I","^orange;Tier 2^reset;\n\nYou've learned a lot about plant nutrition and can make plants that temporarily raise your maximum health and/or energy."],
			"stats2" : ["Vitality-enhancing Plants II","^orange;Tier 3^reset;\n\nYou've improved upon your models and can make even better stat-boosting plants."],
			"stats3" : ["Vitality-enhancing Plants III","^orange;Tier 1^reset;\n\nThe amount of nutrients you can pack into a plant is quite frankly, unreal. You can make some fantastic new plants that improve your performance to new levels."],
			"superfood" : ["Super-nutritious Plants","^orange;Tier 4^reset;\n\nYou've put your knowledge of plant nutrition to work in the creation of some high-end satiation plants. Neonmeleon is hard to grow, but delicious, therefore making a great cash crop. Corvex is a bit gross, but has medicinal properties and makes a great addition to cattle feed - and its enzymes allow whomever eats it to metabolize blood quickly and efficiently, granting 'vampiric' attacks. Finally, you also learned to make a plant that grows delicious slabs of meat, because why not? Meat is delicious, and growing it from a plant is way more efficient than from an animal."],
			"energy1" : ["Energy-enhancing Plants I","^orange;Tier 3^reset;\n\nYou've branched off from vitality-enhancing plants to create more specialized plants that enhance your energy, to a much greater degree."],
			"energy2" : ["Energy-enhancing Plants II","^orange;Tier 4^reset;\n\nYour skill in botany allows you to make some ridiculously potent plants that boost your energy to insane levels, letting you continue attacking for much longer than any normal person could."],
			"defense1" : ["Defense-enhancing Plants I","^orange;Tier 2^reset;\n\nYou've learned to make a variety of hardy plants that increase your defensive ability when consumed."],
			"defense2" : ["Defense-enhancing Plants II","^orange;Tier 3^reset;\n\nYou can make even better protective plants that dramatically increase your durability."],
			"defense3" : ["Defense-enhancing Plants III","^orange;Tier 4^reset;\n\nYou've gotten very good at making protective plants and can make the best defense-enhancing plants around."],
			"lumivine" : ["Pressure-resistant Plants","^orange;Tier 5^reset;\n\nLumivine is one of the only known plants that grows in gas giants. It's highly sought after, because its fruit allows the body to regulate itself in similar conditions. Using your mastery of botany, you can make your own strains of this wonder-plant."],
			"healing1" : ["Healing Plants I","^orange;Tier 2^reset;\n\nYou've studied plants with healing properties and can make a few of them for yourself in your greenhouse."],
			"healing2" : ["Healing Plants II","^orange;Tier 3^reset;\n\nBy applying your knowledge of poisonous plants to healing plants, you can make more potent healing plants."],
			"healing3" : ["Healing Plants III","^orange;Tier 4^reset;\n\nYou've mastered the art of creating healing plants. You can now create Floralyt, a cotton candy-like plant that quickly and painlessly cures even grevious injuries."],
			"thornitox" : ["Poisonous Plants","^orange;Tier 2^reset;\n\nThornitox isn't good for eating, but it's definitely good for killing. It can be used to create some nice weapons."],
			"poison1" : ["Poison-resistant Plants","^orange;Tier 3^reset;\n\nYour experimentation with plant-based toxins has allowed you to create your own poison-resistant plants that serve as useful antidotes and innoculations against toxins."],
			"poison2" : ["Super-poisonous Plants","^orange;Tier 4^reset;\n\nSome plants are so toxic that no normal botanist would touch them. You, on the other hand, can handle them with ease, created plants that yield extremely toxic throwable produce."],
			"shrooms1" : ["Poisonous Mushrooms","^orange;Tier 4^reset;\n\nYou've used your knowledge of botanical poisons to enhance the Shock-Shroom with deadly poison. Toss it at people who doubt your skill and watch the fireworks."],
			"shrooms2" : ["Ghost-warding Mushrooms","^orange;Tier 5^reset;\n\nYou're a master of mushrooms. You can cultivate fungi that emit a pheremone that wards off Erchius Ghosts."],
			"electric" : ["Electric-resistant Plants","^orange;Tier 1^reset;\n\nSome flora native to thunderstorm-heavy worlds either resist or possess electrical forces. You've learned to make those yourself. Compounds in Wubstem ground their consumer, while Shock-Shrooms explode in an electric burst when thrown."],
			"cold1" : ["Cold-resistant Plants I","^orange;Tier 2^reset;\n\nOf the many kind of crops that thrive in low temperature, some also confer this ability to people that eat them. You can create some simple plants that will keep you warm in chilly conditions."],
			"cold2" : ["Cold-resistant Plants II","^orange;Tier 3^reset;\n\nBy combining your knowledge of electric and cold-related plants, you can create more potent strains that ward off severe storms."],
			"cold3" : ["Cold-resistant Plants III","^orange;Tier 4^reset;\n\nYou've attained mastery over plants that live in the cold. You can make plants that maintain your body temperature even in subzero arctic wastelands. Even better, you can weaponize that cold against your foes."],
			"nailery" : ["Sharp Metal Plants","^orange;Tier 2^reset;\n\nNailery is a cool plant that, being extremely rich in iron content, grows nail-shaped 'fruit' which are perfect for using as shrapnel in a bomb and also produces workable iron bars. You are now able to grow your own strains of it."],
			"metal" : ["Sharper Metal Plants","^orange;Tier 3^reset;\n\nYou've mutated your Nailery strain to cultivate two new plants: Tinselbush, a sharper plant which is naturally high in Tungsten, and Blade Trees, which grow even more sharp and are naturally high in Titanium. Both of these crops produce their metal in usable form and grow deadly throwable weapons."],
			"crystal" : ["Crystal Plants","^orange;Tier 3^reset;\n\nThough crystals and metals are fairly dissimilar, growing plants that produce them is actually quite related. You can grow trees that cultivate Silicon and broccoli-like plants that produce Crystals and a semi-edible substance that protects you against acid and poison."],	


			"farming1" : ["Farming","^orange;Tier 1^reset;\n\nYou've learned some more complex methods of farming and can now built several helpful farming objects. The ^cyan;Growing Tray^reset; is the most important of these, as it will automatically grow seeds placed inside with the help of fertilizers that increase yields far beyond what is possible through manual labor. Craft it at your ^orange;Machining Table^reset;."],	
			"farming2" : ["Advanced Farming","^orange;Tier 3^reset;\n\nYou've learned hydroponic techniques and can make an electically-powered Growing Tray that works much faster when powered at your ^orange;Electronics Center^reset;."],	
			"gathering1" : ["Gathering","^orange;Tier 1^reset;\n\nYou've learned hunter-gatherer skills like trapping, fishing and creating specialized weapons designed to maximize usable material from the things you kill."],	
			"gathering2" : ["Advanced Gathering","^orange;Tier 3^reset;\n\nYou've mastered hunter-gathering tactics and can make improved fishing rods and hunting weapons."],	
			"husbandry1" : ["Husbandry","^orange;Tier 1^reset;\n\nYou've learned how to raise farm animals and also designed a few cabinets designed to lure and capture wild bugs."],	
			"husbandry2" : ["Advanced Husbandry","^orange;Tier 3^reset;\n\nYou can make even better animal feed and some automated devices to collect products from them, saving you the trouble."],		
			"survival1" : ["Survival","^orange;Tier 1^reset;\n\nYou've learned to create some simple survival aids - namely portable light sources to help with exploration."],	
			"survival2" : ["Advanced Survival","^orange;Tier 3^reset;\n\nYou can make brighter, better lights and a few advanced survival tools."],	
			"bees1" : ["Beekeeping","^orange;Tier 1^reset;\n\nYou've learned to raise bees in an apiary to provide you with useful resources. Make an ^cyan;Apiary Crafting Station^reset; at your ^orange;Machining Table^reset; to get started.\n\nRaising bees is pretty complex. If you're not sure how, buy a guide from the Bee Refuge in the Science Outpost, accessible once you leave your starter planet.\n\nAs a simple starter tip, you need a microscope-identified queen, a matching microscope-identified drone, one or more frames, and some flowers planted nearby for production to start."],		
			"bees2" : ["Improved Beekeeping","^orange;Tier 2^reset;\n\nYou can make bigger bee apiaries and more useful Frames to supplement their production."],	
<<<<<<< HEAD
			"bees3" : ["Advanced Beekeeping","^orange;Tier 4^reset;\n\nYou can make even more powerful Frames that drastically improve your bees' efficiency."],	
			"treecloner" : ["Tree Cloning","^orange;Tier 3^reset;\n\nYou've used your knowledge of genetic engineering to splice trees together into strange combined forms with the trunk of one tree and the leaves of another."]							
			
=======
			"bees3" : ["Advanced Beekeeping","^orange;Tier 4^reset;\n\nYou can make even more powerful Frames that drastically improve your bees' efficiency."],						
			 
                        "fishing1" : ["Basic Fishing","^orange;Tier 1^reset;\n\nFishing is both a useful survival skill and a relaxing hobby. You can now create a basic fishing rod and use it to catch fish in bodies of water."],             
                        "fishing2" : ["Fishing Techniques","^orange;Tier 2^reset;\n\nYou can craft better quality fishing tackle, enabling you to catch fish with greater ease."],   
                        "fishing3" : ["Master Wrangler","^orange;Tier 3^reset;\n\nWith your knowledge of fishing, you can create a nearly perfect fishing rod."]                                             

>>>>>>> ba937a6e
			
		}
	},

	"cutsomGridTileImages":{ "fu_agriculture" : "/zb/researchTree/gridTile.png" },

	"hiddenResearch" : {
		"fu_agriculture" : [ ] //	"BASICTRAINING","FORAGINGN","PLANTS1","PLANTS2","PLANTS3","XENOLAB1","XENOLAB2","KADAVAN","BRACKEN","MUTAVISK","ALGAE","RADS1","RADS2","ENERGIFLOWER","GLOWING1","GLOWING2","INDIGO","COSMIC","SOULLEAF","FIRE1","FIRE2","ANEMA","INSANITY","MOBILITY1","MOBILITY2","MOBILITY3","BREATH1","BREATH2","POWER1","POWER2","POWER3","POWERSTATS","STATS1","STATS2","STATS3","SUPERFOOD","ENERGY1","ENERGY2","DEFENSE1","DEFENSE2","DEFENSE3","LUMIVINE","HEALING1","HEALING2","HEALING3","THORNITOX","POISON1","POISON2","SHROOMS1","SHROOMS2","ELECTRIC","COLD1","COLD2","COLD3","NAILERY","METAL","CRYSTAL","FARMING1","FARMING2","GATHERING1","GATHERING2","HUSBANDRY1","HUSBANDRY2","SURVIVAL1","SURVIVAL2","BEES1","BEES2","BEES3", "TREECLONER"	
	},

	"versions":{
	  "fu_agriculture" : "0.0972"
	},	
	"initiallyResearched" : {
		"fu_agriculture" : [ "BASICTRAINING" ]
	},
	
	"currencies" : []
}
		<|MERGE_RESOLUTION|>--- conflicted
+++ resolved
@@ -587,13 +587,10 @@
             "BEES1" : "bees1",
             "BEES2" : "bees2",	
             "BEES3" : "bees3",
-<<<<<<< HEAD
-            "TREECLONER" : "treecloner"				
-=======
+            "TREECLONER" : "treecloner",				
             "FISHING1" : "fishing1",
             "FISHING2" : "fishing2",  
             "FISHING3" : "fishing3"               				
->>>>>>> ba937a6e
 		}
 	},
 
@@ -678,18 +675,16 @@
 			"survival2" : ["Advanced Survival","^orange;Tier 3^reset;\n\nYou can make brighter, better lights and a few advanced survival tools."],	
 			"bees1" : ["Beekeeping","^orange;Tier 1^reset;\n\nYou've learned to raise bees in an apiary to provide you with useful resources. Make an ^cyan;Apiary Crafting Station^reset; at your ^orange;Machining Table^reset; to get started.\n\nRaising bees is pretty complex. If you're not sure how, buy a guide from the Bee Refuge in the Science Outpost, accessible once you leave your starter planet.\n\nAs a simple starter tip, you need a microscope-identified queen, a matching microscope-identified drone, one or more frames, and some flowers planted nearby for production to start."],		
 			"bees2" : ["Improved Beekeeping","^orange;Tier 2^reset;\n\nYou can make bigger bee apiaries and more useful Frames to supplement their production."],	
-<<<<<<< HEAD
-			"bees3" : ["Advanced Beekeeping","^orange;Tier 4^reset;\n\nYou can make even more powerful Frames that drastically improve your bees' efficiency."],	
-			"treecloner" : ["Tree Cloning","^orange;Tier 3^reset;\n\nYou've used your knowledge of genetic engineering to splice trees together into strange combined forms with the trunk of one tree and the leaves of another."]							
+      
+			"treecloner" : ["Tree Cloning","^orange;Tier 3^reset;\n\nYou've used your knowledge of genetic engineering to splice trees together into strange combined forms with the trunk of one tree and the leaves of another."],							
 			
-=======
 			"bees3" : ["Advanced Beekeeping","^orange;Tier 4^reset;\n\nYou can make even more powerful Frames that drastically improve your bees' efficiency."],						
 			 
-                        "fishing1" : ["Basic Fishing","^orange;Tier 1^reset;\n\nFishing is both a useful survival skill and a relaxing hobby. You can now create a basic fishing rod and use it to catch fish in bodies of water."],             
-                        "fishing2" : ["Fishing Techniques","^orange;Tier 2^reset;\n\nYou can craft better quality fishing tackle, enabling you to catch fish with greater ease."],   
-                        "fishing3" : ["Master Wrangler","^orange;Tier 3^reset;\n\nWith your knowledge of fishing, you can create a nearly perfect fishing rod."]                                             
+      "fishing1" : ["Basic Fishing","^orange;Tier 1^reset;\n\nFishing is both a useful survival skill and a relaxing hobby. You can now create a basic fishing rod and use it to catch fish in bodies of water."],             
+      "fishing2" : ["Fishing Techniques","^orange;Tier 2^reset;\n\nYou can craft better quality fishing tackle, enabling you to catch fish with greater ease."],   
+      "fishing3" : ["Master Wrangler","^orange;Tier 3^reset;\n\nWith your knowledge of fishing, you can create a nearly perfect fishing rod."]                                             
 
->>>>>>> ba937a6e
+
 			
 		}
 	},
@@ -697,7 +692,7 @@
 	"cutsomGridTileImages":{ "fu_agriculture" : "/zb/researchTree/gridTile.png" },
 
 	"hiddenResearch" : {
-		"fu_agriculture" : [ ] //	"BASICTRAINING","FORAGINGN","PLANTS1","PLANTS2","PLANTS3","XENOLAB1","XENOLAB2","KADAVAN","BRACKEN","MUTAVISK","ALGAE","RADS1","RADS2","ENERGIFLOWER","GLOWING1","GLOWING2","INDIGO","COSMIC","SOULLEAF","FIRE1","FIRE2","ANEMA","INSANITY","MOBILITY1","MOBILITY2","MOBILITY3","BREATH1","BREATH2","POWER1","POWER2","POWER3","POWERSTATS","STATS1","STATS2","STATS3","SUPERFOOD","ENERGY1","ENERGY2","DEFENSE1","DEFENSE2","DEFENSE3","LUMIVINE","HEALING1","HEALING2","HEALING3","THORNITOX","POISON1","POISON2","SHROOMS1","SHROOMS2","ELECTRIC","COLD1","COLD2","COLD3","NAILERY","METAL","CRYSTAL","FARMING1","FARMING2","GATHERING1","GATHERING2","HUSBANDRY1","HUSBANDRY2","SURVIVAL1","SURVIVAL2","BEES1","BEES2","BEES3", "TREECLONER"	
+		"fu_agriculture" : [ ] //	"BASICTRAINING","FORAGINGN","PLANTS1","PLANTS2","PLANTS3","XENOLAB1","XENOLAB2","KADAVAN","BRACKEN","MUTAVISK","ALGAE","RADS1","RADS2","ENERGIFLOWER","GLOWING1","GLOWING2","INDIGO","COSMIC","SOULLEAF","FIRE1","FIRE2","ANEMA","INSANITY","MOBILITY1","MOBILITY2","MOBILITY3","BREATH1","BREATH2","POWER1","POWER2","POWER3","POWERSTATS","STATS1","STATS2","STATS3","SUPERFOOD","ENERGY1","ENERGY2","DEFENSE1","DEFENSE2","DEFENSE3","LUMIVINE","HEALING1","HEALING2","HEALING3","THORNITOX","POISON1","POISON2","SHROOMS1","SHROOMS2","ELECTRIC","COLD1","COLD2","COLD3","NAILERY","METAL","CRYSTAL","FARMING1","FARMING2","GATHERING1","GATHERING2","HUSBANDRY1","HUSBANDRY2","SURVIVAL1","SURVIVAL2","BEES1","BEES2","BEES3", "TREECLONER", "FISHING1", "FISHING2", "FISHING3"	
 	},
 
 	"versions":{
