{
	//drills, pickaxes etc go in here
	"researchTree" : {
		"fu_geology" : {
			"survival_1" : {
				"icon" : "/items/tools/miningtools/beamaxe.png",
				//"blueprint" : "blueprintname",
				"position" : [-40, 40],
				"children" : [ "metals_tier1","metals_crystal","isotopes2", "fossils1", "amber" ], //"terraforming1"
				"price" : [ ],
				"unlocks" : [ ]
			},			
			"amber" : {
				"icon" : "/items/generic/crafting/fissionfurnace/fuamberchunk.png",
				"position" : [0, 40],
				"children" : [  ],
				"price" : [["fuscienceresource", 250]],
				"unlocks" : [ "fuamberchunk", "slimegem"  ]
			},			
			"metals_tier1" : {
				"icon" : "/items/generic/crafting/copperore.png",
				//"blueprint" : "copperbar",
				"position" : [0, 0],
				"children" : [ "metals_tier2", "metals_copper","metals_iron" ],
				"price" : [["fuscienceresource", 90],["cobblestonematerial", 5]],
				"unlocks" : [ "craftingfurnace", "firedclay", "volatilepowder", "paper", "glass", "bottle" ]
			},		

				"fossils1" : {
					"icon" : "/objects/crafting/fossilstation/fossilstationicon.png",
					"position" : [-90, 40],
					"children" : [ "fossils2" ],
					"price" : [["fuscienceresource", 3600],["cobblestonematerial", 5]],
					"unlocks" : [ "fossilstation", "fossilbrushbeginner", "fossildisplay1", "fossildisplay3", "fossildisplay5", "fossildisplay6", "fossildisplay7" ]
				},	
					"fossils2" : {
						"icon" : "/items/active/fossil/fossilbrushstudenticon.png",
						"position" : [-120, 40],
						"children" : [ "fossils3" ],
						"price" : [["fuscienceresource", 7200],["cobblestonematerial", 5]],
						"unlocks" : [ "fossilbrushstudent" ]
					},	
						"fossils3" : {
							"icon" : "/items/active/fossil/fossilbrushmastericon.png",
							"position" : [-150, 40],
							"children" : [ ],
							"price" : [["fuscienceresource", 10800],["cobblestonematerial", 5]],
							"unlocks" : [ "fossilbrushmaster" ]
						},								

				"metals_copper" : {
					"icon" : "/items/generic/crafting/copperbar.png",
					"children" : [ ],
					"position" : [0, 40],
					"price" : [["fuscienceresource", 90],["copperore", 1]],
					"unlocks" : [ "copperbar", "heavypipe", "copperpickaxe" ]
				},								
				"metals_iron" : {
					"icon" : "/items/generic/crafting/ironbar.png",
					"children" : [  ],
					"position" : [0, -40],
					"price" : [["fuscienceresource", 120],["ironore", 1]],
					"unlocks" : [ "wateringcan", "prototyper", "pickaxe", "ironbar", "irondye", "furustediron", "irontrough", "pesttrap", "coffeemachine","medievalworkstation", "breathprotectionback", "fuhuntingrifle" ]
				},	


			"metals_tier2" : {
				"icon" : "/items/generic/crafting/tungstenore.png",
				//"blueprint" : "copperbar",
				"position" : [80, 0],
				"children" : [ "metals_tier3","metals_carbon","metals_telebrium","metals_tungsten", "metals_silver", "metals_gold", "metals_carbon" ],
				"price" : [["fuscienceresource", 900]],
				"unlocks" : []
			},				
				"metals_tungsten" : {
					"icon" : "/items/generic/crafting/tungstenbar.png",
					"children" : [ ],
					"position" : [110, 40],
					"price" : [["fuscienceresource", 240],["tungstenore", 1]],
					"unlocks" : ["tungstenbar", "tungstenore"]
				},				
				"metals_telebrium" : {
					"icon" : "/items/generic/crafting/fissionfurnace/moonstonebar.png",
					"children" : [ ],
					"position" : [110, -40],
					"price" : [["fuscienceresource", 300],["moonstoneore", 1]],
					"unlocks" : ["moonstonebar"]
				},									
				"metals_silver" : {
					"icon" : "/items/generic/crafting/silverbar.png",
					"children" : [ ],
					"position" : [50, -40],
					"price" : [["fuscienceresource", 240],["silverore", 1]],
					"unlocks" : ["silverbar", "silverpickaxe" ]
				},	
				"metals_gold" : {
					"icon" : "/items/generic/crafting/goldbar.png",
					"children" : [],
					"position" : [50, 40],
					"price" : [["fuscienceresource", 900],["goldore", 1]],
					"unlocks" : ["goldbar", "goldpickaxe" ]
				},	

			"metals_tier3" : {
				"icon" : "/items/generic/crafting/titaniumore.png",
				//"blueprint" : "copperbar",
				"position" : [170, 0],
				"children" : [ "metals_tier4", "metals_alloy2", "metals_titanium", "metals_protocite", "metals_zerchesium", "metals_penumbrite" ],
				"price" : [["fuscienceresource", 1800]],
				"unlocks" : []
			},		
				"metals_titanium" : {
					"icon" : "/items/generic/crafting/titaniumbar.png",
					"children" : [ ],
					"position" : [140, 40],
					"price" : [["fuscienceresource", 300],["titaniumore", 1]],
					"unlocks" : ["titaniumbar"]
				},	
				"metals_protocite" : {
					"icon" : "/items/generic/crafting/fissionfurnace/protocitebar.png",
					"children" : [ ],
					"position" : [140, -40],
					"price" : [["fuscienceresource", 600],["protociteore", 1]],
					"unlocks" : ["protocitebar"]
				},	
				"metals_penumbrite" : {
					"icon" : "/items/generic/crafting/fissionfurnace/penumbriteshard.png",
					"children" : [ ],
					"position" : [200, -40],
					"price" : [["fuscienceresource", 600],["penumbriteore", 1]],
					"unlocks" : ["penumbriteshard"]
				},									
				"metals_zerchesium" : {
					"icon" : "/items/generic/crafting/fissionfurnace/zerchesiumbar.png",
					"children" : [ ],
					"position" : [200, 40],
					"price" : [["fuscienceresource", 600],["zerchesiumore", 1]],
					"unlocks" : ["zerchesiumbar"]
				},


			"metals_tier4" : {
				"icon" : "/items/generic/crafting/durasteelore.png",
				//"blueprint" : "copperbar",
				"position" : [260, 0],
				"children" : [ "metals_tier5", "metals_alloy3","metals_durasteel","metals_lasombrium", "metals_quietus", "metals_trianglium" ],
				"price" : [["fuscienceresource", 7200]],
				"unlocks" : []
			},	
				"metals_durasteel" : {
					"icon" : "/items/generic/crafting/durasteelbar.png",
					"children" : [ ],
					"position" : [290, 40],
					"price" : [["fuscienceresource", 150],["durasteelore", 1]],
					"unlocks" : ["durasteelbar"]
				},						
				"metals_lasombrium" : {
					"icon" : "/items/generic/crafting/chemlab/corruptionseed.png",
					"children" : [ ],
					"position" : [290, -40],
					"price" : [["fuscienceresource", 1350],["corruptionore", 1]],
					"unlocks" : ["corruptionseed"]
				},	
				"metals_quietus" : {
					"icon" : "/items/generic/crafting/fissionfurnace/quietusbar.png",
					"children" : [ ],
					"position" : [230, -40],
					"price" : [["fuscienceresource", 450],["quietusore", 1]],
					"unlocks" : ["quietusbar"]
				},		
				"metals_trianglium" : {
					"icon" : "/items/generic/crafting/fissionfurnace/triangliumpyramid.png",
					"children" : [ ],
					"position" : [230, 40],
					"price" : [["fuscienceresource", 900],["triangliumore", 1]],
					"unlocks" : ["triangliumpyramid"]
				},							


			"metals_tier5" : {
				"icon" : "/items/generic/crafting/aegisaltore.png",
				//"blueprint" : "copperbar",
				"position" : [350, 0],
				"children" : [ "metals_tier6", "metals_alloy4",  "metals_effigium", "metals_aegisalt", "metals_violium", "metals_ferozium" ],//"metals_alloy5",
				"price" : [["fuscienceresource", 10800]],
				"unlocks" : []
			},						
				"metals_effigium" : {
					"icon" : "/items/generic/crafting/fissionfurnace/effigiumbar.png",
					"children" : [ ],
					"position" : [380, 40],
					"price" : [["fuscienceresource", 1800],["effigiumore", 1]],
					"unlocks" : ["effigiumbar"]
				},				
				"metals_aegisalt" : {
					"icon" : "/items/generic/crafting/refinedaegisalt.png",
					"children" : [],
					"position" : [380, -40],
					"price" : [["fuscienceresource", 450],["aegisaltore", 1]],
					"unlocks" : ["refinedaegisalt"]
				},
				"metals_ferozium" : {
					"icon" : "/items/generic/crafting/refinedferozium.png",
					"children" : [],
					"position" : [320, 40],
					"price" : [["fuscienceresource", 450],["feroziumore", 1]],
					"unlocks" : ["refinedferozium"]
				},		
				"metals_violium" : {
					"icon" : "/items/generic/crafting/refinedviolium.png",
					"children" : [],
					"position" : [320, -40],
					"price" : [["fuscienceresource", 540],["violiumore", 1]],
					"unlocks" : ["refinedviolium"]
				},	

			"metals_tier6" : {
				"icon" : "/items/generic/crafting/solariumore.png",
				//"blueprint" : "copperbar",
				"position" : [440, 0],
				"children" : [ "metals_tier7", "metals_solarium", "metals_isogen", "metals_pyreite", "metals_densinium"],
				"price" : [["fuscienceresource", 14400]],
				"unlocks" : []
			},			

				"metals_solarium" : {
					"icon" : "/items/generic/crafting/solariumstar.png",
					"children" : [],
					"position" : [470, 40],
					"price" : [["fuscienceresource", 900],["solariumore", 1]],
					"unlocks" : ["solariumstar"]
				},
				"metals_isogen" : {
					"icon" : "/items/generic/crafting/fissionfurnace/isogenbar.png",
					"children" : [ ],
					"position" : [470, -40],
					"price" : [["fuscienceresource", 2250],["isogenore", 1]],
					"unlocks" : ["isogenbar"]
				},	
				"metals_pyreite" : {
					"icon" : "/items/generic/crafting/fissionfurnace/pyreitebar.png",
					"children" : [ ],
					"position" : [410, -40],
					"price" : [["fuscienceresource", 2250],["pyreiteore", 1]],
					"unlocks" : ["pyreitebar"]
				},	
				"metals_densinium" : {
					"icon" : "/items/generic/crafting/fissionfurnace/densiniumbar.png",
					"children" : [ ],
					"position" : [410, 40],
					"price" : [["fuscienceresource", 2250],["densiniumore", 1]],
					"unlocks" : ["densiniumbar"]
				},				

			"metals_tier7" : {
				"icon" : "/items/generic/crafting/nocxium.png",
				//"blueprint" : "copperbar",
				"position" : [530, 0],
				"children" : [  "metals_tier8", "metals_nocxium" ],
				"price" : [["fuscienceresource", 21600]],
				"unlocks" : []
			},	

				"metals_nocxium" : {
					"icon" : "/items/generic/crafting/fissionfurnace/nocxiumbar.png",
					"children" : [ ],
					"position" : [530, 40],
					"price" : [["fuscienceresource", 7200],["nocxiumore", 1]],
					"unlocks" : ["nocxiumbar"]
				},		

			"metals_tier8" : {
				"icon" : "/items/generic/crafting/fissionfurnace/aetheriumalloy.png",
				//"blueprint" : "copperbar",
				"position" : [530, -40],
				"children" : [  ],
				"price" : [["fuscienceresource", 7200],["densiniumbar", 1],["solariumstar", 1],["xithricitecrystal", 1],["xithricitecrystal", 1]],
				"unlocks" : ["aetheriumalloy"]
			},
			//crystals
			"metals_crystal" : {
				"icon" : "/items/generic/crafting/crystal.png",
				//"blueprint" : "copperbar",
				"position" : [-100, 0],
				"children" : [ "metals_lunari", "metals_diamond" ],
				"price" : [["fuscienceresource", 320]],
				"unlocks" : [ "kespar", "tokanite","oceanite", "emera", "kespar", "crystallight" ]
			},	
			"metals_crystal2" : {
				"icon" : "/items/generic/crafting/crystal.png",
				//"blueprint" : "copperbar",
				"position" : [-100, -40],
				"children" : [ "metals_lunari", "metals_diamond", "metals_icecrystal" ],
				"price" : [["fuscienceresource", 450]],
				"unlocks" : [ "apalite", "duskiline", "nhydri", "rukar", "opul","koanite","koaniteore" ]
			},				
			"metals_lunari" : {
				"icon" : "/items/generic/crafting/fissionfurnace/solaricrystal.png",
				"children" : [ "metals_prisilite", "metals_honedlunari" ],
				"position" : [-60, -40],
				"price" : [["fuscienceresource", 600],["solarishard", 1]],
				"unlocks" : ["solaricrystal", "exonite", "feya", "rasiline", "rekite", "sahkite", "thanatite"]
			},	
			"metals_honedlunari" : {
				"icon" : "/items/generic/crafting/fissionfurnace/solaricrystal.png",
				"children" : [ ],
				"position" : [-30, -40],
				"price" : [["fuscienceresource", 10800],["solaricrystal", 1]],
				"unlocks" : ["honedlunari"]
			},				
			"metals_diamond" : {
				"icon" : "/items/generic/crafting/diamond.png",
				"children" : [ "metals_plasmiccrystal" ],
				"position" : [ -140, -40 ],
				"price" : [["fuscienceresource", 3600],["diamond", 1]],
				"unlocks" : ["diamond", "upilite"]
			},
			"metals_icecrystal" : {
				"icon" : "/items/generic/crafting/icecrystal.png",
				"children" : [  ],
				"position" : [-100, -80],
				"price" : [["fuscienceresource",  2700],["crystal", 1]],
				"unlocks" : ["icecrystal"]
			},									
			"metals_plasmiccrystal" : {
				"icon" : "/items/generic/crafting/blooddiamond.png",
				"children" : [ "metals_xithricite" ],
				"position" : [-140, -80],
				"price" : [["fuscienceresource", 7200],["diamond", 1],["quietusore",1]],
				"unlocks" : ["blooddiamond"]
			},	
			"metals_prisilite" : {
				"icon" : "/items/generic/crafting/prisilitestar.png",
				"children" : [ "metals_xithricite" ],
				"position" : [-60, -80],
				"price" : [["fuscienceresource", 7200],["prisiliteore", 1]],
				"unlocks" : ["prisilitestar"]
			},				
			"metals_xithricite" : {
				"icon" : "/items/generic/crafting/fissionfurnace/xithricitecrystal.png",
				"children" : [ ],
				"position" : [ -100, -120 ],
				"price" : [["fuscienceresource", 21600],["xithricitecrystal", 1]],
				"unlocks" : ["xithricitecrystal"]
			},

			//alloys and Other
			"metals_carbon" : {
				"icon" : "/items/generic/crafting/carbon.png",
				//"blueprint" : "copperbar",
				"position" : [80, 40],
				"children" : [ "metals_alloy1"],
				"price" : [["fuscienceresource", 400]],
				"unlocks" : [ "fu_carbon"]
			},				
			"metals_alloy1" : {
				"icon" : "/items/generic/crafting/fissionfurnace/carbonplate.png",
				"children" : [ ],
				"position" : [80, 90],
				"price" : [["fuscienceresource", 1350],["fu_carbon", 5]],
				"unlocks" : [ "carbonplate" ]
			},				
			"metals_alloy2" : {
				"icon" : "/items/generic/crafting/fissionfurnace/advancealloy.png",
				"children" : [ ],
				"position" : [170, 90],
				"price" : [["fuscienceresource", 2250],["protocitebar", 1],["penumbriteshard", 1],["zerchesiumbar", 1]],
				"unlocks" : [ "advancealloy" ]
			},				
			"metals_alloy3" : {
				"icon" : "/items/generic/crafting/fissionfurnace/tritaniumbar.png",
				"children" : [ ],
				"position" : [260, 90],
				"price" : [["fuscienceresource", 3600],["prisilitestar", 1],["triangliumpyramid", 1],["durasteelbar", 1]],
				"unlocks" : [ "tritaniumbar" ]
			},
			"metals_alloy4" : {
				"icon" : "/items/generic/crafting/fissionfurnace/densealloy.png",
				"children" : [ ],
				"position" : [350, 90],
				"price" : [["fuscienceresource", 2700],["refinedaegisalt", 1],["refinedviolium", 1],["refinedferozium", 1]],
				"unlocks" : [ "densealloy" ]
			},					
			//"metals_alloy5" : {
			//	"icon" : "/items/generic/crafting/fissionfurnace/precursoralloy.png",
			//	"children" : [ ],
			//	"position" : [390, 90],
			//	"price" : [["fuscienceresource", 8770],["moonstoneore", 1]],
			//	"unlocks" : [ "precursoralloy" ]
			//},

			//terraforming
			"terraforming1" : {
				"icon" : "/objects/microformer/rust/microformericon.png",
				"children" : [ "terraforming2" ],
				"position" : [-80, 80],
				"price" : [["fuscienceresource", 21600],["protocitebar", 1]],
				"unlocks" : [ "microformeralpine","microformerbioluminescence","microformerbones","microformereyepatch","microformerflesh","microformergeode","microformergiantflowers","microformerhive","microformerluminouscaves","microformermushrooms","microformerrust","microformerslimecaves","microformersteamspring","microformertar","microformerwilderness"]
			},
			"terraforming2" : {
				"icon" : "/objects/microformer/rust/microformericon.png",
				"children" : [ "terraforming3" ],
				"position" : [-120, 120],
				"price" : [["fuscienceresource", 32000],["advancealloy", 1]],
				"unlocks" : [ "microformeraliendesert","microformeralienforest","microformerbadlands","microformerbirchforest","microformerblackslimebog","microformerblisterbushfield","microformerbloodgulch","microformerbloodstonefield","microformercactiplace","microformercalichefield","microformercellfield","microformercloudforest","microformercorrupt","microformercorruptedforest","microformercorruptmoon","microformercrystaldesert","microformercrystalplain","microformercrystalswamp","microformerdeadwood","microformerdesertoasis","microformerdryriverbed","microformerelder","microformerenergyorbforest","microformerffhive","microformergoreforest","microformerhauntedforest","microformerhauntedgraveyard","microformerhellfirefield","microformerhellhive","microformerhotsprings","microformericefire","microformerirradiatedwaste","microformermagicsnowland","microformermeadow","microformermetalhive","microformermetaljungle","microformerpineforest","microformerpitchfield","microformerprimevalforest","microformerrainbowforest","microformerreddesert","microformersnowyforest","microformersulphuricmagma","microformersupermatterzone","microformertaiga","microformerwartfield" ]
			},			
			"terraforming3" : {
				"icon" : "/objects/terraformer/terraformericon_electric.png",
				"children" : [ ],
				"position" : [-160, 160],
				"price" : [["fuscienceresource", 72000],["densealloy", 1]],
				"unlocks" : [ "terraformeralien","terraformerdesert","terraformergarden","terraformerjungle","terraformermidnight","terraformersavannah","terraformerscorched","terraformersnow","terraformertundra","terraformervolcanic","terraformerarboreal","terraformerarboreal2","terraformeratropus","terraformerbog","terraformerchromatic","terraformercrystalmoon","terraformerdesertwastes","terraformereden","terraformerfrozenvolcanic","terraformerfungus","terraformericemoon","terraformericewaste","terraformerinfernus","terraformerirradiated","terraformerlightless","terraformermetallicmoon","terraformermountainous","terraformerpenumbra","terraformerprotoworld","terraformerslimeworld","terraformersulphuric","terraformertabularasa","terraformertarball","terraformerthickjungle" ]
			},

<<<<<<< HEAD
			//isotopes																									
			"isotopes2" : {
				"icon" : "/items/generic/crafting/isotopes/uraniumore.png",
				"children" : [ "isotopes1" ],
				"position" : [0, 80],
				"price" : [["fuscienceresource", 1800],["uraniumore", 1]],
=======
			//isotopes
			"isotopes1" : {
				"icon" : "/items/generic/crafting/isotopes/plutoniumore.png",
				"children" : [ "isotopes2","isotopes3", "isotopes4" ],
				"position" : [0, 80],
				"price" : [["fuscienceresource", 1800],["plutoniumore", 1]],
				"unlocks" : [ "unstableparticles", "plutoniumrod"]
			},																									
			"isotopes2" : {
				"icon" : "/items/generic/crafting/isotopes/uraniumore.png",
				"children" : [  ],//"isotopes5"
				"position" : [40, 120],
				"price" : [["fuscienceresource", 3600],["uraniumore", 1]],
>>>>>>> 81c3798b
				"unlocks" : [ "uraniumrod" ]
			},	
			"isotopes1" : {
				"icon" : "/items/generic/crafting/isotopes/plutoniumore.png",
				"children" : [ "isotopes5", "isotopes3" ],
				"position" : [40, 120],
				"price" : [["fuscienceresource", 3600],["plutoniumore", 1]],
				"unlocks" : [ "plutoniumrod"]
			},			
			"isotopes3" : {
				"icon" : "/items/generic/crafting/isotopes/neptuniumore.png",
				"children" : [ "isotopes4"],
				"position" : [0, 160],
				"price" : [["fuscienceresource", 3600],["neptuniumore", 1]],
				"unlocks" : [ "neptuniumrod" ]
			},
			"isotopes4" : {
				"icon" : "/items/generic/crafting/isotopes/thoriumore.png",
				"children" : [ ],
				"position" : [-40, 200],
				"price" : [["fuscienceresource", 3600],["thoriumore", 1]],
				"unlocks" : [ "thoriumrod" ]
			},
			//"isotopes5" : {
			//	"icon" : "/items/generic/crafting/isotopes/enricheduranium.png",
			//	"children" : [ "isotopes6" ],
			//	"position" : [80, 160],
			//	"price" : [["fuscienceresource", 7200]],
			//	"unlocks" : [ "enrichedplutonium", "enricheduranium"]
			//},	
			//"isotopes6" : {
			//	"icon" : "/items/generic/crafting/isotopes/ultronium.png",
			//	"children" : [ ],
			//	"position" : [120, 200],
			//	"price" : [["fuscienceresource", 12600]],
			//	"unlocks" : [ "ultronium" ]
			//}																					
		}
	},
	
	"acronyms" : {
		"fu_geology" : {

			"BASICTRAINING" : "survival_1",	
			//ores
			"MT1" : "metals_tier1",
			"AMBER" : "amber",			
				"MT2" : "metals_tier2",
				"MT3" : "metals_tier3",
				"MT4" : "metals_tier4",
				"MT5" : "metals_tier5",
				"MT6" : "metals_tier6",
				"MT7" : "metals_tier7",
				"MT8" : "metals_tier8",			
					"MET0" : "metals_copper",
					"MET1" : "metals_iron",			
					"MET2" : "metals_silver",
					"MET3" : "metals_gold",
					"MET4" : "metals_tungsten",
					"MET5" : "metals_titanium",
					"MET6" : "metals_durasteel",
					"MET7" : "metals_aegisalt",
					"MET8" : "metals_violium",
					"MET9" : "metals_ferozium",
					"MET10" : "metals_solarium",
					"MET11" : "metals_telebrium",
					"MET12" : "metals_densiniumbar",
					"MET13" : "metals_effigiumbar",
					"MET14" : "metals_irradium",
					"MET15" : "metals_isogen",
					"MET16" : "metals_pyreite",
					"MET17" : "metals_morphite",
					"MET18" : "metals_nocxium",
					"MET19" : "metals_penumbrite",
					"MET20" : "metals_protocite",
					"MET21" : "metals_quietus",
					"MET22" : "metals_lunari",
					"MET23" : "metals_trianglium",
					"MET24" : "metals_xithricite",
					"MET25" : "metals_zerchesium",
					"MET26" : "metals_lasombrium",
					"MET27" : "metals_plasmiccrystal",
					"MET28" : "metals_prisilite",
					"MET29" : "metals_effigium",
					"MET30" : "metals_densinium",
					"MET31" : "metals_crystal",
					"MET32" : "metals_diamond",	
					"MET33" : "metals_crystal2",
					"MET34" : "metals_icecrystal",
					"MET35" : "metals_honedlunari",
					"MET36" : "metals_carbon",

					"MA1" : "metals_alloy1",
					"MA2" : "metals_alloy2",
					"MA3" : "metals_alloy3",
					"MA4" : "metals_alloy4",
					"MA5" : "metals_alloy5",
					"MA6" : "metals_alloy6",

					"FS1" : "fossils1",
					"FS2" : "fossils2",
					"FS3" : "fossils3",

					"TF1" : "terraforming1",
					"TF2" : "terraforming2",
					"TF3" : "terraforming3",

					"ISO1" : "isotopes1",
					"ISO2" : "isotopes2",
					"ISO3" : "isotopes3",
					"ISO4" : "isotopes4",
					"ISO5" : "isotopes5",
					"ISO6" : "isotopes6"						
		}
	},

	"strings" : {
		"currencies" : {

		},
		
		"trees" : {
			"fu_geology" : "Geology"
		},
		
		"research" : {
			"default"	: [ "Select a Research",". Select a research by clicking one of the icons on the grid.\nYou can navigate the grid by dragging with the left mouse button.\nThe left button at the top left corner will move the view to the center of the tree, and the left button will open a list of researches, from which you can zoom to other researches." ],
			
			//main categories
			"survival_1"	: [ "Basic Training",	"^orange;Tier 1^reset;\n\nYour training, thanks to four years in the Protectorate Academy, provides you with basic survival skills to keep you alive for extended periods in the event of a crash." ],
			
			"amber"	: [ "Organic Smelting",	"^orange;Tier 2^reset;\n\nYou've learned to smelt organic substances into usable forms. You can now make chunks of amber and hardened slime 'gems' at your furnace." ],	

			//vanilla metals
			"metals_tier1"	: [ "Geology I","^orange;Blacksmithing - Tier 1^reset;\n\nLearn to process ^cyan;Copper^reset; and ^cyan;Iron^reset; ores. Through these two materials you'll be able to dive into crafting and really get started. This research will lead to greater knowledge of metalworking./n/nYou also learn to smelt basic items like clay and glass."],
			"metals_tier2"	: [ "Geology II",	"^orange;Steelworker - Tier 2^reset;\n\nLearn to process ^cyan;Tungsten^reset; and ^cyan;Telebrium^reset; and work it into useful equipment. This will grant access to higher quality gear and dramatically increase survivability through defensive gear." ],
			"metals_tier3"	: [ "Geology III",  "^orange;Industrial Metals - Tier 3^reset;\n\nNow you can work with ^cyan;Titanium^reset;, and through it you'll be able to upgrade many of your crafting stations. Furthermore, you'll learn to work with more unusual materials such as ^cyan;Protocite^reset; and ^cyan;Penumbrite^reset; (both of which are quite useful)." ],
			"metals_tier4"	: [ "Geology IV",	"^orange;Space-Age Metals - Tier 4^reset;\n\nDurasteel is a fantastic material. Through this metal, all of your crafting tables will be able to upgrade to their maximum capacity. You'll also find a much more potent set of defensive and offensive gear." ],
			"metals_tier5"	: [ "Geology V",	"^orange;Elemental Metals - Tier 5^reset;\n\nAegisalt, Ferozium and Violium are sought after resources of relatively high value, and are capable of being forged into very useful equipment." ],
			"metals_tier6"	: [ "Geology VI",	"^orange;Superior Metals - Tier 6^reset;\n\nLearn to process Copper and Iron ores." ],
			"metals_tier7"	: [ "Geology VII",	"^orange;Multi-Phasic Metals - Tier 7^reset;\n\nLearn to process Copper and Iron ores." ],
			"metals_tier8"	: [ "Geology VIII",	"^orange;Aetheric Metals - Tier 8^reset;\n\nLearn to process Copper and Iron ores." ],

			"metals_copper"	: [ "Copper",	"^orange;Tier 1^reset;\n\nThe simplest of the metals for you to work with. It is soft, conductive and abundant. ^cyan;Copper^reset; remains useful in most industrial processes thanks to its requirement in wiring. \n\nYou'll find ^cyan;Copper^reset; on ^green;most worlds^reset;, as it is extremely abundant throughout the cosmos." ],
			"metals_iron"	: [ "Iron",	"^orange;Tier 1^reset;\n\n^cyan;Iron^reset; is perhaps the most commonly used metal, even in our current age. Without it, the fundamentals of industrialization seldom come to pass. It forms the backbone for early survival, fashioning useful hunting weapons.\n\n ^cyan;Iron^reset; is found on a great deal of worlds, but is most easily located on ^green;Lush^reset; worlds." ],
			"metals_tungsten"	: [ "Tungsten",	"^orange;Tier 2^reset;\n\n^cyan;Tungsten^reset; is a tough metal with a very high melting point. This makes it a favorite in advanced construction, as it is exceptionally useful in weapons and equipment. \n\n^cyan;Tungsten^reset; can be found on many worlds but is most easily found on ^green;Forest^reset; and ^green;Desert^reset; biomes. You've also learned to make a functionally similar steel-like substitute by alloying Iron ore at an ^orange;Industrial Furnace^reset;." ],
			"metals_silver"	: [ "Silversmithing",	"^orange;Tier 2^reset;\n\n^cyan;Silver^reset; is a soft metal that is heralded for its beauty. It's a good way to turn a profit, but can also be used to create useful gear. \n\n^cyan;Silver^reset; is found on most worlds, generally ^green;below the first layer of the biome^reset;." ],
			"metals_gold"	: [ "Goldsmithing",	"^orange;Tier 2^reset;\n\n^cyan;Gold^reset; has always been a status symbol, valuable among metals. It's soft, and thus not particularly useful in weapons and armor. \n\n^cyan;Gold^reset; is found on most worlds, generally ^green;below the first and second layer of the biome^reset;." ],			
			"metals_titanium"	: [ "Titanium",	"^orange;Tier 3^reset;\n\nDurable, extremely hard to melt, and one of the most important metals for construction in the known galaxy. \n\nYou can find ^cyan;Titanium^reset; on most ^green;Tier 3^reset; worlds. ^green;Oceanic^reset; worlds prove to be the lowest threat, but also have less abundant sources." ],
			"metals_durasteel"	: [ "Durasteel",	"^orange;Tier 4^reset;\n\nA dense metal with the uncanny ability to meld seamlessly against a vaccuum, ^cyan;Durasteel^reset; is a favorite among space engineers. \n\n^cyan;Durasteel^reset; can be found on nearly all ^green;Tier 4^reset; worlds. ^green;Alien^reset;, ^green;Sulphuric^reset;, ^green;Mountainous^reset; are all good sources." ],
			"metals_ferozium"	: [ "Ferozium",	"^orange;Tier 5^reset;\n\nLearn to process ^cyan;Ferozium^reset;. \n\nYou can find ^reset;Ferozium^reset; on any world that is ^green;Tier 5^reset;." ],
			"metals_aegisalt"	: [ "Aegisalt",	"^orange;Tier 5^reset;\n\nLearn to process ^cyan;Aegisalt^reset;. \n\nYou can find ^reset;Aegisalt^reset; on any world that is ^green;Tier 5^reset;." ],
			"metals_violium"	: [ "Violium",	"^orange;Tier 5^reset;\n\nLearn to process ^cyan;Violium^reset;. \n\nYou can find ^reset;Violium^reset; on any world that is ^green;Tier 5^reset;." ],
			"metals_solarium"	: [ "Solarium",	"^orange;Tier 6^reset;\n\nLearn to process ^cyan;Solarium^reset;. \n\nYou can find ^reset;Solarium^reset; on any world that is ^green;Tier 6^reset;." ],

			//fu metals
			"metals_telebrium"	: [ "Telebrium",	"^orange;Tier 2^reset;\n\nLearn to process the unusual ore known as ^cyan;Telebrium^reset;. Lightweight, conductive enough to create charge but unsuitable for holding it long-term, this metal has found use in numerous areas.\n\nYou can find Telebrium primarily on ^green;Moons^reset;, where it can be found abundantly forming." ],
			"metals_densinium"	: [ "Densinium",	"^orange;Tier 6^reset;\n\nLearn to process ^cyan;Densinium^reset;. \n\nYou can find Densinium primarily on ^green;Cyberspheres^reset;. It can also rarely be found on ^green;Sulphuric^reset; biomes and ^green;Gas Giants^reset;." ],
			"metals_effigium"	: [ "Effigium",	"^orange;Tier 5^reset;\n\nLearn to process ^cyan;Effigium^reset;. \n\nYou can find Effigium  only on ^green;Lightless^reset; worlds, where it blends into the terrain around it as if it were insubstantial." ],
			"metals_irradium"	: [ "Irradium",	"^orange;Tier 4^reset;\n\nLearn to process ^cyan;Irradium^reset;. \n\nYou can find Irradium primarily on ^green;Irradiated^reset; biomes." ],
			"metals_isogen"	: [ "Isogen",	"^orange;Tier 6^reset;\n\nLearn to process ^cyan;Isogen^reset;. \n\nYou can find Isogen primarily on dangerous freezing worlds like ^green;Ice Wastes^reset;." ],
			"metals_pyreite"	: [ "Pyreite",	"^orange;Tier 6^reset;\n\nLearn to process ^cyan;Pyreite.^reset; \n\nYou can find Pyreite primarily on dangerous burning worlds like ^green;Infernus^reset;." ],
			"metals_morphite"	: [ "Morphite",	"^orange;Tier 4^reset;\n\nLearn to process ^cyan;Morphite^reset;. \n\nMorphite is invented, not natural. You can syntesize it in a ^green;Chem Lab^reset;." ],
			"metals_nocxium"	: [ "Nocxium",	"^orange;Tier 7^reset;\n\nLearn to process ^cyan;Nocxium^reset;. \n\nNocxium is exceedingly rare, found only in the whispered dark reaches of the universe." ],
			"metals_penumbrite"	: [ "Penumbrite",	"^orange;Tier 3^reset;\n\nLearn to process ^cyan;Penumbrite^reset;. \n\nYou can find Penumbrite on ^green;Penumbra^reset; biomes." ],
			"metals_protocite"	: [ "Protocite",	"^orange;Tier 3^reset;\n\nLearn to process ^cyan;Protocite^reset;. \n\nYou can find Protocite only on ^green;Proto Worlds^reset;." ],
			"metals_quietus"	: [ "Quietus",	"^orange;Tier 4^reset;\n\nLearn to process ^cyan;Quietus^reset;. \n\nThis horrifying metal is found only on ^green;Atropus^reset; biomes." ],
			"metals_lunari"	: [ "Lunari Crystal",	"^orange;Tier 2^reset;\n\nLearn to process ^cyan;Lunari^reset;. \n\nThis unique crystal can be found on ^green;Crystalline^reset; biomes." ],
			"metals_trianglium"	: [ "Trianglium",	"^orange;Tier 4^reset;\n\nLearn to process ^cyan;Trianglium^reset;. \n\nThs unusual shape of this ore can be found readily on several biomes. The most common source are ^green;Tar Balls^reset;." ],
			"metals_xithricite"	: [ "Xithricite Crystal",	"^orange;Tier 6^reset;\n\nLearn to process ^cyan;Xithricite^reset;. \n\nThese crystals can be found only on ^green;Aether Worlds^reset;, or from the bowels of a ^green;Doom Wyrm^reset;." ],
			"metals_zerchesium"	: [ "Zerchesium",	"^orange;Tier 4^reset;\n\nLearn to process ^cyan;Zerchesium^reset;. \n\nZerchesium can be located on ^green;Mountainous^reset; biomes, but sometimes appears on ^green;Sulphuric^reset; as well." ],
			"metals_lasombrium"	: [ "Lasombrium",	"^orange;Tier 4^reset;\n\nLearn to process ^cyan;Lasombrium^reset;. \n\nRaw chaos and entropy given form, this metal is unique and not a natural part of the universe. It phases between solid and non nearly constantly. It is only found in ^green;Corruption^reset; sub biomes." ],
			"metals_plasmiccrystal"	: [ "Plasmic Crystal",	"^orange;Tier 4^reset;\n\nLearn to process ^cyan;Plasmic Crystal^reset;. \n\nYou can find these rare crystals only in ^green;Bloodstone Seas^reset; and ^green;Atropus^reset; biomes." ],
			"metals_prisilite"	: [ "Prisilite",	"^orange;Tier 4^reset;\n\nLearn to process ^cyan;Prisilite^reset;. \n\nPrisilite is a truly interesting mineral. Capable of holding charge but not discharging it without an impact, it has been harnessed for many creative purposes across the galaxy.\n\nYou can find this chromatic crystal in many places, but ^green;Chromatic^reset; biomes are among the best places to hunt." ],
			"metals_crystal"	: [ "Crystalworking",	"^orange;Tier 2^reset;\n\nGlittering beautifully, crystals have long fascinated people across the cosmos. Through this branch of research you will learn to process Crystals. If you're desperate for some, crystals are best found on ^green;Crystalline^reset; biomes." ],
			"metals_crystal2"	: [ "Elemental Crystals",	"^orange;Tier 2^reset;\n\nLearn to process Elemental Crystals." ],
			"metals_icecrystal"	: [ "Ice Crystal",	"^orange;Tier 2^reset;\n\nLearn to process Ice Crystals." ],
			"metals_diamond"	: [ "Diamondcraft",	"^orange;Tier 2^reset;\n\nSought after as decorative for reasons few have ever been able to discern, diamonds are allegedly beautiful (nevermind the fact that they are colorless and bland!). However, diamond is exceptionally useful to those with the means to make the most of them. You're able to do just that, and will be able to make exceptionally useful gear." ],
			"metals_honedlunari"	: [ "Peerless Lunari",	"^orange;Tier 6^reset;\n\nConvert Lunari into a vastly superior form of itself, shot-through with potent veins of energy." ],
			"metals_carbon"	: [ "Carbon","^orange;Tier 2.5^reset;\n\nWhile it doesn't look it, Carbon houses great potential, and you'll need it for many useful technologies." ],

			//fu alloys
			"metals_alloy1"	: [ "Carbon Plating",	"^orange;Tier 3^reset;\n\nCreating carbon is simple enough. Turning it into a form that is useable in everyday processes for crafting is another entirely. You've learned to do just that." ],
			"metals_alloy2"	: [ "Advanced Alloy",	"^orange;Tier 4^reset;\n\nCombining several metals together allows you to create a superior type of alloy." ],
			"metals_alloy3"	: [ "Tritanium Alloy",	"^orange;Tier 5^reset;\n\nFew metals can look as beautiful as Tritanium, one of the most potent known alloys. Beneath its surface, subtly moving striations of gold and opalescent blue fluctuate in random fractal patterns. The effect is magical in appearance." ],
			"metals_alloy4"	: [ "Dense Alloy",	"^orange;Tier 4^reset;\n\nMerging Violium, Ferozium and Aegisalt together allows the creation of a super-strong alloy useful in many processes." ],
			"metals_alloy5"	: [ "Precursor Alloy",	"^orange;Tier 5^reset;\n\nYou have absolultely no idea what the Precursors created this alloy from, but you've at least learned to work with it." ],
			"metals_alloy6"	: [ "Aetherium Alloy",	"^orange;Tier 8^reset;\n\nYou've invented an entirely new form of alloy, and none created before it can claim to be its rival." ],

			//Isotopes
			"isotopes1"	: [ "Plutonium","^orange;Tier 3^reset;\n\nPlutonium is quite a bit more dangerous than Uranium, but is useful in the production of great amounts of energy." ],
			"isotopes2"	: [ "Uranium","^orange;Tier 2^reset;\n\nProcessing isotopes is dangerous to the uninitiated. That used to be you. Now, though, you're confident that you can safely handle these sorts of materials and utilize them in very lucrative scientific pursuits.\n\nYou're ready to start working with Uranium, which can be quite useful for numerous applications." ],
			"isotopes3"	: [ "Neptunium","^orange;Tier 4^reset;\n\nWhile not as radioactive, Neptunium has a number of applications that are not shared with Uranium." ],
			"isotopes4"	: [ "Thorium",	"^orange;Tier 5^reset;\n\nNot inherently dangerous or unstable, Thorium is quite a beneficial material when used creatively in a lab." ],
			"isotopes5"	: [ "Enriched Isotopes","^orange;Tier 6^reset;\n\nThanks to your wealth of knowledge on this subject matter, you now have the ability to quite literally improve upon the very essence of radioactive isotopes." ],
			"isotopes6"	: [ "Experimental Isotopes","^orange;Tier 7^reset;\n\nYou've learned to harness the power of isotopes to your utmost advantage and advanced the knowledge in this field by a generation or two in the process. You've learned to create an entirely new form of isotope with properties hitherto unseen." ],

			//fossils
			"fossils1"	: [ "Archaeology I","^orange;Tier 1^reset;\n\nThrough your scientific studies you've found a certain fascination with the past. You've studied the basics of Archaeology and Antrhopology, and can now create gear to help you find ^green;Fossils and Artifacts^reset;. You can craft the ^orange;Fossil Station^reset; at your ^orange;Inventor's Table^reset;.\n\nTo dig up fossils, you'll first need to find some in the soil underground. Once you do, simply stand next to the fossil and target it with your Fossil Brush of choice, and swipe it for a few seconds. You'll then be taken to the Fossil Minigame for a skill-testing challenge." ],
			"fossils2"	: [ "Archaeology II",	"^orange;Tier 2^reset;\n\nWith firmer understanding of techniques, you can now create more efficient tools to procure fossils with." ],
			"fossils3"	: [ "Archaeology III",	"^orange;Tier 3^reset;\n\nYou're able to create top of the line gear capable of unearthing even the most fragile of fossilized remains or ancient buried artifacts.\n\nExploring Metaphysics might prove a useful way to produce an even more efficient toolset..." ],
			
			//terraforming
			"terraforming1"	: [ "Terraforming I","^orange;Tier 4^reset;\n\nYour understanding of science and geology now makes it possible to directly interfere with planetary ecology. Through advanced technology you can edit the very nature of worlds you explore.\n\nThe first step: ^orange;Microformers^reset;. These handy devices can be placed to convert small regions into new biomes." ],
			"terraforming2"	: [ "Terraforming II","^orange;Tier 5^reset;\n\nyou can create more exotic forms of Microformer now, providing access to a number of materials you may otherwise have had to hunt for." ],		
			"terraforming3"	: [ "Terraforming III",	"^orange;Tier 6^reset;\n\nWith the science of Microformers now easily understood, you've moved on to more advanced forms of terrestrial editing. You can now craft Terraformers capable of converting an entire planetary biome to one of your choosing.\n\nNote that in order to make these devices function you will require ^#e43774;Ancient Essence^reset;. This rare resource can be found in many mysterious places." ]
		}
	},

	"cutsomGridTileImages":{ "fu_geology" : "/zb/researchTree/gridTile.png" },

	"hiddenResearch" : {
		"fu_geology" : [ 
			//"MT1","MT2","MT3","MT4","MT5","MT6","MT7","MT8", "WW2", "WW3", "MED1" , "FS1","FS2","FS3"
		]
	},

	"versions":{
	  "fu_geology" : "0.0971"
	},	
	"initiallyResearched" : {
		"fu_geology" : [ "BASICTRAINING" ]
	},
	
	"currencies" : []
}<|MERGE_RESOLUTION|>--- conflicted
+++ resolved
@@ -412,28 +412,13 @@
 				"unlocks" : [ "terraformeralien","terraformerdesert","terraformergarden","terraformerjungle","terraformermidnight","terraformersavannah","terraformerscorched","terraformersnow","terraformertundra","terraformervolcanic","terraformerarboreal","terraformerarboreal2","terraformeratropus","terraformerbog","terraformerchromatic","terraformercrystalmoon","terraformerdesertwastes","terraformereden","terraformerfrozenvolcanic","terraformerfungus","terraformericemoon","terraformericewaste","terraformerinfernus","terraformerirradiated","terraformerlightless","terraformermetallicmoon","terraformermountainous","terraformerpenumbra","terraformerprotoworld","terraformerslimeworld","terraformersulphuric","terraformertabularasa","terraformertarball","terraformerthickjungle" ]
 			},
 
-<<<<<<< HEAD
+
 			//isotopes																									
 			"isotopes2" : {
 				"icon" : "/items/generic/crafting/isotopes/uraniumore.png",
 				"children" : [ "isotopes1" ],
 				"position" : [0, 80],
 				"price" : [["fuscienceresource", 1800],["uraniumore", 1]],
-=======
-			//isotopes
-			"isotopes1" : {
-				"icon" : "/items/generic/crafting/isotopes/plutoniumore.png",
-				"children" : [ "isotopes2","isotopes3", "isotopes4" ],
-				"position" : [0, 80],
-				"price" : [["fuscienceresource", 1800],["plutoniumore", 1]],
-				"unlocks" : [ "unstableparticles", "plutoniumrod"]
-			},																									
-			"isotopes2" : {
-				"icon" : "/items/generic/crafting/isotopes/uraniumore.png",
-				"children" : [  ],//"isotopes5"
-				"position" : [40, 120],
-				"price" : [["fuscienceresource", 3600],["uraniumore", 1]],
->>>>>>> 81c3798b
 				"unlocks" : [ "uraniumrod" ]
 			},	
 			"isotopes1" : {
@@ -456,7 +441,7 @@
 				"position" : [-40, 200],
 				"price" : [["fuscienceresource", 3600],["thoriumore", 1]],
 				"unlocks" : [ "thoriumrod" ]
-			},
+			}//,
 			//"isotopes5" : {
 			//	"icon" : "/items/generic/crafting/isotopes/enricheduranium.png",
 			//	"children" : [ "isotopes6" ],
