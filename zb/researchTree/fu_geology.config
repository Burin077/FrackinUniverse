{
	//drills, pickaxes etc go in here
	"researchTree" : {
		"fu_geology" : {
			"survival_1" : {
				"icon" : "/items/tools/miningtools/beamaxe.png",
				//"blueprint" : "blueprintname",
				"position" : [-40, 40],
				"children" : [ "metals_tier1","metals_crystal","isotopes2", "fossils1", "amber","isotopes1" ], //"terraforming1"
				"price" : [ ],
				"unlocks" : [ ]
			},			
			"amber" : {
				"icon" : "/items/generic/crafting/fissionfurnace/fuamberchunk.png",
				"position" : [-40, 0],
				"children" : [  ],
				"price" : [["fuscienceresource", 250]],
				"unlocks" : [ "fuamberchunk", "slimegem"  ]
			},			
			"metals_tier1" : {
				"icon" : "/items/generic/crafting/copperore.png",
				//"blueprint" : "copperbar",
				"position" : [20, 0],
				"children" : [ "metals_tier2", "metals_copper","metals_iron", "metals_silver", "metals_gold" ],
				"price" : [["fuscienceresource", 90],["cobblestonematerial", 5]],
				"unlocks" : [ "craftingfurnace", "firedclay", "volatilepowder", "paper", "glass", "bottle" ]
			},		

				"fossils1" : {
					"icon" : "/objects/crafting/fossilstation/fossilstationicon.png",
					"position" : [-90, 40],
					"children" : [ "fossils2" ],
					"price" : [["fuscienceresource", 3600]],
					"unlocks" : [ "fossilstation", "fossilbrushbeginner", "fossildisplay1", "fossildisplay3", "fossildisplay5", "fossildisplay6", "fossildisplay7" ]
				},	
					"fossils2" : {
						"icon" : "/items/active/fossil/fossilbrushstudenticon.png",
						"position" : [-120, 40],
						"children" : [ "fossils3" ],
						"price" : [["fuscienceresource", 7200],["fossilbrushbeginner", 1]],
						"unlocks" : [ "fossilbrushstudent" ]
					},	
						"fossils3" : {
							"icon" : "/items/active/fossil/fossilbrushmastericon.png",
							"position" : [-150, 40],
							"children" : [ ],
							"price" : [["fuscienceresource", 10800],["fossilbrushstudent",1]],
							"unlocks" : [ "fossilbrushmaster" ]
						},								

				"metals_copper" : {
					"icon" : "/items/generic/crafting/copperbar.png",
					"children" : [ ],
					"position" : [0, 40],
					"price" : [["fuscienceresource", 90],["copperore", 1]],
					"unlocks" : [ "copperbar", "heavypipe", "copperpickaxe" ]
				},								
				"metals_iron" : {
					"icon" : "/items/generic/crafting/ironbar.png",
					"children" : [  ],
					"position" : [0, -40],
					"price" : [["fuscienceresource", 120],["ironore", 1]],
					"unlocks" : [ "pickaxe", "ironbar", "furustediron", "irontrough", "coffeemachine", "medievalworkstation", "breathprotectionback" ]
				},	


			"metals_tier2" : {
				"icon" : "/items/generic/crafting/tungstenore.png",
				//"blueprint" : "copperbar",
				"position" : [80, 0],
				"children" : [ "metals_tier3","metals_carbon","metals_telebrium","metals_tungsten", "metals_carbon" ],
				"price" : [["fuscienceresource", 900]],
				"unlocks" : []
			},				
				"metals_tungsten" : {
					"icon" : "/items/generic/crafting/tungstenbar.png",
					"children" : [ ],
					"position" : [110, 40],
					"price" : [["fuscienceresource", 240],["tungstenore", 1]],
					"unlocks" : ["tungstenbar", "tungstenore" , "retexironblock"]
				},				
				"metals_telebrium" : {
					"icon" : "/items/generic/crafting/fissionfurnace/moonstonebar.png",
					"children" : [ ],
					"position" : [110, -40],
					"price" : [["fuscienceresource", 300],["moonstoneore", 1]],
					"unlocks" : ["moonstonebar"]
				},									
				"metals_silver" : {
					"icon" : "/items/generic/crafting/silverbar.png",
					"children" : [ ],
					"position" : [40, -40],
					"price" : [["fuscienceresource", 240],["silverore", 1]],
					"unlocks" : ["silverbar", "silverpickaxe" ]
				},	
				"metals_gold" : {
					"icon" : "/items/generic/crafting/goldbar.png",
					"children" : [],
					"position" : [40, 40],
					"price" : [["fuscienceresource", 900],["goldore", 1]],
					"unlocks" : ["goldbar", "goldpickaxe" ]
				},	

			"metals_tier3" : {
				"icon" : "/items/generic/crafting/titaniumore.png",
				//"blueprint" : "copperbar",
				"position" : [170, 0],
				"children" : [ "metals_tier4", "metals_alloy2", "metals_titanium", "metals_protocite", "metals_zerchesium", "metals_penumbrite" ],
				"price" : [["fuscienceresource", 1800]],
				"unlocks" : []
			},		
				"metals_titanium" : {
					"icon" : "/items/generic/crafting/titaniumbar.png",
					"children" : [ ],
					"position" : [140, 40],
					"price" : [["fuscienceresource", 300],["titaniumore", 1]],
					"unlocks" : ["titaniumbar"]
				},	
				"metals_protocite" : {
					"icon" : "/items/generic/crafting/fissionfurnace/protocitebar.png",
					"children" : [ ],
					"position" : [140, -40],
					"price" : [["fuscienceresource", 600],["protociteore", 1]],
					"unlocks" : ["protocitebar"]
				},	
				"metals_penumbrite" : {
					"icon" : "/items/generic/crafting/fissionfurnace/penumbriteshard.png",
					"children" : [ ],
					"position" : [200, -40],
					"price" : [["fuscienceresource", 600],["penumbriteore", 1]],
					"unlocks" : ["penumbriteshard"]
				},									
				"metals_zerchesium" : {
					"icon" : "/items/generic/crafting/fissionfurnace/zerchesiumbar.png",
					"children" : [ ],
					"position" : [200, 40],
					"price" : [["fuscienceresource", 600],["zerchesiumore", 1]],
					"unlocks" : ["zerchesiumbar", "hydrolium"]
				},

			"metals_tier4" : {
				"icon" : "/items/generic/crafting/durasteelore.png",
				//"blueprint" : "copperbar",
				"position" : [260, 0],
				"children" : [ "metals_tier5", "metals_alloy3","metals_durasteel","metals_lasombrium", "metals_quietus", "metals_trianglium", "metals_irradium" ],
				"price" : [["fuscienceresource", 7200]],
				"unlocks" : []
			},	
				"metals_durasteel" : {
					"icon" : "/items/generic/crafting/durasteelbar.png",
					"children" : [ ],
					"position" : [290, 40],
					"price" : [["fuscienceresource", 150],["durasteelore", 1]],
					"unlocks" : ["durasteelbar", "tethyde" ]
				},						
				"metals_lasombrium" : {
					"icon" : "/items/generic/crafting/chemlab/corruptionseed.png",
					"children" : [ ],
					"position" : [290, -40],
					"price" : [["fuscienceresource", 1350],["corruptionore", 1]],
					"unlocks" : ["corruptionseed"]
				},	
				"metals_quietus" : {
					"icon" : "/items/generic/crafting/fissionfurnace/quietusbar.png",
					"children" : [ ],
					"position" : [230, -40],
					"price" : [["fuscienceresource", 450],["quietusore", 1]],
					"unlocks" : ["quietusbar"]
				},		
				"metals_trianglium" : {
					"icon" : "/items/generic/crafting/fissionfurnace/triangliumpyramid.png",
					"children" : [ ],
					"position" : [230, 40],
					"price" : [["fuscienceresource", 900],["triangliumore", 1]],
					"unlocks" : ["triangliumpyramid"]
<<<<<<< HEAD
				},							
					"metals_irradium" : {
					"icon" : "/items/generic/crafting/fissionfurnace/irradiumbar.png",
					"children" : [ ],
					"position" : [260, -90],
					"price" : [["fuscienceresource", 1000],["uraniumrod", 1],["thoriumrod", 1],["neptuniumrod", 1]],
=======
				},
				"metals_irradium" : {
					"icon" : "/items/generic/crafting/fissionfurnace/irradiumbar.png",
					"children" : [ ],
					"position" : [260, -90],
					"price" : [["fuscienceresource", 1000],["irradiumore", 1],["plutoniumrod", 1]],
>>>>>>> 63a51b8b
					"unlocks" : [ "irradiumbar" ]
				},

			"metals_tier5" : {
				"icon" : "/items/generic/crafting/aegisaltore.png",
				//"blueprint" : "copperbar",
				"position" : [350, 0],
				"children" : [ "metals_tier6", "metals_alloy4",  "metals_effigium", "metals_aegisalt", "metals_violium", "metals_ferozium" ],//"metals_alloy5",
				"price" : [["fuscienceresource", 10800]],
				"unlocks" : []
			},						
				"metals_effigium" : {
					"icon" : "/items/generic/crafting/fissionfurnace/effigiumbar.png",
					"children" : [ ],
					"position" : [380, 40],
					"price" : [["fuscienceresource", 1800],["effigiumore", 1]],
					"unlocks" : ["effigiumbar"]
				},				
				"metals_aegisalt" : {
					"icon" : "/items/generic/crafting/refinedaegisalt.png",
					"children" : [],
					"position" : [380, -40],
					"price" : [["fuscienceresource", 450],["aegisaltore", 1]],
					"unlocks" : ["refinedaegisalt"]
				},
				"metals_ferozium" : {
					"icon" : "/items/generic/crafting/refinedferozium.png",
					"children" : [],
					"position" : [320, 40],
					"price" : [["fuscienceresource", 450],["feroziumore", 1]],
					"unlocks" : ["refinedferozium"]
				},		
				"metals_violium" : {
					"icon" : "/items/generic/crafting/refinedviolium.png",
					"children" : [],
					"position" : [320, -40],
					"price" : [["fuscienceresource", 540],["violiumore", 1]],
					"unlocks" : ["refinedviolium"]
				},	

			"metals_tier6" : {
				"icon" : "/items/generic/crafting/solariumore.png",
				//"blueprint" : "copperbar",
				"position" : [440, 0],
				"children" : [ "metals_tier7", "metals_solarium", "metals_isogen", "metals_pyreite", "metals_densinium"],
				"price" : [["fuscienceresource", 14400]],
				"unlocks" : []
			},			

				"metals_solarium" : {
					"icon" : "/items/generic/crafting/solariumstar.png",
					"children" : [],
					"position" : [470, 40],
					"price" : [["fuscienceresource", 900],["solariumore", 1]],
					"unlocks" : ["solariumstar"]
				},
				"metals_isogen" : {
					"icon" : "/items/generic/crafting/fissionfurnace/isogenbar.png",
					"children" : [ ],
					"position" : [470, -40],
					"price" : [["fuscienceresource", 2250],["isogenore", 1]],
					"unlocks" : ["isogenbar"]
				},	
				"metals_pyreite" : {
					"icon" : "/items/generic/crafting/fissionfurnace/pyreitebar.png",
					"children" : [ ],
					"position" : [410, -40],
					"price" : [["fuscienceresource", 2250],["pyreiteore", 1]],
					"unlocks" : ["pyreitebar"]
				},	
				"metals_densinium" : {
					"icon" : "/items/generic/crafting/fissionfurnace/densiniumbar.png",
					"children" : [ ],
					"position" : [410, 40],
					"price" : [["fuscienceresource", 2250],["densiniumore", 1]],
					"unlocks" : ["densiniumbar"]
				},				

			"metals_tier7" : {
				"icon" : "/items/generic/crafting/nocxium.png",
				//"blueprint" : "copperbar",
				"position" : [530, 0],
				"children" : [  "metals_tier8", "metals_nocxium" ],
				"price" : [["fuscienceresource", 21600]],
				"unlocks" : []
			},	

				"metals_nocxium" : {
					"icon" : "/items/generic/crafting/fissionfurnace/nocxiumbar.png",
					"children" : [ ],
					"position" : [530, 40],
					"price" : [["fuscienceresource", 7200],["nocxiumore", 1]],
					"unlocks" : ["nocxiumbar"]
				},		

			"metals_tier8" : {
				"icon" : "/items/generic/crafting/fissionfurnace/aetheriumalloy.png",
				//"blueprint" : "copperbar",
				"position" : [530, -40],
				"children" : [  ],
				"price" : [["fuscienceresource", 7200],["densiniumbar", 1],["solariumstar", 1],["xithricitecrystal", 1]],
				"unlocks" : ["aetheriumalloy"]
			},
			//crystals
			"metals_crystal" : {
				"icon" : "/items/generic/crafting/crystal.png",
				//"blueprint" : "copperbar",
				"position" : [-90, 0],
				"children" : [ "metals_lunari", "metals_crystal2" ], 
				"price" : [["fuscienceresource", 320]],
				"unlocks" : [ "crystal", "crystallight", "duskilineseed", "oceaniteseed", "feyaseed", "thanatiteseed", "emeraseed" ]
			},	
			"metals_crystal2" : {
				"icon" : "/items/generic/crafting/crystal.png",
				//"blueprint" : "copperbar",
				"position" : [-130, 0],
				"children" : [ "metals_icecrystal" ],
				"price" : [["fuscienceresource", 450]],
				"unlocks" : [  "siviteore", "phositeseed", "tokaniteseed","apaliteseed", "rukarseed", "koaniteore", "apaliteseed" ]
			},				
			"metals_lunari" : {
				"icon" : "/items/generic/crafting/fissionfurnace/solaricrystal.png",
				"children" : [ "metals_prisilite", "metals_honedlunari", "metals_plasmiccrystal" ],
				"position" : [-90, -40],
				"price" : [["fuscienceresource", 600],["solarishard", 1]],
				"unlocks" : ["solaricrystal", "exoniteseed", "rasilineseed", "rekite", "sahkiteseed" ]
			},	
			"metals_honedlunari" : {
				"icon" : "/items/generic/crafting/fissionfurnace/solaricrystal.png",
				"children" : [ ],
				"position" : [-90, -80],
				"price" : [["fuscienceresource", 10800],["solaricrystal", 1]],
				"unlocks" : ["honedlunari"]
			},				
			"metals_icecrystal" : {
				"icon" : "/items/generic/crafting/icecrystal.png",
				"children" : [  ],
				"position" : [-170, 0],
				"price" : [["fuscienceresource",  2700],["crystal", 1]],
				"unlocks" : ["icecrystal"]
			},									
			"metals_plasmiccrystal" : {
				"icon" : "/items/generic/crafting/blooddiamond.png",
				"children" : [ "metals_xithricite" ],
				"position" : [-120, -80],
				"price" : [["fuscienceresource", 7200],["diamond", 1],["quietusore",1]],
				"unlocks" : ["blooddiamond"]
			},	
			"metals_prisilite" : {
				"icon" : "/items/generic/crafting/prisilitestar.png",
				"children" : [ "metals_xithricite" ],
				"position" : [-60, -80],
				"price" : [["fuscienceresource", 7200],["prisiliteore", 1]],
				"unlocks" : ["prisilitestar"]
			},				
			"metals_xithricite" : {
				"icon" : "/items/generic/crafting/fissionfurnace/xithricitecrystal.png",
				"children" : [ ],
				"position" : [ -90, -120 ],
				"price" : [["fuscienceresource", 21600],["xithriciteore", 1]],
				"unlocks" : ["xithricitecrystal"]
			},

			//alloys and Other
			"metals_carbon" : {
				"icon" : "/items/generic/crafting/carbon.png",
				//"blueprint" : "copperbar",
				"position" : [80, 40],
				"children" : [ "metals_alloy1"],
				"price" : [["fuscienceresource", 400]],
				"unlocks" : [ "fu_carbon"]
			},				
			"metals_alloy1" : {
				"icon" : "/items/generic/crafting/fissionfurnace/carbonplate.png",
				"children" : [ ],
				"position" : [80, 90],
				"price" : [["fuscienceresource", 1350],["fu_carbon", 5]],
				"unlocks" : [ "carbonplate" ]
			},				
			"metals_alloy2" : {
				"icon" : "/items/generic/crafting/fissionfurnace/advancealloy.png",
				"children" : [ ],
				"position" : [170, 90],
				"price" : [["fuscienceresource", 2250],["protocitebar", 1],["penumbriteshard", 1],["zerchesiumbar", 1]],
				"unlocks" : [ "advancealloy" ]
			},				
			"metals_alloy3" : {
				"icon" : "/items/generic/crafting/fissionfurnace/tritaniumbar.png",
				"children" : [ ],
				"position" : [260, 90],
				"price" : [["fuscienceresource", 3600],["prisilitestar", 1],["triangliumpyramid", 1],["durasteelbar", 1]],
				"unlocks" : [ "tritaniumbar" ]
			},
			"metals_alloy4" : {
				"icon" : "/items/generic/crafting/fissionfurnace/densealloy.png",
				"children" : [ ],
				"position" : [350, 90],
				"price" : [["fuscienceresource", 2700],["refinedaegisalt", 1],["refinedviolium", 1],["refinedferozium", 1]],
				"unlocks" : [ "densealloy" ]
			},					
			//isotopes																									
			"isotopes1" : {
				"icon" : "/items/generic/crafting/isotopes/plutoniumore.png",
				"children" : [ "isotopes2","isotopes3", "isotopes4" ],
				"position" : [0, 80],
				"price" : [["fuscienceresource", 1800],["plutoniumore", 1]],
				"unlocks" : [ "plutoniumrod"]
			},																									
			"isotopes2" : {
				"icon" : "/items/generic/crafting/isotopes/uraniumore.png",
				"children" : [  ],//"isotopes5"
				"position" : [40, 120],
				"price" : [["fuscienceresource", 3600],["uraniumore", 1]],
				"unlocks" : [ "uraniumrod" ]
			},	
			"isotopes3" : {
				"icon" : "/items/generic/crafting/isotopes/neptuniumore.png",
				"children" : [ ],
				"position" : [-40, 80],
				"price" : [["fuscienceresource", 3600],["neptuniumore", 1]],
				"unlocks" : [ "neptuniumrod" ]
			},
			"isotopes4" : {
				"icon" : "/items/generic/crafting/isotopes/thoriumore.png",
				"children" : [ ],
				"position" : [-40, 120],
				"price" : [["fuscienceresource", 3600],["thoriumore", 1]],
				"unlocks" : [ "thoriumrod" ]
			}																				
		}
	},
	
	"acronyms" : {
		"fu_geology" : {

			"BASICTRAINING" : "survival_1",	
			//ores
			"MT1" : "metals_tier1",			
				"MT2" : "metals_tier2",
				"MT3" : "metals_tier3",
				"MT4" : "metals_tier4",
				"MT5" : "metals_tier5",
				"MT6" : "metals_tier6",
				"MT7" : "metals_tier7",
				"MT8" : "metals_tier8",			
					"MET0" : "metals_copper",
					"MET1" : "metals_iron",			
					"MET2" : "metals_silver",
					"MET3" : "metals_gold",
					"MET4" : "metals_tungsten",
					"MET5" : "metals_titanium",
					"MET6" : "metals_durasteel",
					"MET7" : "metals_aegisalt",
					"MET8" : "metals_violium",
					"MET9" : "metals_ferozium",
					"MET10" : "metals_solarium",
					"MET11" : "metals_telebrium",
					"MET12" : "metals_densiniumbar",
					"MET13" : "metals_effigiumbar",
					"MET14" : "metals_irradium",
					"MET15" : "metals_isogen",
					"MET16" : "metals_pyreite",
					"MET17" : "metals_morphite",
					"MET18" : "metals_nocxium",
					"MET19" : "metals_penumbrite",
					"MET20" : "metals_protocite",
					"MET21" : "metals_quietus",
					"MET22" : "metals_lunari",
					"MET23" : "metals_trianglium",
					"MET24" : "metals_xithricite",
					"MET25" : "metals_zerchesium",
					"MET26" : "metals_lasombrium",
					"MET27" : "metals_plasmiccrystal",
					"MET28" : "metals_prisilite",
					"MET29" : "metals_effigium",
					"MET30" : "metals_densinium",
					"MET31" : "metals_crystal",
					"MET32" : "metals_diamond",	
					"MET33" : "metals_crystal2",
					"MET34" : "metals_icecrystal",
					"MET35" : "metals_honedlunari",
					"MET36" : "metals_carbon",

					"MA1" : "metals_alloy1",
					"MA2" : "metals_alloy2",
					"MA3" : "metals_alloy3",
					"MA4" : "metals_alloy4",
					"MA5" : "metals_alloy5",
					"MA6" : "metals_alloy6",

					"FS1" : "fossils1",
					"FS2" : "fossils2",
					"FS3" : "fossils3",

					"TF1" : "terraforming1",
					"TF2" : "terraforming2",
					"TF3" : "terraforming3",

					"ISO1" : "isotopes1",
					"ISO2" : "isotopes2",
					"ISO3" : "isotopes3",
					"ISO4" : "isotopes4",
					"ISO5" : "isotopes5",
					"ISO6" : "isotopes6",

					"AMBER" : "amber"						
		}
	},

	"strings" : {
		"currencies" : {

		},
		
		"trees" : {
			"fu_geology" : "Geology"
		},
		
		"research" : {
			"default"	: [ "Select a Research",". Select a research by clicking one of the icons on the grid.\nYou can navigate the grid by dragging with the left mouse button.\nThe left button at the top left corner will move the view to the center of the tree, and the left button will open a list of researches, from which you can zoom to other researches." ],
			
			//main categories
			"survival_1"	: [ "Basic Training",	"^orange;Tier 1^reset;\n\nYour training, thanks to four years in the Protectorate Academy, provides you with basic survival skills to keep you alive for extended periods in the event of a crash." ],
			
			"amber"	: [ "Organic Smelting",	"^orange;Tier 2^reset;\n\nYou've learned to smelt organic substances into usable forms. You can now make chunks of amber and hardened slime 'gems' at your furnace." ],	

			//vanilla metals
			"metals_tier1"	: [ "Geology I","^orange;Blacksmithing - Tier 1^reset;\n\nLearn to process ^cyan;Copper^reset; and ^cyan;Iron^reset; ores. Through these materials you'll be able to dive into crafting and really get started. This research will lead to greater knowledge of metalworking.\n\nYou've also learn to smelt basic items like ^cyan;Clay^reset; and ^cyan;Glass^reset;. Should you have trouble locating the requirements for these, you'll need to dig. You'll find both ^cyan;Clay^reset; and ^cyan;Sand^reset; readily."],
			"metals_tier2"	: [ "Geology II",	"^orange;Steelworker - Tier 2^reset;\n\nLearn to process ^cyan;Tungsten^reset; and ^cyan;Telebrium^reset; and work it into useful equipment. This will grant access to higher quality gear and dramatically increase survivability through defensive gear." ],
			"metals_tier3"	: [ "Geology III",  "^orange;Industrial Metals - Tier 3^reset;\n\nNow you can work with ^cyan;Titanium^reset;, and through it you'll be able to upgrade many of your crafting stations. Furthermore, you'll learn to work with more unusual materials such as ^cyan;Protocite^reset; and ^cyan;Penumbrite^reset; (both of which are quite useful)." ],
			"metals_tier4"	: [ "Geology IV",	"^orange;Space-Age Metals - Tier 4^reset;\n\nDurasteel is a fantastic material. Through this metal, all of your crafting tables will be able to upgrade to their maximum capacity. You'll also find a much more potent set of defensive and offensive gear." ],
			"metals_tier5"	: [ "Geology V",	"^orange;Elemental Metals - Tier 5^reset;\n\nAegisalt, Ferozium and Violium are sought after resources of relatively high value, and are capable of being forged into very useful equipment." ],
			"metals_tier6"	: [ "Geology VI",	"^orange;Superior Metals - Tier 6^reset;\n\nSolarium, Pyreite, Isogen and Densinium are all remarkable metals guaranteed to excel in their particular idiom. Through these metals you will be able to forge fantastic things." ],
			"metals_tier7"	: [ "Geology VII",	"^orange;Multi-Phasic Metals - Tier 7^reset;\n\nYou can now delve into metals that violate the very laws of physics. Anything beyond here is truly wonderous to behold, and the fact that you can work with it puts you a step above nearly every living metalsmith in the galaxy." ],
			"metals_tier8"	: [ "Geology VIII",	"^orange;Aetheric Metals - Tier 8^reset;\n\nHarnessing the very essence of the cosmos, you are able to form it into a new form of matter specially created to be nearly perfect. You have mastered all there is to know about this artform." ],

			"metals_copper"	: [ "Copper",	"^orange;Tier 1^reset;\n\nThe simplest of the metals for you to work with. It is soft, conductive and abundant. ^cyan;Copper^reset; remains useful in most industrial processes thanks to its requirement in wiring. \n\nYou'll find ^cyan;Copper^reset; on ^green;most worlds^reset;, as it is extremely abundant throughout the cosmos." ],
			"metals_iron"	: [ "Iron",	"^orange;Tier 1^reset;\n\n^cyan;Iron^reset; is perhaps the most commonly used metal, even in our current age. Without it, the fundamentals of industrialization seldom come to pass. It forms the backbone for early survival, fashioning useful hunting weapons.\n\n ^cyan;Iron^reset; is found on a great deal of worlds, but is most easily located on ^green;Lush^reset; worlds." ],
			"metals_tungsten"	: [ "Tungsten",	"^orange;Tier 2^reset;\n\n^cyan;Tungsten^reset; is a tough metal with a very high melting point. This makes it a favorite in advanced construction, as it is exceptionally useful in weapons and equipment. \n\n^cyan;Tungsten^reset; can be found on many worlds but is most easily found on ^green;Forest^reset; and ^green;Desert^reset; biomes. You've also learned to make a functionally similar steel-like substitute by alloying Iron ore at an ^orange;Industrial Furnace^reset;." ],
			"metals_silver"	: [ "Silversmithing",	"^orange;Tier 2^reset;\n\n^cyan;Silver^reset; is a soft metal that is heralded for its beauty. It's a good way to turn a profit, but can also be used to create useful gear. \n\n^cyan;Silver^reset; is found on most worlds, generally ^green;below the first layer of the biome^reset;." ],
			"metals_gold"	: [ "Goldsmithing",	"^orange;Tier 2^reset;\n\n^cyan;Gold^reset; has always been a status symbol, valuable among metals. It's soft, and thus not particularly useful in weapons and armor. \n\n^cyan;Gold^reset; is found on most worlds, generally ^green;below the first and second layer of the biome^reset;." ],			
			"metals_titanium"	: [ "Titanium",	"^orange;Tier 3^reset;\n\nDurable, extremely hard to melt, and one of the most important metals for construction in the known galaxy. \n\nYou can find ^cyan;Titanium^reset; on most ^green;Tier 3^reset; worlds. ^green;Oceanic^reset; worlds prove to be the lowest threat, but also have less abundant sources." ],
			"metals_durasteel"	: [ "Durasteel",	"^orange;Tier 4^reset;\n\nA dense metal with the uncanny ability to meld seamlessly against a vaccuum, ^cyan;Durasteel^reset; is a favorite among space engineers. \n\n^cyan;Durasteel^reset; can be found on nearly all ^green;Tier 4^reset; worlds. ^green;Alien^reset;, ^green;Sulphuric^reset;, ^green;Mountainous^reset; are all good sources." ],
			"metals_ferozium"	: [ "Ferozium",	"^orange;Tier 5^reset;\n\nLearn to process ^cyan;Ferozium^reset;. \n\nYou can find ^reset;Ferozium^reset; on any world that is ^green;Tier 5^reset;." ],
			"metals_aegisalt"	: [ "Aegisalt",	"^orange;Tier 5^reset;\n\nLearn to process ^cyan;Aegisalt^reset;. \n\nYou can find ^reset;Aegisalt^reset; on any world that is ^green;Tier 5^reset;." ],
			"metals_violium"	: [ "Violium",	"^orange;Tier 5^reset;\n\nLearn to process ^cyan;Violium^reset;. \n\nYou can find ^reset;Violium^reset; on any world that is ^green;Tier 5^reset;." ],
			"metals_solarium"	: [ "Solarium",	"^orange;Tier 6^reset;\n\nLearn to process ^cyan;Solarium^reset;. \n\nYou can find ^reset;Solarium^reset; on any world that is ^green;Tier 6^reset;." ],

			//fu metals
			"metals_telebrium"	: [ "Telebrium",	"^orange;Tier 2^reset;\n\nLearn to process the unusual ore known as ^cyan;Telebrium^reset;. Lightweight, conductive enough to create charge but unsuitable for holding it long-term, this metal has found use in numerous areas.\n\nYou can find Telebrium primarily on ^green;Moons^reset;, where it can be found abundantly forming." ],
			"metals_densinium"	: [ "Densinium",	"^orange;Tier 6^reset;\n\nLearn to process ^cyan;Densinium^reset;. \n\nYou can find Densinium primarily on ^green;Cyberspheres^reset;. It can also rarely be found on ^green;Sulphuric^reset; biomes and ^green;Gas Giants^reset;. It is the most dense of metals, capable of unimaginable resistance against force. It is extremely hard to work with as a result, reserved for the most skilled weaponsmiths." ],
			"metals_effigium"	: [ "Effigium",	"^orange;Tier 5^reset;\n\nLearn to process ^cyan;Effigium^reset;. \n\nYou can find Effigium  only on ^green;Lightless^reset; worlds, where it blends into the terrain around it as if it were insubstantial. This is a strange trick of physics that few can even begin to understand, but many have theorized that it is able to repel light photons." ],
			"metals_irradium"	: [ "Irradium",	"^orange;Tier 4^reset;\n\nLearn to process ^cyan;Irradium^reset;. \n\nYou can find Irradium primarily on ^green;Irradiated^reset; biomes. Easily the most radioactive of ores you can safely work with, it fills an interesting niche in geological terms: it both creates and nullifies radioactivity." ],
			"metals_isogen"	: [ "Isogen",	"^orange;Tier 6^reset;\n\nLearn to process ^cyan;Isogen^reset;. \n\nYou can find Isogen primarily on dangerous freezing worlds like ^green;Ice Wastes^reset;. Even touching this ore can risk frostbite, so care should be excercised when working with it. It can make fantastic shielding against heat, and can be worked into deadly frost weapons." ],
			"metals_pyreite"	: [ "Pyreite",	"^orange;Tier 6^reset;\n\nLearn to process ^cyan;Pyreite.^reset; \n\nYou can find Pyreite primarily on dangerous burning worlds like ^green;Infernus^reset;. It is perhaps the best known insulator against cold temperatures and doubly great for incendiary use. Do not leave on any easily melted surface for longer than 2 minutes. This metal never grows fully cold." ],
			"metals_morphite"	: [ "Morphite",	"^orange;Tier 4^reset;\n\nLearn to process ^cyan;Morphite^reset;. \n\nMorphite is invented, not natural. You can syntesize it in a ^green;Chem Lab^reset;." ],
			"metals_nocxium"	: [ "Nocxium",	"^orange;Tier 7^reset;\n\nLearn to process ^cyan;Nocxium^reset;. \n\nNocxium is exceedingly rare, found only in the whispered dark reaches of the universe. Absoultely nobody knows how it first formed, or what elements it is composed of, for all attempts at study defy any such thing." ],
			"metals_penumbrite"	: [ "Penumbrite",	"^orange;Tier 3^reset;\n\nLearn to process ^cyan;Penumbrite^reset;. \n\nYou can find Penumbrite on ^green;Penumbra^reset; biomes. It gleams under light, shimmering for several seconds after being returned to darkness. It possesses a dull blue glow, making it simple to locate even in the dark." ],
			"metals_protocite"	: [ "Protocite",	"^orange;Tier 3^reset;\n\nLearn to process ^cyan;Protocite^reset;. \n\nYou can find Protocite only on ^green;Proto Worlds^reset;. This ore is famed for its ability to store and channel power while insulating at the same time, making it a popular metal for numerous processes. It glows yellow, giving away its presence to the intrepid miner." ],
			"metals_quietus"	: [ "Quietus",	"^orange;Tier 4^reset;\n\nLearn to process ^cyan;Quietus^reset;. \n\nThis horrifying metal is found only on ^green;Atropus^reset; biomes. It pulses and throbs almost imperceptibly, and when worked hard under a hammer it can almost be heart to 'scream'. It possesses useful properties especially in regards to biological weapons." ],
			"metals_lunari"	: [ "Lunari Crystal",	"^orange;Tier 2^reset;\n\nLearn to process ^cyan;Lunari^reset;. \n\nThis unique crystal can be found on ^green;Crystalline^reset; biomes and is a fantastic means of transferring and storing energy. This makes it particularly popular for weapons and armor." ],
			"metals_trianglium"	: [ "Trianglium",	"^orange;Tier 4^reset;\n\nLearn to process ^cyan;Trianglium^reset;. \n\nThs unusual shape of this ore can be found readily on several biomes. The most common source are ^green;Tar Balls^reset;." ],
			"metals_xithricite"	: [ "Xithricite Crystal",	"^orange;Tier 6^reset;\n\nLearn to process ^cyan;Xithricite^reset;. \n\nThese crystals can be found only on ^green;Aether Worlds^reset;, or from the bowels of a ^green;Doom Wyrm^reset;." ],
			"metals_zerchesium"	: [ "Zerchesium",	"^orange;Tier 3^reset;\n\nLearn to process ^cyan;Zerchesium^reset;. \n\nZerchesium can be located on ^green;Mountainous^reset; biomes, but sometimes appears on ^green;Sulphuric^reset; as well." ],
			"metals_lasombrium"	: [ "Lasombrium",	"^orange;Tier 4^reset;\n\nLearn to process ^cyan;Lasombrium^reset;. \n\nRaw chaos and entropy given form, this metal is unique and not a natural part of the universe. It phases between solid and non nearly constantly. It is only found in ^green;Corruption^reset; sub biomes." ],
			"metals_plasmiccrystal"	: [ "Plasmic Crystal",	"^orange;Tier 4^reset;\n\nLearn to process ^cyan;Plasmic Crystal^reset;. \n\nYou can find these rare crystals only in ^green;Bloodstone Seas^reset; and ^green;Atropus^reset; biomes." ],
			"metals_prisilite"	: [ "Prisilite",	"^orange;Tier 4^reset;\n\nLearn to process ^cyan;Prisilite^reset;. \n\nPrisilite is a truly interesting mineral. Capable of holding charge but not discharging it without an impact, it has been harnessed for many creative purposes across the galaxy.\n\nYou can find this chromatic crystal in many places, but ^green;Chromatic^reset; biomes are among the best places to hunt." ],
			"metals_crystal"	: [ "Crystalworking",	"^orange;Tier 2^reset;\n\nGlittering beautifully, crystals have long fascinated people across the cosmos. Through this branch of research you will learn to process Crystals. If you're desperate for some, crystals are best found on ^green;Crystalline^reset; biomes." ],
			"metals_crystal2"	: [ "Elemental Crystals",	"^orange;Tier 2^reset;\n\nLearn to process Elemental Crystals of various sorts. These are utilized in a wide variety of uses by certain races, but have little value apart from trade otherwise." ],
			"metals_icecrystal"	: [ "Ice Crystal",	"^orange;Tier 2^reset;\n\nLearn to process Ice Crystals. These are rare, but can be produced in various ways in the lab without needing to research their manual construction. This is simply the most expedient method." ],
			"metals_diamond"	: [ "Diamondcraft",	"^orange;Tier 2^reset;\n\nSought after as decorative for reasons few have ever been able to discern, diamonds are allegedly beautiful (nevermind the fact that they are colorless and bland!). However, diamond is exceptionally useful to those with the means to make the most of them. You're able to do just that, and will be able to make exceptionally useful gear." ],
			"metals_honedlunari"	: [ "Peerless Lunari",	"^orange;Tier 6^reset;\n\nConvert Lunari into a vastly superior form of itself, shot-through with potent veins of energy." ],
			"metals_carbon"	: [ "Carbon","^orange;Tier 2.5^reset;\n\nWhile it doesn't look it, Carbon houses great potential, and you'll need it for many useful technologies. It plays a part in a great deal of crafting, and paves the way to strong alloys and powerful equipment." ],

			//fu alloys
			"metals_alloy1"	: [ "Carbon Plating",	"^orange;Tier 3^reset;\n\nCreating carbon is simple enough. Turning it into a form that is useable in everyday processes for crafting is another entirely. You've learned to do just that." ],
			"metals_alloy2"	: [ "Advanced Alloy",	"^orange;Tier 4^reset;\n\nCombining several metals together allows you to create a superior type of alloy." ],
			"metals_alloy3"	: [ "Tritanium Alloy",	"^orange;Tier 5^reset;\n\nFew metals can look as beautiful as Tritanium, one of the most potent known alloys. Beneath its surface, subtly moving striations of gold and opalescent blue fluctuate in random fractal patterns. The effect is magical in appearance." ],
			"metals_alloy4"	: [ "Dense Alloy",	"^orange;Tier 4^reset;\n\nMerging Violium, Ferozium and Aegisalt together allows the creation of a super-strong alloy useful in many processes." ],
			"metals_alloy5"	: [ "Precursor Alloy",	"^orange;Tier 5^reset;\n\nYou have absolultely no idea what the Precursors created this alloy from, but you've at least learned to work with it." ],
			"metals_alloy6"	: [ "Aetherium Alloy",	"^orange;Tier 8^reset;\n\nYou've invented an entirely new form of alloy, and none created before it can claim to be its rival." ],

			//Isotopes
			"isotopes1"	: [ "Plutonium","^orange;Tier 2^reset;\n\nProcessing isotopes is dangerous to the uninitiated. That used to be you. Now, though, you're confident that you can safely handle these sorts of materials and utilize them in very lucrative scientific pursuits.\n\nYou're ready to start working with Plutonium, which can be quite useful for numerous applications" ],
			"isotopes2"	: [ "Uranium","^orange;Tier 3^reset;\n\nThough Plutonium is quite a bit more dangerous than Uranium, Uranium is somewhat harder to smelt. It has a high degree of usefulness in numerous machines and can even be worked into weaponry." ],
			"isotopes3"	: [ "Neptunium","^orange;Tier 4^reset;\n\nWhile not as radioactive, Neptunium has a number of applications that are not shared with Uranium." ],
			"isotopes4"	: [ "Thorium",	"^orange;Tier 5^reset;\n\nNot inherently dangerous or unstable, Thorium is quite a beneficial material when used creatively in a lab." ],
			"isotopes5"	: [ "Enriched Isotopes","^orange;Tier 6^reset;\n\nThanks to your wealth of knowledge on this subject matter, you now have the ability to quite literally improve upon the very essence of radioactive isotopes." ],
			"isotopes6"	: [ "Experimental Isotopes","^orange;Tier 7^reset;\n\nYou've learned to harness the power of isotopes to your utmost advantage and advanced the knowledge in this field by a generation or two in the process. You've learned to create an entirely new form of isotope with properties hitherto unseen." ],

			//fossils
			"fossils1"	: [ "Archaeology I","^orange;Tier 1^reset;\n\nThrough your scientific studies you've found a certain fascination with the past. You've studied the basics of Archaeology and Antrhopology, and can now create gear to help you find ^green;Fossils and Artifacts^reset;. You can craft the ^orange;Fossil Station^reset; at your ^orange;Inventor's Table^reset;.\n\nTo dig up fossils, you'll first need to find some in the soil underground. Once you do, simply stand next to the fossil and target it with your Fossil Brush of choice, and swipe it for a few seconds. You'll then be taken to the Fossil Minigame for a skill-testing challenge." ],
			"fossils2"	: [ "Archaeology II",	"^orange;Tier 2^reset;\n\nWith firmer understanding of techniques, you can now create more efficient tools to procure fossils with." ],
			"fossils3"	: [ "Archaeology III",	"^orange;Tier 3^reset;\n\nYou're able to create top of the line gear capable of unearthing even the most fragile of fossilized remains or ancient buried artifacts.\n\nExploring Metaphysics might prove a useful way to produce an even more efficient toolset..." ],
			
			//terraforming
			"terraforming1"	: [ "Terraforming I","^orange;Tier 4^reset;\n\nYour understanding of science and geology now makes it possible to directly interfere with planetary ecology. Through advanced technology you can edit the very nature of worlds you explore.\n\nThe first step: ^orange;Microformers^reset;. These handy devices can be placed to convert small regions into new biomes." ],
			"terraforming2"	: [ "Terraforming II","^orange;Tier 5^reset;\n\nyou can create more exotic forms of Microformer now, providing access to a number of materials you may otherwise have had to hunt for." ],		
			"terraforming3"	: [ "Terraforming III",	"^orange;Tier 6^reset;\n\nWith the science of Microformers now easily understood, you've moved on to more advanced forms of terrestrial editing. You can now craft Terraformers capable of converting an entire planetary biome to one of your choosing.\n\nNote that in order to make these devices function you will require ^#e43774;Ancient Essence^reset;. This rare resource can be found in many mysterious places." ]
		}
	},

	"cutsomGridTileImages":{ "fu_geology" : "/zb/researchTree/gridTile.png" },

	"hiddenResearch" : {
		//"MT1","MT2","MT3","MT4","MT5","MT6",
		"fu_geology" : [ "MET35","MT7", "MET18", "MT8" ]//"MT7", "MT8","MET0","MET1","MET2","MET3","MET4","MET5","MET6","MET7","MET8","MET9","MET10","MET11","MET12","MET13","MET14","MET15","MET16","MET17","MET18","MET19","MET20","MET21","MET22","MET23","MET24","MET25","MET26","MET27","MET28","MET29","MET30","MET31","MET32","MET33","MET34","MET35","MET36","MA1","MA2","MA3","MA4","MA5","MA6","FS1","FS2","FS3","TF1","TF2","TF3","ISO1","ISO2","ISO3","ISO4","ISO5","ISO6","AMBER"]
	},

	"versions":{
	  "fu_geology" : "0.0975"
	},	
	"initiallyResearched" : {
		"fu_geology" : [ "BASICTRAINING" ]
	},
	
	"currencies" : []
}<|MERGE_RESOLUTION|>--- conflicted
+++ resolved
@@ -173,21 +173,12 @@
 					"position" : [230, 40],
 					"price" : [["fuscienceresource", 900],["triangliumore", 1]],
 					"unlocks" : ["triangliumpyramid"]
-<<<<<<< HEAD
-				},							
-					"metals_irradium" : {
-					"icon" : "/items/generic/crafting/fissionfurnace/irradiumbar.png",
-					"children" : [ ],
-					"position" : [260, -90],
-					"price" : [["fuscienceresource", 1000],["uraniumrod", 1],["thoriumrod", 1],["neptuniumrod", 1]],
-=======
 				},
 				"metals_irradium" : {
 					"icon" : "/items/generic/crafting/fissionfurnace/irradiumbar.png",
 					"children" : [ ],
 					"position" : [260, -90],
 					"price" : [["fuscienceresource", 1000],["irradiumore", 1],["plutoniumrod", 1]],
->>>>>>> 63a51b8b
 					"unlocks" : [ "irradiumbar" ]
 				},
 
