--- conflicted
+++ resolved
@@ -9,7 +9,6 @@
     "behaviorConfig" : {
       "emptyHands" : false
     },
-
     "crew" : {
     "defaultUniform" : {
 	"head" : "scientisthead",
@@ -36,7 +35,9 @@
     "buyFactor" : 4.75,
     "sellFactor" : 0.21,
     "items" : [
-<<<<<<< HEAD
+      { "item" : "copperore" },
+      { "item" : "silverore" },
+      { "item" : "goldore" },
       { "item" : "ironore" },
       { "item" : "tungstenore" },
       { "item" : "titaniumore" },
@@ -46,25 +47,10 @@
 	    { "item" : "prisiliteore" },
 	    { "item" : "protociteore" },
 	    { "item" : "penumbriteore" },
-	    { "item" : "thoriumore" },
-	    { "item" : "neptuniumore" }
-=======
-          { "item" : "copperore" },
-          { "item" : "silverore" },
-          { "item" : "goldore" },
-          { "item" : "ironore" },
-          { "item" : "tungstenore" },
-          { "item" : "titaniumore" },
-          { "item" : "durasteelore" },
-	  { "item" : "zerchesiumore" },
-	  { "item" : "prisiliteore" },
-	  { "item" : "protociteore" },
-	  { "item" : "penumbriteore" },
-	  { "item" : "uraniumore" },
-	  { "item" : "ceptuniumore" },
-	  { "item" : "plutoniumore" },
-	  { "item" : "thoriumore" }
->>>>>>> 6833228f
+	    { "item" : "uraniumore" },
+	    { "item" : "neptuniumore" },
+	    { "item" : "plutoniumore" },
+	    { "item" : "thoriumore" }
     ]
   }
 
