--- conflicted
+++ resolved
@@ -127,16 +127,9 @@
 									else
 										oreMod = world.mod(position, "background")
 									end
-<<<<<<< HEAD
-	
-								  for x = 1,3 do
-
-								    if scannerLib.colors[x][oreMod] then
-=======
 								
 								  for z = 1,3 do
 									if scannerLib.colors[z][oreMod] then
->>>>>>> 74ba4609
 										self.colorCache[sType][cacheKey] = scannerLib.colors[oreMod]
 									else
 										self.colorCache[sType][cacheKey] = scannerLib.colors[1].none
