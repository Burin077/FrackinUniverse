--- conflicted
+++ resolved
@@ -2,11 +2,9 @@
   "frameGrid" : {
     "size" : [38,38],
 	"dimensions" : [4,1],
-<<<<<<< HEAD
+
 	"names" : [[ null, "idle.1", null, "hurt.1"]]
-=======
-	"names" : [ null, "idle.1", null, "hurt.1"]
->>>>>>> 7d2fdb32
+
   },
   "aliases" : {
 	"idle.2" : "idle.1",
