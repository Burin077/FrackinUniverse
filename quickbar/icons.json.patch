--- conflicted
+++ resolved
@@ -1,7 +1,4 @@
-<<<<<<< HEAD
-=======
 [  
->>>>>>> 217133d6
   {
     "op": "add",
     "path": "/normal/-",
@@ -19,9 +16,5 @@
       "pane": "/interface/scripted/fu_updateInfoWindow/updateInfoWindow.config",
       "icon": "/interface/quest.png"
     }
-<<<<<<< HEAD
   }
-=======
-  }
-]
->>>>>>> 217133d6
+]